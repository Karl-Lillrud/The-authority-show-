<<<<<<< HEAD
<<<<<<< HEAD
# Docs for the Azure Web Apps Deploy action: https://github.com/Azure/webapps-deploy
# More GitHub Actions for Azure: https://github.com/Azure/actions
# More info on Python, GitHub Actions, and Azure App Service: https://aka.ms/python-webapps-actions

name: Build and deploy Python app to Azure Web App - podmanager

on:
  push:
    branches:
      - main
  workflow_dispatch:

jobs:
  build:
    runs-on: ubuntu-latest

    steps:
      - uses: actions/checkout@v4

      - name: Set up Python version
        uses: actions/setup-python@v1
        with:
          python-version: '3.12'

      - name: Create and start virtual environment
        run: |
          python -m venv venv
          source venv/bin/activate

      - name: Install dependencies
        run: pip install -r requirements.txt

      # Optional: Add step to run tests here (PyTest, Django test suites, etc.)
      - name: Zip artifact for deployment
        run: zip release.zip ./* -r

      - name: Upload artifact for deployment jobs
        uses: actions/upload-artifact@v3
        with:
          name: python-app
          path: |
            release.zip
            !venv/

  deploy:
    runs-on: ubuntu-latest
    needs: build
    environment:
      name: 'Production'
      url: ${{ steps.deploy-to-webapp.outputs.webapp-url }}

    steps:
      - name: Download artifact from build job
        uses: actions/download-artifact@v3
        with:
          name: python-app

      - name: Unzip artifact for deployment
        run: unzip release.zip

      - name: 'Deploy to Azure Web App'
        uses: azure/webapps-deploy@v2
        id: deploy-to-webapp
        with:
          app-name: 'podmanager'
          slot-name: 'Production'
          publish-profile: ${{ secrets.AZUREAPPSERVICE_PUBLISHPROFILE_D2FCF9F3045041488D7E5B2429F171B3 }}
=======
# Docs for the Azure Web Apps Deploy action: https://github.com/Azure/webapps-deploy
# More GitHub Actions for Azure: https://github.com/Azure/actions
# More info on Python, GitHub Actions, and Azure App Service: https://aka.ms/python-webapps-actions

name: Build and deploy Python app to Azure Web App - podmanager

on:
  push:
    branches:
      - main
  workflow_dispatch:

jobs:
  build:
    runs-on: ubuntu-latest

    steps:
      - uses: actions/checkout@v4

      - name: Set up Python version
        uses: actions/setup-python@v1
        with:
          python-version: '3.12'

      - name: Create and start virtual environment
        run: |
          python -m venv venv
          source venv/bin/activate

      - name: Install dependencies
        run: pip install -r requirements.txt

      # Optional: Add step to run tests here (PyTest, Django test suites, etc.)
      - name: Zip artifact for deployment
        run: zip release.zip ./* -r

      - name: Upload artifact for deployment jobs
        uses: actions/upload-artifact@v3
        with:
          name: python-app
          path: |
            release.zip
            !venv/

  deploy:
    runs-on: ubuntu-latest
    needs: build
    environment:
      name: 'Production'
      url: ${{ steps.deploy-to-webapp.outputs.webapp-url }}

    steps:
      - name: Download artifact from build job
        uses: actions/download-artifact@v3
        with:
          name: python-app

      - name: Unzip artifact for deployment
        run: unzip release.zip

      - name: 'Deploy to Azure Web App'
        uses: azure/webapps-deploy@v2
        id: deploy-to-webapp
        with:
          app-name: 'podmanager'
          slot-name: 'Production'
          publish-profile: ${{ secrets.AZUREAPPSERVICE_PUBLISHPROFILE_D2FCF9F3045041488D7E5B2429F171B3 }}
>>>>>>> e2e497db8c360ff9fab52e144df6523f1642c226
=======
# Docs for the Azure Web Apps Deploy action: https://github.com/Azure/webapps-deploy
# More GitHub Actions for Azure: https://github.com/Azure/actions
# More info on Python, GitHub Actions, and Azure App Service: https://aka.ms/python-webapps-actions

name: Build and deploy Python app to Azure Web App - podmanager

on:
  push:
    branches:
      - main
  workflow_dispatch:

jobs:
  build:
    runs-on: ubuntu-latest

    steps:
      - uses: actions/checkout@v4

      - name: Set up Python version
        uses: actions/setup-python@v1
        with:
          python-version: '3.12'

      - name: Create and start virtual environment
        run: |
          python -m venv venv
          source venv/bin/activate

      - name: Install dependencies
        run: pip install -r requirements.txt

      # Optional: Add step to run tests here (PyTest, Django test suites, etc.)
      - name: Zip artifact for deployment
        run: zip release.zip ./* -r

      - name: Upload artifact for deployment jobs
        uses: actions/upload-artifact@v3
        with:
          name: python-app
          path: |
            release.zip
            !venv/

  deploy:
    runs-on: ubuntu-latest
    needs: build
    environment:
      name: 'Production'
      url: ${{ steps.deploy-to-webapp.outputs.webapp-url }}

    steps:
      - name: Download artifact from build job
        uses: actions/download-artifact@v3
        with:
          name: python-app

      - name: Unzip artifact for deployment
        run: unzip release.zip

      - name: 'Deploy to Azure Web App'
        uses: azure/webapps-deploy@v2
        id: deploy-to-webapp
        with:
          app-name: 'podmanager'
          slot-name: 'Production'
          publish-profile: ${{ secrets.AZUREAPPSERVICE_PUBLISHPROFILE_D2FCF9F3045041488D7E5B2429F171B3 }}
>>>>>>> 1b656474
<|MERGE_RESOLUTION|>--- conflicted
+++ resolved
@@ -1,5 +1,3 @@
-<<<<<<< HEAD
-<<<<<<< HEAD
 # Docs for the Azure Web Apps Deploy action: https://github.com/Azure/webapps-deploy
 # More GitHub Actions for Azure: https://github.com/Azure/actions
 # More info on Python, GitHub Actions, and Azure App Service: https://aka.ms/python-webapps-actions
@@ -66,142 +64,4 @@
         with:
           app-name: 'podmanager'
           slot-name: 'Production'
-          publish-profile: ${{ secrets.AZUREAPPSERVICE_PUBLISHPROFILE_D2FCF9F3045041488D7E5B2429F171B3 }}
-=======
-# Docs for the Azure Web Apps Deploy action: https://github.com/Azure/webapps-deploy
-# More GitHub Actions for Azure: https://github.com/Azure/actions
-# More info on Python, GitHub Actions, and Azure App Service: https://aka.ms/python-webapps-actions
-
-name: Build and deploy Python app to Azure Web App - podmanager
-
-on:
-  push:
-    branches:
-      - main
-  workflow_dispatch:
-
-jobs:
-  build:
-    runs-on: ubuntu-latest
-
-    steps:
-      - uses: actions/checkout@v4
-
-      - name: Set up Python version
-        uses: actions/setup-python@v1
-        with:
-          python-version: '3.12'
-
-      - name: Create and start virtual environment
-        run: |
-          python -m venv venv
-          source venv/bin/activate
-
-      - name: Install dependencies
-        run: pip install -r requirements.txt
-
-      # Optional: Add step to run tests here (PyTest, Django test suites, etc.)
-      - name: Zip artifact for deployment
-        run: zip release.zip ./* -r
-
-      - name: Upload artifact for deployment jobs
-        uses: actions/upload-artifact@v3
-        with:
-          name: python-app
-          path: |
-            release.zip
-            !venv/
-
-  deploy:
-    runs-on: ubuntu-latest
-    needs: build
-    environment:
-      name: 'Production'
-      url: ${{ steps.deploy-to-webapp.outputs.webapp-url }}
-
-    steps:
-      - name: Download artifact from build job
-        uses: actions/download-artifact@v3
-        with:
-          name: python-app
-
-      - name: Unzip artifact for deployment
-        run: unzip release.zip
-
-      - name: 'Deploy to Azure Web App'
-        uses: azure/webapps-deploy@v2
-        id: deploy-to-webapp
-        with:
-          app-name: 'podmanager'
-          slot-name: 'Production'
-          publish-profile: ${{ secrets.AZUREAPPSERVICE_PUBLISHPROFILE_D2FCF9F3045041488D7E5B2429F171B3 }}
->>>>>>> e2e497db8c360ff9fab52e144df6523f1642c226
-=======
-# Docs for the Azure Web Apps Deploy action: https://github.com/Azure/webapps-deploy
-# More GitHub Actions for Azure: https://github.com/Azure/actions
-# More info on Python, GitHub Actions, and Azure App Service: https://aka.ms/python-webapps-actions
-
-name: Build and deploy Python app to Azure Web App - podmanager
-
-on:
-  push:
-    branches:
-      - main
-  workflow_dispatch:
-
-jobs:
-  build:
-    runs-on: ubuntu-latest
-
-    steps:
-      - uses: actions/checkout@v4
-
-      - name: Set up Python version
-        uses: actions/setup-python@v1
-        with:
-          python-version: '3.12'
-
-      - name: Create and start virtual environment
-        run: |
-          python -m venv venv
-          source venv/bin/activate
-
-      - name: Install dependencies
-        run: pip install -r requirements.txt
-
-      # Optional: Add step to run tests here (PyTest, Django test suites, etc.)
-      - name: Zip artifact for deployment
-        run: zip release.zip ./* -r
-
-      - name: Upload artifact for deployment jobs
-        uses: actions/upload-artifact@v3
-        with:
-          name: python-app
-          path: |
-            release.zip
-            !venv/
-
-  deploy:
-    runs-on: ubuntu-latest
-    needs: build
-    environment:
-      name: 'Production'
-      url: ${{ steps.deploy-to-webapp.outputs.webapp-url }}
-
-    steps:
-      - name: Download artifact from build job
-        uses: actions/download-artifact@v3
-        with:
-          name: python-app
-
-      - name: Unzip artifact for deployment
-        run: unzip release.zip
-
-      - name: 'Deploy to Azure Web App'
-        uses: azure/webapps-deploy@v2
-        id: deploy-to-webapp
-        with:
-          app-name: 'podmanager'
-          slot-name: 'Production'
-          publish-profile: ${{ secrets.AZUREAPPSERVICE_PUBLISHPROFILE_D2FCF9F3045041488D7E5B2429F171B3 }}
->>>>>>> 1b656474
+          publish-profile: ${{ secrets.AZUREAPPSERVICE_PUBLISHPROFILE_D2FCF9F3045041488D7E5B2429F171B3 }}