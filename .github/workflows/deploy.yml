--- conflicted
+++ resolved
@@ -3,11 +3,7 @@
 on:
   push:
     branches:
-<<<<<<< HEAD
       - main
-=======
-      - main  # Change this if you use a different branch
->>>>>>> 3ea7049b
 
 jobs:
   build_and_deploy:
@@ -16,7 +12,6 @@
       - name: Checkout code
         uses: actions/checkout@v2
 
-<<<<<<< HEAD
       - name: Set up Docker Buildx
         uses: docker/setup-buildx-action@v1
 
@@ -24,24 +19,9 @@
         run: |
           docker build -t ${{ secrets.AZURE_REGISTRY_NAME }}.azurecr.io/${{ secrets.DOCKER_IMAGE }}:${{ github.sha }} .
           echo ${{ secrets.AZURE_REGISTRY_PASSWORD }} | docker login ${{ secrets.AZURE_REGISTRY_NAME }}.azurecr.io --username ${{ secrets.AZURE_REGISTRY_USERNAME }} --password-stdin
-=======
-      - name: Cache Python dependencies
-        uses: actions/cache@v3
-        with:
-          path: ~/.cache/pip
-          key: ${{ runner.os }}-python-${{ hashFiles('**/requirements.txt') }}
-          restore-keys: |
-            ${{ runner.os }}-python-
-
-      - name: Setup Python
-        uses: actions/setup-python@v3
-        with:
-          python-version: "3.x"  # Specify a stable Python version
->>>>>>> 3ea7049b
 
       - name: Push Docker image
         run: |
-<<<<<<< HEAD
           docker push ${{ secrets.AZURE_REGISTRY_NAME }}.azurecr.io/${{ secrets.DOCKER_IMAGE }}:${{ github.sha }}
 
       - name: Deploy to Azure App Service
@@ -50,20 +30,4 @@
             --name ${{ secrets.AZURE_APP_NAME }} \
             --resource-group ${{ secrets.AZURE_RESOURCE_GROUP }} \
             --docker-custom-image-name ${{ secrets.AZURE_REGISTRY_NAME }}.azurecr.io/${{ secrets.DOCKER_IMAGE }}:${{ github.sha }} \
-            --docker-registry-server-url https://${{ secrets.AZURE_REGISTRY_NAME }}.azurecr.io
-=======
-          echo "🔄 Installing dependencies..."
-          python -m pip install --upgrade pip
-          pip install -r requirements.txt
-          echo "✅ Dependencies installed successfully."
-
-      - name: Verify Python Version
-        run: python --version
-
-      - name: Deploy to Azure Web App
-        uses: azure/webapps-deploy@v3
-        with:
-          app-name: "podmanager"  # Replace with your Azure Web App name
-          publish-profile: ${{ secrets.AZURE_WEBAPP_PUBLISH_PROFILE }}
-          package: .  # Path to your deployment package (usually your app source)
->>>>>>> 3ea7049b
+            --docker-registry-server-url https://${{ secrets.AZURE_REGISTRY_NAME }}.azurecr.io