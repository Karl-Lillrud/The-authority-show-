--- conflicted
+++ resolved
@@ -3,11 +3,7 @@
 on:
   push:
     branches:
-<<<<<<< HEAD
       - main # Change this if you use a different branch
-=======
-      - main
->>>>>>> 65c3974d
 
 jobs:
   build-and-deploy:
