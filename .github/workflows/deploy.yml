--- conflicted
+++ resolved
@@ -3,7 +3,7 @@
 on:
   push:
     branches:
-      - main
+      - main # Change this if you use a different branch
 
 jobs:
   build-and-deploy:
@@ -27,17 +27,13 @@
       - name: Upload Startup Script
         run: |
           cd src  # Change to the src directory
-<<<<<<< HEAD
-          echo -e "#!/bin/bash\n\n# Start gunicorn in the background\ngunicorn --chdir src --bind=0.0.0.0 --timeout 600 app:app &\n\n# Run streamlit\nstreamlit run src/backend/routes/transcript/streamlit_transcription.py" > startup.sh
-          chmod +x startup.sh
-=======
           echo -e "#!/bin/bash\n\ngunicorn --chdir src --bind=0.0.0.0 --timeout 600 app:app &\nstreamlit run src/backend/routes/transcript/streamlit_transcription.py" > startup.sh
           chmod +x startup.sh  # Make sure the script is executable
->>>>>>> 074cf61c
 
       - name: Deploy to Azure Web App
         uses: azure/webapps-deploy@v3
         with:
           app-name: "podmanager" # Replace with your Azure Web App name
           publish-profile: ${{ secrets.AZURE_WEBAPP_PUBLISH_PROFILE }}
-          package: .+          package: .
+          startup-command: ./src/startup.sh # Set the startup script for Azure Web App