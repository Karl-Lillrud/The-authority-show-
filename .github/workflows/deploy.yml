--- conflicted
+++ resolved
@@ -3,7 +3,7 @@
 on:
   push:
     branches:
-      - main  # Change this if you use a different branch
+      - main
 
 jobs:
   build-and-deploy:
@@ -16,7 +16,7 @@
       - name: Setup Python
         uses: actions/setup-python@v3
         with:
-          python-version: "3.x"  # Specify the Python version you are using
+          python-version: "3.x"
 
       - name: Install Dependencies
         run: |
@@ -27,15 +27,10 @@
       - name: Deploy to Azure Web App
         uses: azure/webapps-deploy@v3
         with:
-          app-name: "podmanager"  # Replace with your Azure Web App name
+          app-name: "podmanager" # Replace with your Azure Web App name
           publish-profile: ${{ secrets.AZURE_WEBAPP_PUBLISH_PROFILE }}
-<<<<<<< HEAD
           package: ./src # Changed to deploy only the contents of src
           slot-name: production
         env:
           pythonLocation: /opt/hostedtoolcache/Python/3.13.2/x64
-          LD_LIBRARY_PATH: /opt/hostedtoolcache/Python/3.13.2/x64/lib
-=======
-          package: .
-          startup-command: "gunicorn --chdir /home/site/wwwroot/src --bind 0.0.0.0:8000 --timeout 600 app:app & streamlit run /home/site/wwwroot/src/backend/routes/transcript/streamlit_transcription.py --server.port 8501"
->>>>>>> 6c7ee359
+          LD_LIBRARY_PATH: /opt/hostedtoolcache/Python/3.13.2/x64/lib