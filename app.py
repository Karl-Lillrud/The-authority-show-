from flask import Flask, render_template, request, jsonify, redirect, url_for
from azure.cosmos import CosmosClient
<<<<<<< HEAD
=======
from cosmos_routes import (
    cosmos_bp,  # Import the blueprint for routing the DB methods
    create_item,
    get_items
)
>>>>>>> 4e804d8d
from dotenv import load_dotenv
import os
import hashlib

<<<<<<< HEAD
# Load environment variables
load_dotenv()

# Azure Cosmos DB configuration
COSMOSDB_URI = os.getenv("COSMOS_ENDPOINT")
COSMOSDB_KEY = os.getenv("COSMOS_KEY")
DATABASE_ID = "podmanagedb"
CONTAINER_ID = "users"

if not COSMOSDB_URI or not COSMOSDB_KEY:
    raise ValueError("Cosmos DB credentials are missing.")

# Initialize Cosmos client (shared across app)
client = CosmosClient(COSMOSDB_URI, COSMOSDB_KEY)
database = client.get_database_client(DATABASE_ID)
container = database.get_container_client(CONTAINER_ID)

# Import and register Blueprints
from register import register_bp

=======
load_dotenv()

>>>>>>> 4e804d8d
app = Flask(__name__, template_folder='templates')
app.register_blueprint(register_bp, url_prefix='/api')  # Register Blueprint under '/api/register'

@app.route('/test-db', methods=['GET'])
def test_db_connection():
    try:
        users = list(container.query_items(query="SELECT * FROM c", enable_cross_partition_query=True))
        return jsonify({"message": "Database connection successful", "sample_data": users}), 200
    except Exception as e:
        return jsonify({"error": f"Database connection failed: {str(e)}"}), 500

<<<<<<< HEAD
# ✅ Serves the registration page
@app.route('/register', methods=['GET'])
def register():
    return render_template('register/register.html')
=======
COSMOSDB_URI = os.getenv("COSMOS_ENDPOINT")
COSMOSDB_KEY = os.getenv("COSMOS_KEY")
DATABASE_ID = "podmanagedb"
CONTAINER_ID = "users"

# Initialize Cosmos client
client = CosmosClient(COSMOSDB_URI, credential=COSMOSDB_KEY)
database = client.get_database_client(DATABASE_ID)
container = database.get_container_client(CONTAINER_ID)
>>>>>>> 4e804d8d

from flask import Flask, render_template, request, jsonify, url_for

from flask import Flask, render_template, request, jsonify, redirect, url_for, session
from azure.cosmos import CosmosClient
from werkzeug.security import check_password_hash
from dotenv import load_dotenv
import os

load_dotenv()

app = Flask(__name__, template_folder='templates')
app.secret_key = os.getenv("SECRET_KEY", "supersecretkey")  # Required for session storage

# Azure Cosmos DB Configuration
COSMOSDB_URI = os.getenv("COSMOS_ENDPOINT")
COSMOSDB_KEY = os.getenv("COSMOS_KEY")
DATABASE_ID = "podmanagedb"
CONTAINER_ID = "users"

if not COSMOSDB_URI or not COSMOSDB_KEY:
    raise ValueError("Cosmos DB credentials are missing.")

# Initialize Cosmos client
client = CosmosClient(COSMOSDB_URI, COSMOSDB_KEY)
database = client.get_database_client(DATABASE_ID)
container = database.get_container_client(CONTAINER_ID)

from flask import Flask, render_template, request, jsonify, redirect, url_for, session
from azure.cosmos import CosmosClient
from werkzeug.security import check_password_hash
from dotenv import load_dotenv
import os

# Load environment variables
load_dotenv()

app = Flask(__name__, template_folder='templates')
app.secret_key = os.getenv("SECRET_KEY", "supersecretkey")  # Required for session storage

# Azure Cosmos DB Configuration
COSMOSDB_URI = os.getenv("COSMOS_ENDPOINT")
COSMOSDB_KEY = os.getenv("COSMOS_KEY")
DATABASE_ID = "podmanagedb"
CONTAINER_ID = "users"

if not COSMOSDB_URI or not COSMOSDB_KEY:
    raise ValueError("Cosmos DB credentials are missing.")

# Initialize Cosmos client
client = CosmosClient(COSMOSDB_URI, COSMOSDB_KEY)
database = client.get_database_client(DATABASE_ID)
container = database.get_container_client(CONTAINER_ID)

@app.route('/', methods=['GET', 'POST'])
@app.route('/signin', methods=['GET', 'POST'])
def signin():
    """Handles sign-in and renders the sign-in page."""
    if request.method == 'GET':
        return render_template('signin.html')
<<<<<<< HEAD
    
    data = request.get_json()
    if not data or 'email' not in data or 'password' not in data:
        return jsonify({"error": "Missing email or password."}), 400
    
    email = data['email']
    password = data['password']
    hashed_password = hashlib.sha256(password.encode()).hexdigest()
=======

    if not request.is_json:
        return jsonify({"error": "Invalid request format. Expected JSON."}), 400

    data = request.get_json()

    required_fields = {"email", "password"}
    if not all(field in data for field in required_fields):
        return jsonify({"error": "Missing required fields: email, password"}), 400

    email = data["email"].lower().strip()
    password = data["password"]

    # ✅ Query Cosmos DB for the user directly using email
    query = "SELECT * FROM c WHERE c.email = @email"
    parameters = [{"name": "@email", "value": email}]
    users = list(container.query_items(query=query, parameters=parameters, enable_cross_partition_query=True))

    if not users:
        return jsonify({"error": "Invalid email or password"}), 401

    user = users[0]

    # ✅ Fix password verification (use `check_password_hash`)
    if not check_password_hash(user["passwordHash"], password):
        return jsonify({"error": "Invalid email or password"}), 401

    # ✅ Store user session
    session["user_id"] = user["id"]
    session["email"] = user["email"]

    return jsonify({"message": "Login successful", "redirect_url": url_for('dashboard')}), 200

@app.route('/dashboard', methods=['GET'])
def dashboard():
    """Renders the dashboard if the user is logged in."""
    if "user_id" not in session:
        return redirect(url_for('signin'))  # Redirect if not logged in
    return render_template('dashboard.html')

if __name__ == "__main__":
    app.run(host="0.0.0.0", port=8000, debug=True)



@app.route('/register', methods=['GET', 'POST'])
def register():
    if request.method == 'GET':
        return render_template('register/register.html')  # ✅ Shows registration form when accessed via GET

    # ✅ Handle registration only when method is POST
    if request.method == 'POST':
        if not request.is_json:
            return jsonify({"error": "Invalid request format. Expected JSON."}), 400

        data = request.get_json()

        # Ensure required fields exist
        required_fields = {"email", "password"}
        if not all(field in data for field in required_fields):
            return jsonify({"error": "Missing required fields: email, password"}), 400

        # Validate data types
        if not isinstance(data["email"], str) or not isinstance(data["password"], str):
            return jsonify({"error": "Invalid Entry. 'email' and 'password' must be strings."}), 400

        # Hash the password before storing it
        hashed_password = hashlib.sha256(data["password"].encode()).hexdigest()

        # Generate a unique user ID
        user_id = str(uuid.uuid4())

        # Prepare user data for storage
        user_data = {
            "id": user_id,
            "email": data["email"],
            "password": hashed_password,  # Storing hashed password securely
        }

        # Store in Cosmos DB
        response, status = create_item(user_data)

        return jsonify(response), status
>>>>>>> 4e804d8d
    
    query = "SELECT * FROM c WHERE c.email = @email"
    parameters = [{"name": "@email", "value": email}]
    users = list(container.query_items(query=query, parameters=parameters, enable_cross_partition_query=True))
    
    if not users or users[0].get("passwordHash") != hashed_password:
        return jsonify({"error": "Invalid email or password."}), 401
    
    # ✅ Return JSON response instead of redirect
    return jsonify({"message": "Login successful", "redirect_url": url_for('dashboard')}), 200


# ✅ Serves forgot password page
@app.route('/forgotpassword', methods=['GET'])
def forgot_password():
    return render_template('forgotpassword/forgot-password.html')

<<<<<<< HEAD
# ✅ Serves dashboard page
@app.route('/dashboard', methods=['GET'])
def dashboard():
    return render_template('dashboard/dashboard.html')
=======
>>>>>>> 4e804d8d

if __name__ == "__main__":
    app.run(host='0.0.0.0', port=8000, debug=True)<|MERGE_RESOLUTION|>--- conflicted
+++ resolved
@@ -1,42 +1,16 @@
 from flask import Flask, render_template, request, jsonify, redirect, url_for
 from azure.cosmos import CosmosClient
-<<<<<<< HEAD
-=======
 from cosmos_routes import (
     cosmos_bp,  # Import the blueprint for routing the DB methods
     create_item,
     get_items
 )
->>>>>>> 4e804d8d
 from dotenv import load_dotenv
 import os
 import hashlib
 
-<<<<<<< HEAD
-# Load environment variables
 load_dotenv()
 
-# Azure Cosmos DB configuration
-COSMOSDB_URI = os.getenv("COSMOS_ENDPOINT")
-COSMOSDB_KEY = os.getenv("COSMOS_KEY")
-DATABASE_ID = "podmanagedb"
-CONTAINER_ID = "users"
-
-if not COSMOSDB_URI or not COSMOSDB_KEY:
-    raise ValueError("Cosmos DB credentials are missing.")
-
-# Initialize Cosmos client (shared across app)
-client = CosmosClient(COSMOSDB_URI, COSMOSDB_KEY)
-database = client.get_database_client(DATABASE_ID)
-container = database.get_container_client(CONTAINER_ID)
-
-# Import and register Blueprints
-from register import register_bp
-
-=======
-load_dotenv()
-
->>>>>>> 4e804d8d
 app = Flask(__name__, template_folder='templates')
 app.register_blueprint(register_bp, url_prefix='/api')  # Register Blueprint under '/api/register'
 
@@ -48,12 +22,6 @@
     except Exception as e:
         return jsonify({"error": f"Database connection failed: {str(e)}"}), 500
 
-<<<<<<< HEAD
-# ✅ Serves the registration page
-@app.route('/register', methods=['GET'])
-def register():
-    return render_template('register/register.html')
-=======
 COSMOSDB_URI = os.getenv("COSMOS_ENDPOINT")
 COSMOSDB_KEY = os.getenv("COSMOS_KEY")
 DATABASE_ID = "podmanagedb"
@@ -63,7 +31,6 @@
 client = CosmosClient(COSMOSDB_URI, credential=COSMOSDB_KEY)
 database = client.get_database_client(DATABASE_ID)
 container = database.get_container_client(CONTAINER_ID)
->>>>>>> 4e804d8d
 
 from flask import Flask, render_template, request, jsonify, url_for
 
@@ -124,16 +91,6 @@
     """Handles sign-in and renders the sign-in page."""
     if request.method == 'GET':
         return render_template('signin.html')
-<<<<<<< HEAD
-    
-    data = request.get_json()
-    if not data or 'email' not in data or 'password' not in data:
-        return jsonify({"error": "Missing email or password."}), 400
-    
-    email = data['email']
-    password = data['password']
-    hashed_password = hashlib.sha256(password.encode()).hexdigest()
-=======
 
     if not request.is_json:
         return jsonify({"error": "Invalid request format. Expected JSON."}), 400
@@ -217,31 +174,15 @@
         response, status = create_item(user_data)
 
         return jsonify(response), status
->>>>>>> 4e804d8d
     
-    query = "SELECT * FROM c WHERE c.email = @email"
-    parameters = [{"name": "@email", "value": email}]
-    users = list(container.query_items(query=query, parameters=parameters, enable_cross_partition_query=True))
-    
-    if not users or users[0].get("passwordHash") != hashed_password:
-        return jsonify({"error": "Invalid email or password."}), 401
-    
-    # ✅ Return JSON response instead of redirect
-    return jsonify({"message": "Login successful", "redirect_url": url_for('dashboard')}), 200
+    return render_template('signin.html')
 
-
-# ✅ Serves forgot password page
-@app.route('/forgotpassword', methods=['GET'])
+@app.route('/forgotpassword', methods=['GET', 'POST'])
 def forgot_password():
     return render_template('forgotpassword/forgot-password.html')
 
-<<<<<<< HEAD
-# ✅ Serves dashboard page
-@app.route('/dashboard', methods=['GET'])
-def dashboard():
-    return render_template('dashboard/dashboard.html')
-=======
->>>>>>> 4e804d8d
+    return jsonify({"message": "Password reset feature coming soon"}), 200  # ✅ Added a response for POST requests
+
 
 if __name__ == "__main__":
     app.run(host='0.0.0.0', port=8000, debug=True)