<!DOCTYPE html>
<html lang="en">
<head>
    <meta charset="UTF-8">
    <meta name="viewport" content="width=device-width, initial-scale=1.0">
    <title>Login</title>
    <link rel="stylesheet" href="{{ url_for('static', filename='css/signin.css') }}">
</head>
<body>

    <!-- Logo added here -->
    <div class="logo-container">
        <img src="{{ url_for('static', filename='images/podmanagerlogo.png') }}" alt="PodManager Logo">
    </div>

    <div class="center-box">
        <h1 class="title">Sign in</h1>
        <div id="error-message" class="error-message" style="display: none;"></div>
        <form id="login-form">
            <div class="input-group">
                <label for="email" class="label"></label> 
                <input type="email" id="email" name="email" class="input" placeholder="Email" required>
            </div>
            <div class="input-group">
                <label for="password" class="label"></label>
                <input type="password" id="password" name="password" class="input" placeholder="Password" required>
            </div>
            <div class="extra-links">
                <a href="{{ url_for('forgot_password') }}" class="link">Forgot Password?</a>
            </div>
            <div class="form-actions">
                <button type="submit" class="button button-primary">Login</button>
            </div>
            <div class="extra-links">
                <a href="{{ url_for('register') }}" class="link">Register here</a>
            </div>
        </form>
    </div>

    <script>
        document.getElementById("login-form").addEventListener("submit", async function(event) {
            event.preventDefault(); // Prevent default form submission

            const email = document.getElementById("email").value;
            const password = document.getElementById("password").value;

<<<<<<< HEAD
            const response = await fetch("{{ url_for('signin') }}", {
                method: "POST",
                headers: {
                    "Content-Type": "application/json"
                },
                body: JSON.stringify({ email, password })
            });

            const result = await response.json();

            if (response.ok) {
                // ✅ Redirect to dashboard on successful login
                window.location.href = result.redirect_url;
            } else {
                // Show error message
                const errorMessage = document.getElementById("error-message");
                errorMessage.textContent = result.error || "Invalid email or password.";
                errorMessage.style.display = "block";
=======
            try {
                const response = await fetch("{{ url_for('signin') }}", {
                    method: "POST",
                    headers: {
                        "Content-Type": "application/json"
                    },
                    body: JSON.stringify({ email, password })
                });

                const result = await response.json();

                if (response.ok) {
                    // ✅ Redirect to dashboard after successful login
                    window.location.href = result.redirect_url;
                } else {
                    // Show error message
                    const errorMessage = document.getElementById("error-message");
                    errorMessage.textContent = result.error || "Invalid email or password.";
                    errorMessage.style.display = "block";
                }
            } catch (error) {
                console.error("Error:", error);
                alert("Something went wrong. Please try again.");
>>>>>>> 4e804d8d
            }
        });
    </script>
</body>
</html><|MERGE_RESOLUTION|>--- conflicted
+++ resolved
@@ -44,26 +44,6 @@
             const email = document.getElementById("email").value;
             const password = document.getElementById("password").value;
 
-<<<<<<< HEAD
-            const response = await fetch("{{ url_for('signin') }}", {
-                method: "POST",
-                headers: {
-                    "Content-Type": "application/json"
-                },
-                body: JSON.stringify({ email, password })
-            });
-
-            const result = await response.json();
-
-            if (response.ok) {
-                // ✅ Redirect to dashboard on successful login
-                window.location.href = result.redirect_url;
-            } else {
-                // Show error message
-                const errorMessage = document.getElementById("error-message");
-                errorMessage.textContent = result.error || "Invalid email or password.";
-                errorMessage.style.display = "block";
-=======
             try {
                 const response = await fetch("{{ url_for('signin') }}", {
                     method: "POST",
@@ -87,7 +67,6 @@
             } catch (error) {
                 console.error("Error:", error);
                 alert("Something went wrong. Please try again.");
->>>>>>> 4e804d8d
             }
         });
     </script>
