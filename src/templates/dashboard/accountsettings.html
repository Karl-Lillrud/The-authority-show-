{% extends "dashboard/components/base.html" %}
{% block title %}Podcast Task Management{% endblock %}

{% block content %}
<link rel="stylesheet" href="{{ url_for('static', filename='css/accountsettings.css') }}">

<div class="account-settings-wrapper">
  <!-- Sidebar Menu -->
  <aside class="sidebar">
    <nav>
      <ul>
        <li class="sidebar-item active" data-target="profile-section" tabindex="0">Profile</li>
        <li class="sidebar-item" data-target="security-section" tabindex="0">Security</li>
        <li class="sidebar-item" data-target="recovery-section" tabindex="0">Recovery</li>
        <li class="sidebar-item" data-target="subscriptions-section" tabindex="0">Subscriptions</li>
      </ul>
    </nav>
  </aside>

  <!-- Main Content Area -->
  <section class="main-content">
    <!-- Back Arrow common for all sections -->
    <a href="{{ url_for('dashboard_bp.dashboard') }}" class="back-arrow">&#8592; Back</a>

    <!-- Profile Section -->
    <div id="profile-section" class="settings-section">
      <div class="profile-container">
        <h2>Settings</h2>
        <!-- Profile Picture Upload -->
        <div class="profile-pic-container">
<<<<<<< HEAD
          <img id="profile-pic" src="https://podmanagerstorage.blob.core.windows.net/blob-container//profilepic.jpg" alt="Profile Picture">
          <input type="file" id="upload-pic" accept="image/*">
=======
          <img
            id="profile-pic"
            src="https://podmanagerstorage.blob.core.windows.net/blob-container/profile_icon.jpg"
            alt="Profile Picture"
          />
          <input type="file" id="upload-pic" accept="image/*" />
>>>>>>> bfb66f39
        </div>
        <!-- Profile Form -->
        <form id="profile-form">
          <label for="full-name">Full Name</label>
          <input type="text" id="full-name" placeholder="Enter your full name">
          <label for="email">Email</label>
          <input type="email" id="email" placeholder="Enter your email">
          <label for="password">Current Password</label>
          <input type="password" id="password" placeholder="Enter current password">
          <label for="new-password">New Password</label>
          <input type="password" id="new-password" placeholder="Enter new password">
          <label for="confirm-password">Confirm Password</label>
          <input type="password" id="confirm-password" placeholder="Confirm new password">
          <button type="submit">Save Changes</button>
        </form>
      </div>
    </div>

    <!-- Security Section -->
    <div id="security-section" class="settings-section" style="display: none;">
      <h2 data-i18n="securitySettings.title">Security Settings</h2>
      <div class="toggle-container">
        <span data-i18n="securitySettings.enable2FA">Two-Factor Authentication:</span>
        <label class="switch" aria-label="Toggle Two-Factor Authentication">
          <input type="checkbox" id="2fa-toggle" aria-checked="false">
          <span class="slider round"></span>
        </label>
      </div>
      <!-- 2FA Options -->
      <div id="2fa-options" style="display: none;">
        <span data-i18n="securitySettings.2faMethod">Options:</span>
        <label>
          <input type="radio" name="2fa-method" id="2fa-sms" data-i18n="securitySettings.sms" value="sms" checked>
          <span data-i18n="securitySettings.sms">SMS</span>
        </label>
        <label>
          <input type="radio" name="2fa-method" id="2fa-auth" data-i18n="securitySettings.authApp" value="authApp">
          <span data-i18n="securitySettings.authApp">Authenticator App</span>
        </label>
        <!-- QR Code Container -->
        <div id="qr-code-container" class="qr-code" style="display: none;">
          <div id="qr-code"></div>
          <p data-i18n="securitySettings.scanQR">Scan QR code</p>
        </div>
      </div>
    </div>

    <!-- Recovery Section -->
    <div id="recovery-section" class="settings-section" style="display: none;">
      <h2 id="recovery-title" data-i18n="recovery.title">Recovery</h2>
      <button type="button" id="lost-2fa" class="button button-secondary" data-i18n="recovery.lost2FA">Lost Two-Factor Authentication</button>
    </div>

    <!-- Subscriptions Section -->
    <div id="subscriptions-section" class="settings-section" style="display: none;">
      <h2 data-i18n="subscriptions.title">Subscriptions</h2>
      <div class="subscription-content">
        <h2>Subscription Plans</h2>
        <div class="info-bars">
          <div class="info-bar">
            <strong>1. Free (1 Month)</strong>
            <p><span style="color: black;">&#8226;</span> [Placeholder]</p>
            <p><span style="color: black;">&#8226;</span> [Placeholder]</p>
          </div>
          <div class="info-bar">
            <strong>2. Paid User</strong>
            <p><span style="color: black;">&#8226;</span> [Placeholder]</p>
            <p><span style="color: black;">&#8226;</span> [Placeholder]</p>
          </div>
          <div class="info-bar">
            <strong>3. Paid Corporate</strong>
            <p><span style="color: black;">&#8226;</span> [Placeholder]</p>
            <p><span style="color: black;">&#8226;</span> [Placeholder]</p>
          </div>
        </div>
        <form id="subscription-form">
          <div class="form-group">
            <label for="subscription-type">Select Subscription Plan</label>
            <select id="subscription-type" class="input-field">
              <option value="free">Free (1 month)</option>
              <option value="paid-user">Paid User (1 Podcast)</option>
              <option value="corporate">Paid Corporate (Studios & Production Companies)</option>
            </select>
          </div>
          <!-- Payment Methods Section -->
          <div id="payment-methods-section">
            <h3>Payment Methods</h3>
            <select id="payment-methods-dropdown" class="input-field">
              <option value="">No payment methods added</option>
            </select>
            <div class="payment-method-buttons">
              <button type="button" id="btn-add-payment" class="button">Add Payment Method</button>
              <button type="button" id="btn-update-payment" class="button">Update Payment Method</button>
              <button type="button" id="btn-remove-payment" class="button">Remove Payment Method</button>
            </div>
          </div>
          <button type="submit" class="button button-primary">Save Subscription</button>
        </form>
        <div id="billing-history">
          <h3>Billing History</h3>
          <table>
            <thead>
              <tr>
                <th>Date</th>
                <th>Plan</th>
                <th>Amount</th>
                <th>Invoice</th>
              </tr>
            </thead>
            <tbody id="billing-entries">
              <tr><td colspan="4">No billing history available</td></tr>
            </tbody>
          </table>
        </div>
      </div>
    </div>
  </section>
</div>

<!-- Include QRCode library -->
<script src="https://cdnjs.cloudflare.com/ajax/libs/qrcodejs/1.0.0/qrcode.min.js"></script>

<script>
  // Sidebar navigation functionality
  document.querySelectorAll('.sidebar-item').forEach(item => {
    item.addEventListener('click', function() {
      // Remove active class from all items
      document.querySelectorAll('.sidebar-item').forEach(i => i.classList.remove('active'));
      // Add active class to selected item
      this.classList.add('active');
      // Hide all settings sections
      document.querySelectorAll('.settings-section').forEach(section => section.style.display = 'none');
      // Show selected section
      const target = this.getAttribute('data-target');
      document.getElementById(target).style.display = 'block';
      // Adjust the main content container's min-height to match the sidebar's height
      const sidebarHeight = document.querySelector('.sidebar').offsetHeight;
      document.querySelector('.main-content').style.minHeight = sidebarHeight + 'px';
    });
  });

  // Profile Picture Preview
  document.getElementById("upload-pic").addEventListener("change", function(event) {
    const file = event.target.files[0];
    if (file) {
      const reader = new FileReader();
      reader.onload = function(e) {
        document.getElementById("profile-pic").src = e.target.result;
      };
      reader.readAsDataURL(file);
    }
  });

  // Profile Form Submission
  document.getElementById("profile-form").addEventListener("submit", function(event) {
    event.preventDefault();
    const password = document.getElementById("password").value;
    const confirmPassword = document.getElementById("confirm-password").value;
    if (password && password !== confirmPassword) {
      alert("Passwords do not match!");
      return;
    }
    alert("Profile updated successfully!");
  });

  // SECURITY (2FA) Functionality
  document.addEventListener("DOMContentLoaded", function () {
    const twoFAToggle = document.getElementById("2fa-toggle");
    const twoFAOptions = document.getElementById("2fa-options");
    const authAppRadio = document.getElementById("2fa-auth");
    const smsRadio = document.getElementById("2fa-sms");
    const qrCodeContainer = document.getElementById("qr-code-container");
    const qrCodeCanvas = document.getElementById("qr-code");

    if (!twoFAToggle || !twoFAOptions || !authAppRadio || !smsRadio || !qrCodeContainer || !qrCodeCanvas) {
      console.error("One or more 2FA elements not found.");
      return;
    }

    twoFAToggle.addEventListener("change", function () {
      if (twoFAToggle.checked) {
        twoFAOptions.style.display = "block";
      } else {
        twoFAOptions.style.display = "none";
        qrCodeContainer.style.display = "none";
      }
    });

    function generateQRCode() {
      qrCodeContainer.style.display = "block";
      // Clear any existing QR code
      qrCodeCanvas.innerHTML = "";
      new QRCode(qrCodeCanvas, {
        text: "otpauth://totp/MyApp?secret=JBSWY3DPEHPK3PXP&issuer=MyApp",
        width: 128,
        height: 128
      });
    }

    authAppRadio.addEventListener("change", function () {
      if (authAppRadio.checked) {
        generateQRCode();
      }
    });

    smsRadio.addEventListener("change", function () {
      if (smsRadio.checked) {
        qrCodeContainer.style.display = "none";
      }
    });
  });

  // SUBSCRIPTIONS Functionality (Payment Methods)
  document.getElementById("subscription-form").addEventListener("submit", function (event) {
      event.preventDefault();
      alert("Subscription updated successfully.");
  });

  let paymentMethods = [];
  function updatePaymentMethodsDisplay() {
    const dropdown = document.getElementById("payment-methods-dropdown");
    dropdown.innerHTML = "";
    if (paymentMethods.length === 0) {
      const opt = document.createElement("option");
      opt.value = "";
      opt.textContent = "No payment methods added";
      dropdown.appendChild(opt);
      dropdown.disabled = true;
    } else {
      dropdown.disabled = false;
      paymentMethods.forEach((pm, index) => {
        const opt = document.createElement("option");
        opt.value = index;
        const cardInfo = pm.cardNumber ? `Card ending in ${pm.cardNumber.slice(-4)}` : "Unknown Card";
        opt.textContent = `${index + 1}. ${cardInfo} | Exp: ${pm.expiry} | Holder: ${pm.holderName}`;
        dropdown.appendChild(opt);
      });
    }
  }
  function showPaymentMethodForm(mode, paymentMethodIndex = null) {
    const formOverlay = document.createElement("div");
    formOverlay.id = "payment-method-form-overlay";
    Object.assign(formOverlay.style, {
      position: "fixed",
      top: "0",
      left: "0",
      width: "100%",
      height: "100%",
      backgroundColor: "rgba(0, 0, 0, 0.5)",
      display: "flex",
      alignItems: "center",
      justifyContent: "center",
      zIndex: "1000"
    });
    const formDiv = document.createElement("div");
    Object.assign(formDiv.style, {
      backgroundColor: "#fff",
      padding: "20px",
      borderRadius: "5px",
      width: "300px"
    });
    formDiv.innerHTML = `
      <h3>${mode === "add" ? "Add" : "Update"} Payment Method</h3>
      <form id="payment-method-form">
        <div class="form-group">
          <label for="card-number">Card Number</label>
          <input type="text" id="card-number" class="input-field" placeholder="Enter card number" required>
        </div>
        <div class="form-group">
          <label for="expiry">Expiry Date</label>
          <input type="text" id="expiry" class="input-field" placeholder="MM/YY" required>
        </div>
        <div class="form-group">
          <label for="holder-name">Card Holder Name</label>
          <input type="text" id="holder-name" class="input-field" placeholder="Enter card holder name" required>
        </div>
        <button type="submit" class="button button-primary">${mode === "add" ? "Add" : "Update"}</button>
        <button type="button" id="cancel-payment-form" class="button">Cancel</button>
      </form>
    `;
    formOverlay.appendChild(formDiv);
    document.body.appendChild(formOverlay);
    if (mode === "update" && paymentMethodIndex !== null) {
      const pm = paymentMethods[paymentMethodIndex];
      document.getElementById("card-number").value = pm.cardNumber || "";
      document.getElementById("expiry").value = pm.expiry || "";
      document.getElementById("holder-name").value = pm.holderName || "";
    }
    document.getElementById("payment-method-form").addEventListener("submit", function (e) {
      e.preventDefault();
      const cardNumber = document.getElementById("card-number").value.trim();
      const expiry = document.getElementById("expiry").value.trim();
      const holderName = document.getElementById("holder-name").value.trim();
      if (mode === "add") {
        paymentMethods.push({ cardNumber, expiry, holderName });
      } else if (mode === "update" && paymentMethodIndex !== null) {
        paymentMethods[paymentMethodIndex] = { cardNumber, expiry, holderName };
      }
      updatePaymentMethodsDisplay();
      document.body.removeChild(formOverlay);
    });
    document.getElementById("cancel-payment-form").addEventListener("click", function () {
      document.body.removeChild(formOverlay);
    });
  }
  document.getElementById("btn-add-payment").addEventListener("click", function () {
    showPaymentMethodForm("add");
  });
  document.getElementById("btn-update-payment").addEventListener("click", function () {
    const dropdown = document.getElementById("payment-methods-dropdown");
    const index = dropdown.value;
    if (index === "" || index === null) {
      alert("No payment method selected.");
      return;
    }
    showPaymentMethodForm("update", index);
  });
  document.getElementById("btn-remove-payment").addEventListener("click", function () {
    const dropdown = document.getElementById("payment-methods-dropdown");
    const index = dropdown.value;
    if (index === "" || index === null) {
      alert("No payment method selected.");
      return;
    }
    if (confirm("Are you sure you want to remove this payment method?")) {
      paymentMethods.splice(index, 1);
      updatePaymentMethodsDisplay();
    }
  });
  updatePaymentMethodsDisplay();
</script>
{% endblock %}<|MERGE_RESOLUTION|>--- conflicted
+++ resolved
@@ -28,17 +28,12 @@
         <h2>Settings</h2>
         <!-- Profile Picture Upload -->
         <div class="profile-pic-container">
-<<<<<<< HEAD
-          <img id="profile-pic" src="https://podmanagerstorage.blob.core.windows.net/blob-container//profilepic.jpg" alt="Profile Picture">
-          <input type="file" id="upload-pic" accept="image/*">
-=======
           <img
             id="profile-pic"
             src="https://podmanagerstorage.blob.core.windows.net/blob-container/profile_icon.jpg"
             alt="Profile Picture"
           />
           <input type="file" id="upload-pic" accept="image/*" />
->>>>>>> bfb66f39
         </div>
         <!-- Profile Form -->
         <form id="profile-form">
