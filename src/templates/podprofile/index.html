<!DOCTYPE html>
<html lang="en">
  <head>
    <meta charset="UTF-8" />
    <meta name="viewport" content="width=device-width, initial-scale=1.0" />
    <title>Pod Profile</title>
    <link
      rel="stylesheet"
      href="{{ url_for('static', filename='css/podprofile.css') }}"
    />
  </head>
  <div class="language-selector">
    <select id="language-selector">
      <option value="en">English</option>
      <option value="es">Español</option>
      <option value="fr">Français</option>
      <option value="de">Deutsch</option>
      <option value="ar">العربية</option>
      <option value="zh">中文</option>
    </select>
  </div>

  <body>
    <header>
      <div class="header-container">
        <button
          id="dark-mode-toggle"
          class="dark-mode-button"
          aria-label="Toggle Dark Mode"
        >
          🌙
        </button>
      </div>
    </header>
    <main>
      <!-- Pod Name Section -->
      <div class="container" id="pod-name-section">
        <h1 class="fancy-heading">Pod Name</h1>
        <form id="podNameForm">
          <div class="form-group">
            <label for="podRss">RSS Feed</label>
            <input type="url" id="podRss" name="podRss" required />
          </div>
          <div class="form-group">
            <label for="podName">Pod Name</label>
            <input type="text" id="podName" name="podName" required />
          </div>
          <button type="button" class="button-primary" id="goToProductionTeam">
            GO
          </button>
        </form>
      </div>

<<<<<<< HEAD
      <!-- Production Team Section -->
      <div class="container hidden" id="production-team-section">
        <h1 class="fancy-heading">Production Team</h1>
        <form id="productionTeamForm">
          <div id="teamMembersContainer">
            <div class="team-member">
              <div class="form-group">
                <label>Name</label>
                <input type="text" class="team-name" required />
              </div>
              <div class="form-group">
                <label>Email</label>
                <input type="email" class="team-email" required />
              </div>
              <div class="form-group">
                <label>Role</label>
                <select class="team-role" required>
                  <option value="" disabled selected>Select Role</option>
                  <option value="user">User</option>
                  <option value="host">Host</option>
                </select>
              </div>
            </div>
          </div>
          <button type="button" class="button-secondary" id="addTeamMember">
            Add More Members
          </button>
          <button type="button" class="button-secondary" id="backToPodName">
            Back
          </button>
          <button type="button" class="button-primary" id="goToPodProfile">
            Invite
          </button>
        </form>
      </div>
=======
        <!-- Production Team Section -->
        <div class="container hidden" id="production-team-section">
            <h1 class="fancy-heading">Production Team</h1>
            <form id="productionTeamForm">
                <div id="teamMembersContainer">
                    <div class="team-member">
                        <div class="form-group">
                            <label>Name</label>
                            <input type="text" class="team-name" required>
                        </div>
                        <div class="form-group">
                            <label>Email</label>
                            <input type="email" class="team-email" required>
                        </div>
                        <div class="form-group">
                            <label>Role</label>
                            <select class="team-role" required>
                                <option value="" disabled selected>Select Role</option>
                                <option value="user">User</option>
                                <option value="host">Host</option>
                            </select>
                        </div>
                    </div>
                </div>
                <button type="button" class="button-secondary" id="addTeamMember">Add More Members</button>
                <button type="button" class="button-secondary" id="backToPodName">Back</button>
                <button type="button" class="button-primary" id="goToPodProfile">Invite</button>
                <input type="hidden" id="invitationLink" value="{{ url_for('pod_management.invite', _external=True) }}">
            </form>
        </div>
>>>>>>> 03a8875d

      <!-- Pod Profile Section -->
      <div class="container hidden" id="pod-profile-section">
        <h1 class="fancy-heading">Pod Profile</h1>
        <form id="podProfileForm">
          <div class="form-group">
            <label>Pod Logo</label>
            <input type="file" id="podLogo" />
          </div>
          <div class="form-group">
            <label>Host(s) Name(s)</label>
            <input type="text" id="hostName" />
          </div>
          <div class="form-group">
            <label>Google Calendar Integration</label>
            <button type="button" class="button-primary">Connect</button>
          </div>
          <div class="form-group">
            <label>Google Calendar Pick a Date URL</label>
            <input type="url" id="calendarUrl" />
          </div>
          <div class="form-group">
            <label>Guest Form URL</label>
            <input type="url" id="guestForm" />
          </div>
          <div class="form-group">
            <label>Facebook</label>
            <input type="url" id="facebook" />
          </div>
          <div class="form-group">
            <label>Instagram</label>
            <input type="url" id="instagram" />
          </div>
          <div class="form-group">
            <label>LinkedIn</label>
            <input type="url" id="linkedin" />
          </div>
          <div class="form-group">
            <label>Twitter</label>
            <input type="url" id="twitter" />
          </div>
          <div class="form-group">
            <label>TikTok</label>
            <input type="url" id="tiktok" />
          </div>
          <div class="form-group">
            <label>Pinterest</label>
            <input type="url" id="pinterest" />
          </div>
          <div class="form-group">
            <label>Website</label>
            <input type="url" id="website" />
          </div>
          <div class="form-group">
            <label>Email Address</label>
            <input type="email" id="email" />
          </div>
          <button
            type="button"
            class="button-secondary"
            id="backToProductionTeam"
          >
            Back
          </button>
          <button type="submit" class="button-primary">Done</button>
        </form>
      </div>
    </main>
<<<<<<< HEAD
    <script
      src="https://unpkg.com/lazysizes@5.3.2/lazysizes.min.js"
      async
    ></script>
    <script src="{{ url_for('static', filename='podprofile/i18n.js') }}"></script>
    <script src="{{ url_for('static', filename='podprofile/main.js') }}"></script>
  </body>
=======
    <script src="https://unpkg.com/lazysizes@5.3.2/lazysizes.min.js" async></script>
    <script src="{{ url_for('static', filename='requests/podprofile-languageRequests.js') }}"></script>
    <script src="{{ url_for('static', filename='requests/podprofileRequests.js') }}"></script>  
</body>
>>>>>>> 03a8875d
</html><|MERGE_RESOLUTION|>--- conflicted
+++ resolved
@@ -51,43 +51,6 @@
         </form>
       </div>
 
-<<<<<<< HEAD
-      <!-- Production Team Section -->
-      <div class="container hidden" id="production-team-section">
-        <h1 class="fancy-heading">Production Team</h1>
-        <form id="productionTeamForm">
-          <div id="teamMembersContainer">
-            <div class="team-member">
-              <div class="form-group">
-                <label>Name</label>
-                <input type="text" class="team-name" required />
-              </div>
-              <div class="form-group">
-                <label>Email</label>
-                <input type="email" class="team-email" required />
-              </div>
-              <div class="form-group">
-                <label>Role</label>
-                <select class="team-role" required>
-                  <option value="" disabled selected>Select Role</option>
-                  <option value="user">User</option>
-                  <option value="host">Host</option>
-                </select>
-              </div>
-            </div>
-          </div>
-          <button type="button" class="button-secondary" id="addTeamMember">
-            Add More Members
-          </button>
-          <button type="button" class="button-secondary" id="backToPodName">
-            Back
-          </button>
-          <button type="button" class="button-primary" id="goToPodProfile">
-            Invite
-          </button>
-        </form>
-      </div>
-=======
         <!-- Production Team Section -->
         <div class="container hidden" id="production-team-section">
             <h1 class="fancy-heading">Production Team</h1>
@@ -118,7 +81,6 @@
                 <input type="hidden" id="invitationLink" value="{{ url_for('pod_management.invite', _external=True) }}">
             </form>
         </div>
->>>>>>> 03a8875d
 
       <!-- Pod Profile Section -->
       <div class="container hidden" id="pod-profile-section">
@@ -187,18 +149,8 @@
         </form>
       </div>
     </main>
-<<<<<<< HEAD
-    <script
-      src="https://unpkg.com/lazysizes@5.3.2/lazysizes.min.js"
-      async
-    ></script>
-    <script src="{{ url_for('static', filename='podprofile/i18n.js') }}"></script>
-    <script src="{{ url_for('static', filename='podprofile/main.js') }}"></script>
-  </body>
-=======
     <script src="https://unpkg.com/lazysizes@5.3.2/lazysizes.min.js" async></script>
     <script src="{{ url_for('static', filename='requests/podprofile-languageRequests.js') }}"></script>
     <script src="{{ url_for('static', filename='requests/podprofileRequests.js') }}"></script>  
 </body>
->>>>>>> 03a8875d
 </html>