from marshmallow import Schema, fields

class UserSchema(Schema):
    id = fields.Str() 
    email = fields.Email(required=True)
    passwordHash = fields.Str(required=True, load_only=True)  # Never send password to frontend
    fullName = fields.Str(allow_none=True)
    phone = fields.Str(allow_none=True)
    createdAt = fields.DateTime()
    referralCode = fields.Str()
    referredBy = fields.Str(allow_none=True)
<<<<<<< HEAD

class User:
    googleCal: str  # Store the publicly shareable calendar link
    googleCalRefreshToken: str  # Store the Google Calendar refresh token
    googleCal: str  # Store the publicly shareable calendar link
=======
    googleRefresh = fields.Str(allow_none=True)  # Store the real Google Calendar refresh token
>>>>>>> 896abc8c
<|MERGE_RESOLUTION|>--- conflicted
+++ resolved
@@ -9,12 +9,8 @@
     createdAt = fields.DateTime()
     referralCode = fields.Str()
     referredBy = fields.Str(allow_none=True)
-<<<<<<< HEAD
 
 class User:
     googleCal: str  # Store the publicly shareable calendar link
     googleCalRefreshToken: str  # Store the Google Calendar refresh token
-    googleCal: str  # Store the publicly shareable calendar link
-=======
-    googleRefresh = fields.Str(allow_none=True)  # Store the real Google Calendar refresh token
->>>>>>> 896abc8c
+    googleCal: str  # Store the publicly shareable calendar link