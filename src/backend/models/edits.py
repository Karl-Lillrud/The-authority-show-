from marshmallow import Schema, fields

<<<<<<< HEAD
class ClipsSchema(Schema):
    id = fields.Str(required=False)  # Optional: Auto-generated unique identifier
    episodeId = fields.Str(required=True)  # Required: Each clip should be tied to an episode
    clipName = fields.Str(required=True)  # Required: Name of the clip
    duration = fields.Int(required=False)  # Optional: Duration of the clip (if applicable)
    createdAt = fields.DateTime(required=True)  # Required: Timestamp when the clip was created
    editedBy = fields.List(fields.Str(), required=False)  # Optional: List of editors who modified the clip
    clipUrl = fields.Url(required=False)  # Optional: URL for the clip if uploaded
    status = fields.Str(required=False)  # Optional: Status of the clip (e.g., "active", "inactive")
    tags = fields.List(fields.Str(), required=False)  # Optional: Tags associated with the clip
=======
class EditSchema(Schema):
    id = fields.Str()
    episodeId = fields.Str(required=True)
    userId = fields.Str(required=True)  # Vem som gjorde redigeringen
    editType = fields.Str(required=True)  # "enhance", "isolate", "ai_cut", etc.
    clipName = fields.Str()
    duration = fields.Int()
    createdAt = fields.DateTime()
    clipUrl = fields.Url(required=True)  # Azure blob URL
    status = fields.Str()  # t.ex. "done", "processing", "error"
    tags = fields.List(fields.Str())

    # Nya fält:
    transcript = fields.Str()  # transkription av klippet
    sentiment = fields.Dict()  # t.ex. {"positive": 0.9, "neutral": 0.1, "negative": 0.0}
    metadata = fields.Dict()  # Övrig data som {"filename": "...", "source": "..."}
    emotion = fields.Dict()  # Emotionell analys av klippet, t.ex. {"happy": 0.8, "sad": 0.1, "angry": 0.1}
>>>>>>> ec99d00b
<|MERGE_RESOLUTION|>--- conflicted
+++ resolved
@@ -1,17 +1,5 @@
 from marshmallow import Schema, fields
 
-<<<<<<< HEAD
-class ClipsSchema(Schema):
-    id = fields.Str(required=False)  # Optional: Auto-generated unique identifier
-    episodeId = fields.Str(required=True)  # Required: Each clip should be tied to an episode
-    clipName = fields.Str(required=True)  # Required: Name of the clip
-    duration = fields.Int(required=False)  # Optional: Duration of the clip (if applicable)
-    createdAt = fields.DateTime(required=True)  # Required: Timestamp when the clip was created
-    editedBy = fields.List(fields.Str(), required=False)  # Optional: List of editors who modified the clip
-    clipUrl = fields.Url(required=False)  # Optional: URL for the clip if uploaded
-    status = fields.Str(required=False)  # Optional: Status of the clip (e.g., "active", "inactive")
-    tags = fields.List(fields.Str(), required=False)  # Optional: Tags associated with the clip
-=======
 class EditSchema(Schema):
     id = fields.Str()
     episodeId = fields.Str(required=True)
@@ -28,5 +16,4 @@
     transcript = fields.Str()  # transkription av klippet
     sentiment = fields.Dict()  # t.ex. {"positive": 0.9, "neutral": 0.1, "negative": 0.0}
     metadata = fields.Dict()  # Övrig data som {"filename": "...", "source": "..."}
-    emotion = fields.Dict()  # Emotionell analys av klippet, t.ex. {"happy": 0.8, "sad": 0.1, "angry": 0.1}
->>>>>>> ec99d00b
+    emotion = fields.Dict()  # Emotionell analys av klippet, t.ex. {"happy": 0.8, "sad": 0.1, "angry": 0.1}