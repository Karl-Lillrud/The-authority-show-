from pymongo import MongoClient
from flask import Blueprint
import os
from dotenv import load_dotenv
import logging
from gridfs import GridFS
<<<<<<< HEAD
=======
from colorama import Fore, Style, init  # Import colorama for styled logs
>>>>>>> 0bc1e98f

# Create a blueprint for MongoDB (this can be used for modular Flask apps)
mongo_bp = Blueprint("mongo_bp", __name__)

# Load environment variables from .env
load_dotenv()

<<<<<<< HEAD
=======
# Initialize colorama
init(autoreset=True)

>>>>>>> 0bc1e98f
# MongoDB Configuration
MONGODB_URI = os.getenv("MONGODB_URI")
DATABASE_NAME = "Podmanager"
COLLECTION_NAME = "Users"
PODCAST_NAME = "Podcasts"
EPISODE_NAME = "Episodes"
CREDITS = "Credits"
MAILING_LIST_COLLECTION_NAME = "MailingList"  # Add MailingList collection
SUBSCRIPTIONS_LIST_COLLECTION = "subscriptions_collection"

# Raise an error if MONGODB_URI is missing
if not MONGODB_URI:
    raise ValueError("MongoDB URI is missing.")

# Initialize logging for MongoDB connection
logging.basicConfig(level=logging.INFO)
logger = logging.getLogger(__name__)

# Initialize MongoDB Client and GridFS
try:
    # Create a MongoDB client instance using the URI
    client = MongoClient(MONGODB_URI)

    # Select the database using DATABASE_NAME
    database = client[DATABASE_NAME]
    collection = database[COLLECTION_NAME]
    podcasts = database[PODCAST_NAME]
    episodes = database[EPISODE_NAME]
    credits = database[CREDITS]
    mailing_list_collection = database[MAILING_LIST_COLLECTION_NAME]
    subscriptions_collection = database[SUBSCRIPTIONS_LIST_COLLECTION]
    fs = GridFS(database)  # Initialize GridFS
    logger.info(f"{Fore.GREEN}✅ MongoDB connected successfully!")
except Exception as e:
<<<<<<< HEAD
    # Log error if connection fails
    logger.error(f"Failed to connect to MongoDB or initialize GridFS: {e}")
    raise

# Functions to access MongoDB and GridFS


def get_db():
    """Returns the database connection object"""
    return database


def get_fs():
    """Returns the GridFS connection object"""
    return fs


def get_collection(collection_name):
    """Helper function to get a collection by its name"""
    return database[collection_name]


def get_podcasts_collection():
    """Returns the Podcasts collection"""
    return podcasts


def get_episodes_collection():
    """Returns the Episodes collection"""
    return episodes


def get_users_collection():
    """Returns the Users collection"""
    return collection
=======
    logger.error(f"{Fore.RED}❌ Failed to connect to MongoDB or initialize GridFS: {e}")
    raise


# Functions to access MongoDB and GridFS
def get_db():
    return database


def get_fs():
    return fs
>>>>>>> 0bc1e98f
<|MERGE_RESOLUTION|>--- conflicted
+++ resolved
@@ -4,10 +4,7 @@
 from dotenv import load_dotenv
 import logging
 from gridfs import GridFS
-<<<<<<< HEAD
-=======
 from colorama import Fore, Style, init  # Import colorama for styled logs
->>>>>>> 0bc1e98f
 
 # Create a blueprint for MongoDB (this can be used for modular Flask apps)
 mongo_bp = Blueprint("mongo_bp", __name__)
@@ -15,12 +12,9 @@
 # Load environment variables from .env
 load_dotenv()
 
-<<<<<<< HEAD
-=======
 # Initialize colorama
 init(autoreset=True)
 
->>>>>>> 0bc1e98f
 # MongoDB Configuration
 MONGODB_URI = os.getenv("MONGODB_URI")
 DATABASE_NAME = "Podmanager"
@@ -55,14 +49,11 @@
     fs = GridFS(database)  # Initialize GridFS
     logger.info(f"{Fore.GREEN}✅ MongoDB connected successfully!")
 except Exception as e:
-<<<<<<< HEAD
     # Log error if connection fails
-    logger.error(f"Failed to connect to MongoDB or initialize GridFS: {e}")
+    logger.error(f"{Fore.RED}❌ Failed to connect to MongoDB or initialize GridFS: {e}")
     raise
 
 # Functions to access MongoDB and GridFS
-
-
 def get_db():
     """Returns the database connection object"""
     return database
@@ -90,17 +81,4 @@
 
 def get_users_collection():
     """Returns the Users collection"""
-    return collection
-=======
-    logger.error(f"{Fore.RED}❌ Failed to connect to MongoDB or initialize GridFS: {e}")
-    raise
-
-
-# Functions to access MongoDB and GridFS
-def get_db():
-    return database
-
-
-def get_fs():
-    return fs
->>>>>>> 0bc1e98f
+    return collection