from pymongo import MongoClient
from flask import Blueprint
import os
from dotenv import load_dotenv
import logging
from gridfs import GridFS

# Create a blueprint for MongoDB (this can be used for modular Flask apps)
mongo_bp = Blueprint("mongo_bp", __name__)

# Load environment variables from .env
load_dotenv()

# MongoDB Configuration
MONGODB_URI = os.getenv("MONGODB_URI")
<<<<<<< HEAD
DATABASE_NAME = "Podmanager"  # Database name
COLLECTION_NAME = "Users"  # Collection for users
PODCAST_NAME = "Podcasts"  # Collection for podcasts
EPISODE_NAME = "Episodes"  # Collection for episodes
MAILING_LIST_COLLECTION_NAME = "MailingList"  # Mailing List collection
SUBSCRIPTIONS_LIST_COLLECTION = "subscriptions_collection"  # Subscriptions collection
=======
DATABASE_NAME = "Podmanager"
COLLECTION_NAME = "Users"
PODCAST_NAME = "Podcasts"
EPISODE_NAME = "Episodes"
CREDITS = "Credits"
MAILING_LIST_COLLECTION_NAME = "MailingList"  # Add MailingList collection
SUBSCRIPTIONS_LIST_COLLECTION = "subscriptions_collection"
>>>>>>> 4e95bb40

# Raise an error if MONGODB_URI is missing
if not MONGODB_URI:
    raise ValueError("MongoDB URI is missing.")

# Initialize logging for MongoDB connection
logging.basicConfig(level=logging.INFO)
logger = logging.getLogger(__name__)

# Initialize MongoDB Client and GridFS
try:
    # Create a MongoDB client instance using the URI
    client = MongoClient(MONGODB_URI)

    # Select the database using DATABASE_NAME
    database = client[DATABASE_NAME]
<<<<<<< HEAD

    # Access individual collections
    collection = database[COLLECTION_NAME]  # Users collection
    podcasts = database[PODCAST_NAME]  # Podcasts collection
    episodes = database[EPISODE_NAME]  # Episodes collection
    mailing_list_collection = database[
        MAILING_LIST_COLLECTION_NAME
    ]  # Mailing List collection
    subscriptions_collection = database[
        SUBSCRIPTIONS_LIST_COLLECTION
    ]  # Subscriptions collection

    # Initialize GridFS for file storage
    fs = GridFS(database)

=======
    collection = database[COLLECTION_NAME]
    podcasts = database[PODCAST_NAME]
    episodes = database[EPISODE_NAME]
    credits = database[CREDITS]
    mailing_list_collection = database[MAILING_LIST_COLLECTION_NAME]  # MailingList collection
    subscriptions_collection = database[SUBSCRIPTIONS_LIST_COLLECTION]
    fs = GridFS(database)  # Initialize GridFS
>>>>>>> 4e95bb40
    logger.info("MongoDB connection and GridFS initialized successfully.")
except Exception as e:
    # Log error if connection fails
    logger.error(f"Failed to connect to MongoDB or initialize GridFS: {e}")
    raise

# Functions to access MongoDB and GridFS


def get_db():
    """Returns the database connection object"""
    return database


def get_fs():
    """Returns the GridFS connection object"""
    return fs


def get_collection(collection_name):
    """Helper function to get a collection by its name"""
    return database[collection_name]


def get_podcasts_collection():
    """Returns the Podcasts collection"""
    return podcasts


def get_episodes_collection():
    """Returns the Episodes collection"""
    return episodes


def get_users_collection():
    """Returns the Users collection"""
    return collection<|MERGE_RESOLUTION|>--- conflicted
+++ resolved
@@ -13,14 +13,6 @@
 
 # MongoDB Configuration
 MONGODB_URI = os.getenv("MONGODB_URI")
-<<<<<<< HEAD
-DATABASE_NAME = "Podmanager"  # Database name
-COLLECTION_NAME = "Users"  # Collection for users
-PODCAST_NAME = "Podcasts"  # Collection for podcasts
-EPISODE_NAME = "Episodes"  # Collection for episodes
-MAILING_LIST_COLLECTION_NAME = "MailingList"  # Mailing List collection
-SUBSCRIPTIONS_LIST_COLLECTION = "subscriptions_collection"  # Subscriptions collection
-=======
 DATABASE_NAME = "Podmanager"
 COLLECTION_NAME = "Users"
 PODCAST_NAME = "Podcasts"
@@ -28,7 +20,6 @@
 CREDITS = "Credits"
 MAILING_LIST_COLLECTION_NAME = "MailingList"  # Add MailingList collection
 SUBSCRIPTIONS_LIST_COLLECTION = "subscriptions_collection"
->>>>>>> 4e95bb40
 
 # Raise an error if MONGODB_URI is missing
 if not MONGODB_URI:
@@ -45,23 +36,6 @@
 
     # Select the database using DATABASE_NAME
     database = client[DATABASE_NAME]
-<<<<<<< HEAD
-
-    # Access individual collections
-    collection = database[COLLECTION_NAME]  # Users collection
-    podcasts = database[PODCAST_NAME]  # Podcasts collection
-    episodes = database[EPISODE_NAME]  # Episodes collection
-    mailing_list_collection = database[
-        MAILING_LIST_COLLECTION_NAME
-    ]  # Mailing List collection
-    subscriptions_collection = database[
-        SUBSCRIPTIONS_LIST_COLLECTION
-    ]  # Subscriptions collection
-
-    # Initialize GridFS for file storage
-    fs = GridFS(database)
-
-=======
     collection = database[COLLECTION_NAME]
     podcasts = database[PODCAST_NAME]
     episodes = database[EPISODE_NAME]
@@ -69,7 +43,6 @@
     mailing_list_collection = database[MAILING_LIST_COLLECTION_NAME]  # MailingList collection
     subscriptions_collection = database[SUBSCRIPTIONS_LIST_COLLECTION]
     fs = GridFS(database)  # Initialize GridFS
->>>>>>> 4e95bb40
     logger.info("MongoDB connection and GridFS initialized successfully.")
 except Exception as e:
     # Log error if connection fails
