--- conflicted
+++ resolved
@@ -15,10 +15,9 @@
 
 API_BASE_URL = os.getenv("API_BASE_URL", "http://127.0.0.1:8000")
 
-<<<<<<< HEAD
 @signin_bp.route("/signin", methods=["GET"])
-=======
->>>>>>> dc304174
+
+
 
 @signin_bp.route("/", methods=["GET"])
 def signin_get():
@@ -64,7 +63,6 @@
     user_credits = user_credits["credits"] if user_credits else 0
 
     if not podcasts:
-<<<<<<< HEAD
         return (
             jsonify({
                 "message": "Login successful",
@@ -94,15 +92,6 @@
 
     # Response for successful login
     response = jsonify({"message": "Login successful", "redirect_url": "dashboard", "credits": user_credits})
-=======
-        redirect_url = "/podprofile"
-    elif len(podcasts) == 1:
-        redirect_url = "/dashboard"
-    else:
-        redirect_url = "/homepage"
-
-    response = jsonify({"message": "Login successful", "redirect_url": redirect_url})
->>>>>>> dc304174
 
     if remember:
         response.set_cookie("remember_me", "true", max_age=30 * 24 * 60 * 60)  # 30 days
