--- conflicted
+++ resolved
@@ -80,16 +80,11 @@
 @dashboard_bp.route("/addmember", methods=["GET"])
 def addmember():
     if not g.user_id:
-<<<<<<< HEAD
         return redirect(url_for("auth_bp.signin"))  # Updated endpoint
-    return render_template("team/addmember.html")
-=======
-        return redirect(url_for("signin_bp.signin"))  # Updated endpoint
     return render_template("team/addmember.html")
 
 @dashboard_bp.route("/podcast", methods=["GET"])
 def podcast():
     if not g.user_id:
         return redirect(url_for("signin_bp.signin"))  # Updated endpoint
-    return render_template("dashboard/podcast.html")
->>>>>>> 75aaaae8
+    return render_template("dashboard/podcast.html")