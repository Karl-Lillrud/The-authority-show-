import logging
from flask import g, redirect, render_template, url_for, Blueprint, request, session, jsonify
from backend.database.mongo_connection import collection
from backend.services.authService import AuthService  # Ensure authService is imported

# Configure logger
logger = logging.getLogger(__name__)
logging.basicConfig(level=logging.INFO)

# Initialize AuthService
authService = AuthService()

dashboard_bp = Blueprint("dashboard_bp", __name__)

# 📌 Dashboard
@dashboard_bp.route("/dashboard", methods=["GET"])
def dashboard():
    """
    Serves the dashboard page if the user is logged in or verifies log-in link.
    """
    email = request.args.get("email")

    if email:
        # Authenticate the user via log-in link
        try:
            logger.debug(f"Authenticating user via log-in link for email: {email}")
            result = authService.verify_code_and_login(email)
            logger.debug(f"Authentication result for email {email}: {result}")

            if result.get("user"):
                session["user_id"] = str(result["user"]["_id"])
                session["email"] = result["user"]["email"]
                logger.info(f"User {email} authenticated via log-in link.")
<<<<<<< HEAD
                return redirect(url_for("dashboard_bp.podprofile"))  # Updated to redirect to podprofile
=======
>>>>>>> 2e7a53c4
            else:
                logger.warning(f"Failed to authenticate user via log-in link for email: {email}. Reason: {result.get('error', 'Unknown error')}")
                return redirect(url_for("auth_bp.signin", error=result.get("error", "Invalid log-in link.")))
        except Exception as e:
            logger.error(f"Error authenticating user via log-in link for email {email}: {e}", exc_info=True)
            return redirect(url_for("auth_bp.signin", error="Failed to authenticate. Please try again later."))

    if "user_id" not in session or not session.get("user_id"):
        logger.warning("User is not logged in. Redirecting to sign-in page.")
        return redirect(url_for("auth_bp.signin", error="You must be logged in to access the dashboard."))

    logger.info(f"User {session.get('email', 'Unknown')} accessed the dashboard.")
    return render_template("dashboard/dashboard.html")


# ✅ Serves the homepage page
@dashboard_bp.route("/homepage", methods=["GET"])
def homepage():
    if not g.user_id:
        return redirect(url_for("auth_bp.signin"))  # Updated endpoint

    user_id = str(g.user_id)
    podcasts = list(collection.database.Podcast.find({"userid": user_id}))

    for podcast in podcasts:
        podcast["_id"] = str(podcast["_id"])

    return render_template("dashboard/homepage.html", podcasts=podcasts)


# ✅ Serves the account page
@dashboard_bp.route("/account", methods=["GET"])
def account():
    if not g.user_id:
        return redirect(url_for("auth_bp.signin"))

    user = collection.find_one({"_id": g.user_id})
    email = user.get("email", "") if user else ""
    full_name = user.get("full_name", "") if user else ""
    phone_number = user.get("phone_number", "") if user else ""  # Fetch phone number
    password = user.get("password", "") if user else ""  # Ensure password is hashed

    # Pass all required fields to the account template
    return render_template(
        "account/account.html",
        email=email,
        full_name=full_name,
        phone_number=phone_number,
        password=password,
    )


# ✅ Serves the settings page
@dashboard_bp.route("/settings", methods=["GET"])
def settings():
    if not g.user_id:
        return redirect(url_for("auth_bp.signin"))  # Updated endpoint

    user = collection.find_one({"_id": g.user_id})
    email = user.get("email", "") if user else ""
    full_name = user.get("full_name", "") if user else ""
    phone_number = user.get("phone_number", "") if user else ""  # Fetch phone number
    password = user.get("password", "") if user else ""  # Ensure password is hashed

    # Pass all required fields to the settings template
    return render_template(
        "account/settings.html",
        email=email,
        full_name=full_name,
        phone_number=phone_number,
        password=password,
    )


# ✅ Serves the profile page
@dashboard_bp.route("/podcastmanagement", methods=["GET"])
def podcastmanagement():
    """
    Serves the podcast management page.
    """
    if "user_id" not in session or not session.get("user_id"):
        logger.warning("User is not logged in. Redirecting to sign-in page.")
        logger.debug(f"Session contents: {session}")  # Debug log
        return redirect(url_for("auth_bp.signin", error="You must be logged in to access the dashboard."))
    
    logger.info(f"User {session.get('email', 'Unknown')} accessed the podcast management page.")
    return render_template("podcastmanagement/podcastmanagement.html")


# ✅ Serves the tasks page
@dashboard_bp.route("/taskmanagement", methods=["GET"])
def taskmanagement():
    if not g.user_id:
        return redirect(url_for("auth_bp.signin"))  # Updated endpoint
    return render_template("taskmanagement/taskmanagement.html")


@dashboard_bp.route("/podprofile", methods=["GET", "POST"])
def podprofile():
    if not g.user_id:
        return redirect(url_for("auth_bp.signin"))  # Updated endpoint
    return render_template("podprofile/podprofile.html")


@dashboard_bp.route("/team", methods=["GET", "POST"])
def team():
    if not g.user_id:
        return redirect(url_for("auth_bp.signin"))  # Updated endpoint
    return render_template("team/team.html")

@dashboard_bp.route("/register_team_member", methods=["GET"])
def register_team_member():
    """Serves the team member registration page."""
    return render_template("team/register_team_member.html")

@dashboard_bp.route("/addmember", methods=["GET"])
def addmember():
    if not g.user_id:
        return redirect(url_for("auth_bp.signin"))  # Updated endpoint
    return render_template("team/addmember.html")

@dashboard_bp.route("/podcast/<podcast_id>", methods=["GET"])
def podcast(podcast_id):
    if not g.user_id:
        return redirect(url_for("auth_bp.signin"))
    
    # Store podcast_id in session or inject into template if needed
    return render_template("podcast/podcast.html", podcast_id=podcast_id)

@dashboard_bp.route("/get_guests_by_episode/<episode_id>", methods=["GET"])
def get_guests_by_episode(episode_id):
    """
    Fetches guests associated with a specific episode.
    """
    if "user_id" not in session or not session.get("user_id"):
        logger.warning("User is not logged in. Redirecting to sign-in page.")
        return redirect(url_for("auth_bp.signin", error="You must be logged in to access this resource."))

    try:
        # Query the database for guests linked to the given episode ID
        guests = list(collection.database.Guests.find({"episode_id": episode_id}))
        for guest in guests:
            guest["_id"] = str(guest["_id"])  # Convert ObjectId to string for JSON serialization

        logger.info(f"Fetched {len(guests)} guests for episode {episode_id}.")
        return jsonify({"guests": guests}), 200
    except Exception as e:
        logger.error(f"Error fetching guests for episode {episode_id}: {e}", exc_info=True)
        return jsonify({"error": "Failed to fetch guests. Please try again later."}), 500<|MERGE_RESOLUTION|>--- conflicted
+++ resolved
@@ -31,10 +31,6 @@
                 session["user_id"] = str(result["user"]["_id"])
                 session["email"] = result["user"]["email"]
                 logger.info(f"User {email} authenticated via log-in link.")
-<<<<<<< HEAD
-                return redirect(url_for("dashboard_bp.podprofile"))  # Updated to redirect to podprofile
-=======
->>>>>>> 2e7a53c4
             else:
                 logger.warning(f"Failed to authenticate user via log-in link for email: {email}. Reason: {result.get('error', 'Unknown error')}")
                 return redirect(url_for("auth_bp.signin", error=result.get("error", "Invalid log-in link.")))
