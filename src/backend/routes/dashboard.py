from flask import g, redirect, render_template, url_for, Blueprint, request, jsonify, session
from backend.database.mongo_connection import collection  # Add import

dashboard_bp = Blueprint("dashboard_bp", __name__)


# 📌 Dashboard
@dashboard_bp.route("/dashboard", methods=["GET"])
def dashboard():
<<<<<<< HEAD

    user_id = session.get("user_id")
    if not user_id:
        return redirect(url_for("signin"))
    
    # Get user and credits from the database
    user = collection.database.Users.find_one({"_id": user_id})
    credits = collection.database.Credits.find_one({"user_id": user_id})
    
    # Render dashboard page with credits
    return render_template("dashboard/dashboard.html", user=user, credits=credits)
=======
    if not g.user_id:
        return redirect(url_for("auth_bp.signin"))  # Updated endpoint
    return render_template("dashboard/dashboard.html")
>>>>>>> fd22e231


# ✅ Serves the homepage page
@dashboard_bp.route("/homepage", methods=["GET"])
def homepage():
    if not g.user_id:
        return redirect(url_for("auth_bp.signin"))  # Updated endpoint

    user_id = str(g.user_id)
    podcasts = list(collection.database.Podcast.find({"userid": user_id}))

    for podcast in podcasts:
        podcast["_id"] = str(podcast["_id"])

    return render_template("dashboard/homepage.html", podcasts=podcasts)


# ✅ Serves the settings page
@dashboard_bp.route("/settings", methods=["GET"])
def settings():
    if not g.user_id:
        return redirect(url_for("auth_bp.signin"))  # Updated endpoint

    user = collection.find_one({"_id": g.user_id})
    email = user.get("email", "") if user else ""
    full_name = user.get("full_name", "") if user else ""

    return render_template("dashboard/settings.html", email=email, full_name=full_name)


# ✅ Serves the profile page
@dashboard_bp.route("/podcastmanagement", methods=["GET"])
def podcastmanagement():
    if not g.user_id:
        return redirect(url_for("auth_bp.signin"))  # Updated endpoint
    return render_template("dashboard/podcastmanagement.html")


# ✅ Serves the tasks page
@dashboard_bp.route("/taskmanagement", methods=["GET"])
def taskmanagement():
    if not g.user_id:
        return redirect(url_for("auth_bp.signin"))  # Updated endpoint
    return render_template("dashboard/taskmanagement.html")


@dashboard_bp.route("/podprofile", methods=["GET", "POST"])
def podprofile():
    if not g.user_id:
        return redirect(url_for("auth_bp.signin"))  # Updated endpoint
    return render_template("podprofile/podprofile.html")


@dashboard_bp.route("/team", methods=["GET", "POST"])
def team():
    if not g.user_id:
        return redirect(url_for("auth_bp.signin"))  # Updated endpoint
    return render_template("team/team.html")


@dashboard_bp.route("/guest", methods=["GET", "POST"])
def guest():
    if not g.user_id:
        return redirect(url_for("auth_bp.signin"))  # Updated endpoint
    return render_template("guest/guest.html")
@dashboard_bp.route("/get_credits", methods=["GET"])
def get_credits():
    user_id = request.args.get("user_id")
    if not user_id:
        return jsonify({"error": "Missing user_id parameter"}), 400

    user_credits = collection.database.Credits.find_one({"user_id": user_id})
    if not user_credits:
        return jsonify({"error": "User credits not found"}), 404

    return jsonify({
        "credits": user_credits.get("credits", 0),
        "unclaimed_credits": user_credits.get("unclaimed_credits", 0),
        "referral_bonus": user_credits.get("referral_bonus", 0),
        "referrals": user_credits.get("referrals", 0),
        "last_3_referrals": user_credits.get("last_3_referrals", []),
        "vip_status": user_credits.get("vip_status", False),
        "credits_expires_at": user_credits.get("credits_expires_at", ""),
        "episodes_published": user_credits.get("episodes_published", 0),
        "streak_days": user_credits.get("streak_days", 0)
    }), 200
@dashboard_bp.route("/get_user_podcasts", methods=["GET"])
def get_user_podcasts():
    # Dummy implementation; return an empty list or sample data
    return jsonify([])


@dashboard_bp.route("/addmember", methods=["GET"])
def addmember():
    if not g.user_id:
<<<<<<< HEAD
        return redirect(
            url_for("signin_bp.signin_get")
        )  # Fix: redirect using the blueprint route
    return render_template("team/addmember.html")
=======
        return redirect(url_for("auth_bp.signin"))  # Updated endpoint
    return render_template("team/addmember.html")

@dashboard_bp.route("/podcast", methods=["GET"])
def podcast():
    if not g.user_id:
        return redirect(url_for("signin_bp.signin"))  # Updated endpoint
    return render_template("dashboard/podcast.html")
>>>>>>> fd22e231
<|MERGE_RESOLUTION|>--- conflicted
+++ resolved
@@ -7,7 +7,6 @@
 # 📌 Dashboard
 @dashboard_bp.route("/dashboard", methods=["GET"])
 def dashboard():
-<<<<<<< HEAD
 
     user_id = session.get("user_id")
     if not user_id:
@@ -19,11 +18,6 @@
     
     # Render dashboard page with credits
     return render_template("dashboard/dashboard.html", user=user, credits=credits)
-=======
-    if not g.user_id:
-        return redirect(url_for("auth_bp.signin"))  # Updated endpoint
-    return render_template("dashboard/dashboard.html")
->>>>>>> fd22e231
 
 
 # ✅ Serves the homepage page
@@ -119,18 +113,5 @@
 @dashboard_bp.route("/addmember", methods=["GET"])
 def addmember():
     if not g.user_id:
-<<<<<<< HEAD
-        return redirect(
-            url_for("signin_bp.signin_get")
-        )  # Fix: redirect using the blueprint route
-    return render_template("team/addmember.html")
-=======
         return redirect(url_for("auth_bp.signin"))  # Updated endpoint
     return render_template("team/addmember.html")
-
-@dashboard_bp.route("/podcast", methods=["GET"])
-def podcast():
-    if not g.user_id:
-        return redirect(url_for("signin_bp.signin"))  # Updated endpoint
-    return render_template("dashboard/podcast.html")
->>>>>>> fd22e231
