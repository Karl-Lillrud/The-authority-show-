from flask import g, redirect, render_template, url_for, Blueprint
<<<<<<< HEAD
from backend.database.mongo_connection import collection, podcasts # Add import
=======
from backend.database.mongo_connection import get_db  # Add import
>>>>>>> 1058d895

landingpage_bp = Blueprint("landingpage_bp", __name__)




@landingpage_bp.route('/landingpage', methods=['GET'])
def landingpage():
<<<<<<< HEAD
    try:
        # Temporary fallback for g.user_id
        if not hasattr(g, 'user_id'):
            g.user_id = "test_user"  # Replace with real auth logic later
        if not g.user_id:
            return redirect(url_for('signin_bp.signin'))
        
        podcasts = list(collection.Podmanager.Podcasts.find())
        return render_template('landingpage/landingpage.html', podcasts=podcasts)
    except Exception as e:
        return f"Error: {str(e)}", 500
=======
    if not g.user_id:
        return redirect(url_for('signin_bp.signin'))

    # Get the database and select the Episodes collection
    db = get_db()
    episodes_collection = db["Episodes"]
    
    # Query for added podcasts. Adjust the query as needed.
    episodes = list(episodes_collection.find({}))
    
    return render_template(
        'landingpage/landingpage.html',
        episodes=episodes
    )

>>>>>>> 1058d895

@landingpage_bp.route('/episode', methods=['GET'])
def episode():
    try:
        if not hasattr(g, 'user_id'):
            g.user_id = "test_user"
        if not g.user_id:
            return redirect(url_for('signin_bp.signin'))
        return render_template('landingpage/episode.html')
    except Exception as e:
        return f"Error: {str(e)}", 500

@landingpage_bp.route("/landingpage/<podcast_id>")
def landingpage_by_id(podcast_id):
    try:
        podcast = podcasts.find_one({"_id": podcast_id})
          # Debug
        if podcast:
            return render_template("landingpage/landingpage.html", podcast=podcast)
        return render_template("404.html")
    except Exception as e:
        return f"Error: {str(e)}", 500<|MERGE_RESOLUTION|>--- conflicted
+++ resolved
@@ -1,9 +1,8 @@
 from flask import g, redirect, render_template, url_for, Blueprint
-<<<<<<< HEAD
-from backend.database.mongo_connection import collection, podcasts # Add import
-=======
-from backend.database.mongo_connection import get_db  # Add import
->>>>>>> 1058d895
+
+from backend.database.mongo_connection import collection, podcasts, get_db  # Add import
+
+
 
 landingpage_bp = Blueprint("landingpage_bp", __name__)
 
@@ -12,19 +11,8 @@
 
 @landingpage_bp.route('/landingpage', methods=['GET'])
 def landingpage():
-<<<<<<< HEAD
-    try:
-        # Temporary fallback for g.user_id
-        if not hasattr(g, 'user_id'):
-            g.user_id = "test_user"  # Replace with real auth logic later
-        if not g.user_id:
-            return redirect(url_for('signin_bp.signin'))
-        
-        podcasts = list(collection.Podmanager.Podcasts.find())
-        return render_template('landingpage/landingpage.html', podcasts=podcasts)
-    except Exception as e:
-        return f"Error: {str(e)}", 500
-=======
+
+
     if not g.user_id:
         return redirect(url_for('signin_bp.signin'))
 
@@ -39,8 +27,6 @@
         'landingpage/landingpage.html',
         episodes=episodes
     )
-
->>>>>>> 1058d895
 
 @landingpage_bp.route('/episode', methods=['GET'])
 def episode():
