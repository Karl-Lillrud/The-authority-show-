--- conflicted
+++ resolved
@@ -22,16 +22,8 @@
 def create_checkout_session():
     user_id = g.user_id
     data = request.get_json()
-<<<<<<< HEAD
-    amount = data.get("amount")  # total amount (for validation)
-    plan = data.get("plan")  # optional: "pro", "studio", etc.
-    credits = data.get("credits")  # optional: how many credits to add
-    extra_episode_unlock = data.get("unlock")  # optional: amount of episode unlocks
-    print(data)
-=======
     items = data.get("items")  # Lista med produkter
 
->>>>>>> dd5883cd
     if not user_id:
         return jsonify({"error": "User not authenticated"}), 401
 
@@ -39,31 +31,6 @@
         return jsonify({"error": "Missing or invalid items list"}), 400
 
     try:
-<<<<<<< HEAD
-        #Calculate the prices
-        plan_price = 0.00
-        if plan:
-             # Map plan to price
-            plan_prices = {
-            "pro": 29.99,
-            "studio": 69.00,
-            # Add other plans as needed
-            }
-            plan_price = plan_prices.get(plan, float(amount))
-
-        unlock_price = 0.00
-        if extra_episode_unlock:
-            unlock_prices = 14.99
-    
-            unlock_price = unlock_prices * extra_episode_unlock
-
-        credit_price = 0.00
-        if credits:
-            credit_price = float(amount) - plan_price - unlock_price
-
-        # Build line_items array
-=======
->>>>>>> dd5883cd
         line_items = []
         metadata = {
             "user_id": str(user_id),  # Säkerställ att user_id är sträng
@@ -72,53 +39,6 @@
             "items": [],  # Temporär lista för att samla items
         }
 
-<<<<<<< HEAD
-        # Add credits line item if present
-        if credits:
-            line_items.append(
-                {
-                    "price_data": {
-                        "currency": "usd",
-                        "product_data": {"name": f"Credit Pack ({credits} credits)"},
-                        "unit_amount": (
-                            int(
-                                (float(credit_price) - float(29.99 if plan == "pro" else 0))
-                                * 100
-                            )
-                            if plan
-                            else int(float(credit_price) * 100)
-                        ),
-                    },
-                    "quantity": 1,
-                }
-            )
-        if extra_episode_unlock:
-            metadata["unlock"] = str(extra_episode_unlock)
-            line_items.append(
-                {
-                    "price_data": {
-                        "currency": "usd",
-                        "product_data": {"name": f"Extra Episode Pack: {extra_episode_unlock} slots"},
-                        "unit_amount": int(float(unlock_price) / extra_episode_unlock * 100),
-                    },
-                    "quantity": extra_episode_unlock,
-                }
-            )
-
-        # Add subscription line item if present
-        if plan:
-            line_items.append(
-                {
-                    "price_data": {
-                        "currency": "usd",
-                        "product_data": {"name": f"{plan.capitalize()} Subscription"},
-                        "unit_amount": int(plan_price * 100),
-                        "recurring": {"interval": "month", "interval_count": 1},
-                    },
-                    "quantity": 1,
-                }
-            )
-=======
         total_credits = 0
         total_episode_slots = 0  # Add counter for episode slots
         has_subscription = False
@@ -195,7 +115,6 @@
                         "quantity": 1,
                     }
                 )
->>>>>>> dd5883cd
 
             elif item_type == "episode":
                 line_items.append(
@@ -267,12 +186,8 @@
         )
         metadata = stripe_session.get("metadata", {})
         credits_to_add = int(metadata.get("credits", 0))
-<<<<<<< HEAD
-        unlock_episodes = int(metadata.get("unlock", 0))
-=======
         # Get episode slots from metadata
         episode_slots_to_add = int(metadata.get("episode_slots", 0))
->>>>>>> dd5883cd
         has_subscription = metadata.get("is_subscription", "false") == "true"
 
         # Deserialisera items om nödvändigt
@@ -283,30 +198,13 @@
                 user_id, plan, stripe_session
             )
             logger.info(f"Subscription updated for user {user_id}: {plan}")
-<<<<<<< HEAD
-       
-        # Handle credits if present
-        if credits_to_add > 0 or unlock_episodes > 0:
-=======
-
-        if credits_to_add > 0:
->>>>>>> dd5883cd
+
+        if credits_to_add > 0 or episode_slots_to_add > 0:
             handle_successful_payment(stripe_session, user_id)
             if credits_to_add > 0: 
                 logger.info(f"Credits processed for user {user_id}: {credits_to_add}")
-            elif unlock_episodes > 0:
-                logger.info(f"Unlocking {unlock_episodes} episode slots for {user_id}")
-
-        # Add logic to handle successful episode pack purchase
-        if episode_slots_to_add > 0:
-            # TODO: Implement or call a service function to add episode slots
-            # Example: episode_service.add_episode_slots(user_id, episode_slots_to_add)
-            # For now, just log it
-            logger.info(
-                f"Episode slots to add for user {user_id}: {episode_slots_to_add}"
-            )
-            # You'll need to implement the actual logic to update the user's account
-            # with the purchased episode slots, likely involving database updates.
+            elif episode_slots_to_add > 0:
+                logger.info(f"Unlocking {episode_slots_to_add} episode slots for {user_id}")
 
         if plan and has_subscription:
             return redirect("/account?subscription_updated=true#settings-purchases")
@@ -402,7 +300,6 @@
                 logger.info(
                     f"Found subscription ID directly in payment_id: {stripe_subscription_id}"
                 )
-            else:
 
         # Find and cancel the Stripe subscription
         try:
@@ -462,7 +359,7 @@
                                 logger.warning(f"No active subscriptions found for customer {customer_id}")
                     except Exception as customer_error:
                         logger.error(f"Error with Stripe customer operations: {str(customer_error)}")
-            
+
             # Now try to cancel the subscription if we found an ID
             if stripe_subscription_id:
 
@@ -475,6 +372,8 @@
                         )
                 except Exception as session_error:
                     logger.error(f"Error retrieving session: {str(session_error)}")
+        except Exception as subscription_error:
+            logger.error(f"Error retrieving subscription: {str(subscription_error)}")   
 
         if not stripe_subscription_id:
             if account.get("email"):
