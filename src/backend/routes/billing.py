# File: backend/routes/billing.py
from flask import Blueprint, request, jsonify, redirect, session, g
import stripe
import os
import json  # Importera json för att serialisera items
from backend.services.billingService import handle_successful_payment
from backend.services.subscriptionService import SubscriptionService
from backend.database.mongo_connection import collection
import logging
from datetime import datetime
from backend.services.creditManagement import CreditService

billing_bp = Blueprint("billing_bp", __name__)
subscription_service = SubscriptionService()
credit_service = CreditService()
logger = logging.getLogger(__name__)

stripe.api_key = os.getenv("STRIPE_SECRET_KEY")


@billing_bp.route("/create-checkout-session", methods=["POST"])
def create_checkout_session():
    user_id = g.user_id
    data = request.get_json()
    items = data.get("items")  # Lista med produkter

    if not user_id:
        return jsonify({"error": "User not authenticated"}), 401

    if not items or not isinstance(items, list):
        return jsonify({"error": "Missing or invalid items list"}), 400

    try:
        line_items = []
        metadata = {
            "user_id": str(user_id),  # Säkerställ att user_id är sträng
            "is_subscription": "false",
            "plan": "",
            "items": [],  # Temporär lista för att samla items
        }

        total_credits = 0
        total_episode_slots = 0  # Add counter for episode slots
        has_subscription = False
        subscription_plan = None

        # Bearbeta varje produkt i items
        for item in items:
            product_id = item.get("productId")
            name = item.get("name")
            item_type = item.get("type")
            price = float(item.get("price"))
            quantity = int(item.get("quantity", 1))
            credits = int(item.get("credits", 0)) if item.get("credits") else 0
            plan = item.get("plan")
            episode_slots = (
                int(item.get("episodeSlots", 0)) if item.get("episodeSlots") else 0
            )  # Get episode slots

            if item_type == "credit":
                # Lägg till kreditpaket
                line_items.append(
                    {
                        "price_data": {
                            "currency": "usd",
                            "product_data": {"name": name},
                            "unit_amount": int(price * 100),  # Pris i cent
                        },
                        "quantity": quantity,
                    }
                )
                total_credits += credits * quantity
                metadata["items"].append(
                    {
                        "product_id": product_id,
                        "name": name,
                        "type": "credit",
                        "credits": credits,
                        "quantity": quantity,
                    }
                )

            elif item_type == "subscription":
                # Lägg till prenumeration
                if has_subscription:
                    return (
                        jsonify(
                            {"error": "Only one subscription allowed per checkout"}
                        ),
                        400,
                    )
                has_subscription = True
                subscription_plan = plan
                plan_prices = {"pro": 29.99, "studio": 69.00, "enterprise": 199.00}
                plan_price = plan_prices.get(plan, price)
                line_items.append(
                    {
                        "price_data": {
                            "currency": "usd",
                            "product_data": {
                                "name": f"{plan.capitalize()} Subscription"
                            },
                            "unit_amount": int(plan_price * 100),
                            "recurring": {"interval": "month", "interval_count": 1},
                        },
                        "quantity": 1,
                    }
                )
                metadata["items"].append(
                    {
                        "product_id": product_id,
                        "name": name,
                        "type": "subscription",
                        "plan": plan,
                        "quantity": 1,
                    }
                )

            elif item_type == "episode":
                line_items.append(
                    {
                        "price_data": {
                            "currency": "usd",
                            "product_data": {"name": name},
                            "unit_amount": int(price * 100),  # Price in cents
                        },
                        "quantity": quantity,
                    }
                )
                total_episode_slots += episode_slots  # Use the value from frontend
                metadata["items"].append(
                    {
                        "product_id": product_id,
                        "name": name,
                        "type": "episode",
                        "episode_slots": episode_slots,  # Store slots per item if needed
                        "quantity": quantity,
                    }
                )

        # Serialisera metadata["items"] till JSON-sträng
        metadata["items"] = json.dumps(metadata["items"])

        # Lägg till totala krediter och prenumerationsinfo i metadata
        if total_credits > 0:
            metadata["credits"] = str(total_credits)
        # Add total episode slots to metadata
        if total_episode_slots > 0:
            metadata["episode_slots"] = str(total_episode_slots)
        if has_subscription:
            metadata["is_subscription"] = "true"
            metadata["plan"] = subscription_plan or ""

        # Skapa checkout-session
        mode = "subscription" if has_subscription else "payment"
        checkout_session = stripe.checkout.Session.create(
            payment_method_types=["card"],
            line_items=line_items,
            mode=mode,
            success_url=f"{os.getenv('API_BASE_URL')}/credits/success?session_id={{CHECKOUT_SESSION_ID}}&plan={subscription_plan or ''}",
            cancel_url=f"{os.getenv('API_BASE_URL')}/credits/cancel",
            metadata=metadata,
        )

        return jsonify({"sessionId": checkout_session.id})
    except Exception as e:
        logger.error(f"Stripe session creation error: {str(e)}")
        return jsonify({"error": str(e)}), 500


@billing_bp.route("/credits/success", methods=["GET"])
def payment_success():
    session_id = request.args.get("session_id")
    plan = request.args.get("plan", "")
    user_id = g.user_id

    if not user_id:
        return jsonify({"error": "User not authenticated"}), 401

    if not session_id:
        return jsonify({"error": "Missing session ID"}), 400

    try:
        stripe_session = stripe.checkout.Session.retrieve(
            session_id, expand=["line_items"]
        )
        metadata = stripe_session.get("metadata", {})
        credits_to_add = int(metadata.get("credits", 0))
        # Get episode slots from metadata
        episode_slots_to_add = int(metadata.get("episode_slots", 0))
        has_subscription = metadata.get("is_subscription", "false") == "true"

        # Deserialisera items om nödvändigt
        items = json.loads(metadata.get("items", "[]")) if metadata.get("items") else []

        if plan and has_subscription:
            result, updated_credits = subscription_service.update_user_subscription(
                user_id, plan, stripe_session
            )
            logger.info(f"Subscription updated for user {user_id}: {plan}")

        if credits_to_add > 0:
            handle_successful_payment(stripe_session, user_id)
            logger.info(f"Credits processed for user {user_id}: {credits_to_add}")

        # Add logic to handle successful episode pack purchase
        if episode_slots_to_add > 0:
            # TODO: Implement or call a service function to add episode slots
            # Example: episode_service.add_episode_slots(user_id, episode_slots_to_add)
            # For now, just log it
            logger.info(
                f"Episode slots to add for user {user_id}: {episode_slots_to_add}"
            )
            # You'll need to implement the actual logic to update the user's account
            # with the purchased episode slots, likely involving database updates.

        if plan and has_subscription:
            return redirect("/account?subscription_updated=true#settings-purchases")
        else:
            return redirect("/dashboard")
    except Exception as e:
        logger.error(f"Payment processing error: {str(e)}")
        return jsonify({"error": str(e)}), 500


@billing_bp.route("/credits/cancel", methods=["GET"])
def payment_cancel():
    return redirect("/account")


@billing_bp.route("/api/subscription", methods=["GET"])
def get_subscription():
    user_id = g.user_id

    if not user_id:
        return jsonify({"error": "User not authenticated"}), 401

    try:
        subscription = subscription_service.get_user_subscription(user_id)
        if subscription:
            return jsonify({"subscription": subscription}), 200
        else:
            return jsonify({"error": "No subscription found"}), 404
    except Exception as e:
        logger.error(f"Error fetching subscription: {str(e)}")
        return jsonify({"error": str(e)}), 500


@billing_bp.route("/cancel-subscription", methods=["POST"])
def cancel_subscription():
    try:
        flask_session = session
        user_id = flask_session.get("user_id")
        logger.info(f"Cancel subscription requested for user_id: {user_id}")

        if not user_id:
            user_id = getattr(g, "user_id", None)
            logger.info(f"Trying g.user_id instead: {user_id}")

        if not user_id:
            logger.error("Cancellation failed: User not authenticated")
            return jsonify({"error": "User not authenticated"}), 401

        account = collection.database.Accounts.find_one({"userId": user_id})
        if not account:
            logger.info(f"Account not found with userId, trying with ownerId...")
            account = collection.database.Accounts.find_one({"ownerId": user_id})

        if not account:
            logger.error(f"Cancellation failed: Account not found for user {user_id}")
            return jsonify({"error": "Account not found"}), 404

        subscription_end = account.get("subscriptionEnd")
        if account.get("subscriptionStatus") == "cancelled":
            logger.info(f"Subscription already cancelled for user {user_id}")
            end_date_display = None
            if subscription_end:
                try:
                    end_date = datetime.fromisoformat(
                        subscription_end.replace("Z", "+00:00")
                    )
                    end_date_display = end_date.strftime("%Y-%m-%d")
                except (ValueError, AttributeError) as e:
                    logger.error(f"Error parsing date: {e}")
                    end_date_display = subscription_end

            return (
                jsonify(
                    {
                        "message": "Subscription was already cancelled",
                        "endDate": end_date_display,
                        "willRenew": False,
                    }
                ),
                200,
            )

<<<<<<< HEAD
        stripe_subscription_id = None
        subscription_record = collection.database.subscriptions_collection.find_one(
            {"user_id": user_id, "status": "active"}
        )

        if subscription_record and subscription_record.get("payment_id"):
            payment_id = subscription_record.get("payment_id")
            if payment_id.startswith("sub_"):
                stripe_subscription_id = payment_id
                logger.info(
                    f"Found subscription ID directly in payment_id: {stripe_subscription_id}"
                )
            else:
=======
        # Find and cancel the Stripe subscription
        try:
            # First try to get the subscription ID from the account
            stripe_subscription_id = None
            
            # Check the payment record for subscription_id
            subscription_record = collection.database.Subscriptions.find_one( # Changed from subscriptions_collection
                {"user_id": user_id, "status": "active"}
            )
            
            # Check if payment_id is actually a subscription ID
            if subscription_record and subscription_record.get("payment_id"):
                payment_id = subscription_record.get("payment_id")
                # If it starts with 'sub_', it's likely a subscription ID
                if payment_id.startswith("sub_"):
                    stripe_subscription_id = payment_id
                    logger.info(f"Found subscription ID directly in payment_id: {stripe_subscription_id}")
                else:
                    logger.info(f"Payment ID is not a subscription ID: {payment_id}")
                    # Try to get session and retrieve subscription from there
                    try:
                        # Renamed from "session" to "checkout_session" to avoid conflict with Flask's session
                        checkout_session = stripe.checkout.Session.retrieve(payment_id)
                        if checkout_session and hasattr(checkout_session, 'subscription'):
                            stripe_subscription_id = checkout_session.subscription
                            logger.info(f"Retrieved subscription ID from session: {stripe_subscription_id}")
                    except Exception as session_error:
                        logger.error(f"Error retrieving session: {str(session_error)}")
            
            # If still no subscription ID, try the customer method
            if not stripe_subscription_id:
                # Try to find customer in Stripe
                customer_id = None
                if account.get("email"):
                    try:
                        customers = stripe.Customer.list(email=account.get("email"), limit=1)
                        if customers and customers.data:
                            customer_id = customers.data[0].id
                            logger.info(f"Found Stripe customer by email: {customer_id}")
                        
                        # If we found a customer ID, look for active subscriptions
                        if customer_id:
                            subscriptions = stripe.Subscription.list(
                                customer=customer_id,
                                status="active",
                                limit=5  # Get multiple in case there are several
                            )
                            if subscriptions and subscriptions.data:
                                for sub in subscriptions.data:
                                    logger.info(f"Found subscription: {sub.id} with status {sub.status}")
                                
                                # Use the first active subscription
                                stripe_subscription_id = subscriptions.data[0].id
                                logger.info(f"Selected subscription for cancellation: {stripe_subscription_id}")
                            else:
                                logger.warning(f"No active subscriptions found for customer {customer_id}")
                    except Exception as customer_error:
                        logger.error(f"Error with Stripe customer operations: {str(customer_error)}")
            
            # Now try to cancel the subscription if we found an ID
            if stripe_subscription_id:
>>>>>>> 929672ba
                try:
                    checkout_session = stripe.checkout.Session.retrieve(payment_id)
                    if checkout_session and hasattr(checkout_session, "subscription"):
                        stripe_subscription_id = checkout_session.subscription
                        logger.info(
                            f"Retrieved subscription ID from session: {stripe_subscription_id}"
                        )
                except Exception as session_error:
                    logger.error(f"Error retrieving session: {str(session_error)}")

        if not stripe_subscription_id:
            if account.get("email"):
                try:
                    customers = stripe.Customer.list(
                        email=account.get("email"), limit=1
                    )
                    if customers and customers.data:
                        customer_id = customers.data[0].id
                        logger.info(f"Found Stripe customer by email: {customer_id}")
                        subscriptions = stripe.Subscription.list(
                            customer=customer_id, status="active", limit=5
                        )
                        if subscriptions and subscriptions.data:
                            stripe_subscription_id = subscriptions.data[0].id
                            logger.info(
                                f"Selected subscription for cancellation: {stripe_subscription_id}"
                            )
                except Exception as customer_error:
                    logger.error(
                        f"Error with Stripe customer operations: {str(customer_error)}"
                    )

        if stripe_subscription_id:
            try:
                sub_check = stripe.Subscription.retrieve(stripe_subscription_id)
                if sub_check.status == "active" and not sub_check.cancel_at_period_end:
                    cancelled_subscription = stripe.Subscription.modify(
                        stripe_subscription_id, cancel_at_period_end=True
                    )
                    logger.info(
                        f"Stripe subscription {stripe_subscription_id} cancelled successfully!"
                    )
            except stripe.error.StripeError as stripe_specific_error:
                logger.error(
                    f"Stripe API error cancelling subscription: {str(stripe_specific_error)}"
                )

        update_query = {"userId": user_id}
        if "ownerId" in account and not account.get("userId"):
            update_query = {"ownerId": user_id}

        update_result = collection.database.Accounts.update_one(
            update_query,
            {
                "$set": {
                    "subscriptionStatus": "cancelled",
                    "subscriptionPlan": "FREE",
                    "lastUpdated": datetime.utcnow().isoformat(),
                }
            },
        )

        if update_result.modified_count == 0 and update_result.matched_count == 0:
            logger.error(f"Failed to update subscription status - no document matched")
            return jsonify({"error": "Failed to update subscription status"}), 500

<<<<<<< HEAD
        subscription_result = collection.database.subscriptions_collection.update_one(
=======
        # Also update in subscriptions collection if it exists
        subscription_result = collection.database.Subscriptions.update_one( # Changed from subscriptions_collection
>>>>>>> 929672ba
            {"user_id": user_id, "status": "active"},
            {
                "$set": {
                    "status": "cancelled",
                    "plan": "FREE",
                    "cancelled_at": datetime.utcnow().isoformat(),
                }
            },
        )

        try:
            from backend.utils.subscription_access import PLAN_BENEFITS
            from backend.services.creditService import update_subscription_credits

            updated_credits = update_subscription_credits(user_id, "FREE")
            logger.info(
                f"Updated user credits to FREE plan after cancellation: {updated_credits}"
            )
        except Exception as credit_err:
            logger.error(f"Error updating credits after cancellation: {credit_err}")

        end_date_display = None
        if subscription_end:
            try:
                end_date = datetime.fromisoformat(
                    subscription_end.replace("Z", "+00:00")
                )
                end_date_display = end_date.strftime("%Y-%m-%d")
            except (ValueError, AttributeError) as e:
                logger.error(f"Error parsing end date: {e}")
                end_date_display = subscription_end

        return (
            jsonify(
                {
                    "message": "Subscription cancelled successfully. You have been downgraded to the Free plan.",
                    "endDate": end_date_display,
                    "willRenew": False,
                }
            ),
            200,
        )

    except Exception as e:
        logger.error(f"Error cancelling subscription: {str(e)}", exc_info=True)
        return jsonify({"error": f"Error cancelling subscription: {str(e)}"}), 500


@billing_bp.route("/api/purchases/history", methods=["GET"])
def get_purchase_history():
    user_id = g.user_id

    if not user_id:
        return jsonify({"error": "User not authenticated"}), 401

    try:
        credits_doc = collection.database.Credits.find_one({"user_id": user_id})
        available_credits = credits_doc.get("availableCredits", 0) if credits_doc else 0

        purchases = list(
            collection.database.Purchases.find(
                {"user_id": user_id},
                {
                    "_id": 0,
                    "date": 1,
                    "amount": 1,
                    "description": 1,
                    "status": 1,
                    "details": 1,
                },
            ).sort("date", -1)
        )

        for purchase in purchases:
            if "date" in purchase:
                purchase["date"] = purchase["date"].isoformat()

        if not purchases and available_credits > 0:
            purchases.append(
                {
                    "date": datetime.utcnow().isoformat(),
                    "amount": 0.00,
                    "description": f"System credit grant ({available_credits} credits)",
                    "status": "Granted",
                    "details": [],
                }
            )

        return jsonify({"purchases": purchases, "availableCredits": available_credits})
    except Exception as e:
        logger.error(f"Error fetching purchase history: {str(e)}")
        return jsonify({"error": str(e)}), 500


@billing_bp.route("/api/credits/history", methods=["GET"])
def get_credit_history():
    user_id = g.user_id

    if not user_id:
        return jsonify({"error": "Unauthorized"}), 401

    try:
        credit_history = credit_service.get_credit_history(user_id)
        return jsonify({"creditHistory": credit_history}), 200
    except Exception as e:
        logger.error(f"Error fetching credit history: {e}")
        return jsonify({"error": "Failed to fetch credit history"}), 500<|MERGE_RESOLUTION|>--- conflicted
+++ resolved
@@ -295,7 +295,7 @@
                 200,
             )
 
-<<<<<<< HEAD
+
         stripe_subscription_id = None
         subscription_record = collection.database.subscriptions_collection.find_one(
             {"user_id": user_id, "status": "active"}
@@ -309,7 +309,7 @@
                     f"Found subscription ID directly in payment_id: {stripe_subscription_id}"
                 )
             else:
-=======
+
         # Find and cancel the Stripe subscription
         try:
             # First try to get the subscription ID from the account
@@ -371,7 +371,7 @@
             
             # Now try to cancel the subscription if we found an ID
             if stripe_subscription_id:
->>>>>>> 929672ba
+
                 try:
                     checkout_session = stripe.checkout.Session.retrieve(payment_id)
                     if checkout_session and hasattr(checkout_session, "subscription"):
@@ -438,12 +438,9 @@
             logger.error(f"Failed to update subscription status - no document matched")
             return jsonify({"error": "Failed to update subscription status"}), 500
 
-<<<<<<< HEAD
+
         subscription_result = collection.database.subscriptions_collection.update_one(
-=======
-        # Also update in subscriptions collection if it exists
-        subscription_result = collection.database.Subscriptions.update_one( # Changed from subscriptions_collection
->>>>>>> 929672ba
+
             {"user_id": user_id, "status": "active"},
             {
                 "$set": {
