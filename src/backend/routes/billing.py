--- conflicted
+++ resolved
@@ -213,18 +213,11 @@
             elif episode_slots_to_add > 0:
                 logger.info(f"Unlocking {episode_slots_to_add} episode slots for {user_id}")
 
-<<<<<<< HEAD
-        if plan and has_subscription:
-            return redirect("/account?subscription_updated=true#settings-purchases")
-        else:
-            return redirect("/dashboard")
-=======
         # Omdirigera användaren till lämplig sida
         if plan:  # Om det var en prenumeration inblandad
             return redirect("/account?subscription_updated=true#settings-purchases")
         else:  # Annars till dashboard eller butik/historik
             return redirect("/dashboard?purchase_success=true")
->>>>>>> 2634c7a8
     except Exception as e:
         logger.error(f"Payment processing error: {str(e)}")
         return jsonify({"error": str(e)}), 500
