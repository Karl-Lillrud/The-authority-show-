<<<<<<< HEAD
from flask import Blueprint, request, jsonify, render_template, url_for
=======
from flask import Blueprint, request, jsonify, url_for, render_template, g
>>>>>>> 465cac2b
from werkzeug.security import generate_password_hash
from datetime import datetime
import uuid
import secrets, string
import logging
from backend.database.mongo_connection import collection

# Ställ in logger
logger = logging.getLogger(__name__)
logger.setLevel(logging.DEBUG)

register_bp = Blueprint("register_bp", __name__)

# Konstanter
INITIAL_CREDITS = 3000
INVITE_CREDIT_REWARD = 200  # Bonus per enskild referral

<<<<<<< HEAD
def generate_referral_code(email):
    alphabet = string.ascii_uppercase + string.digits
    code = ''.join(secrets.choice(alphabet) for _ in range(6))
    logger.debug(f"Generated referral code {code} for email {email}")
    return code

@register_bp.route("/register", methods=["GET", "POST"])
def register():
    logger.debug("Entered register endpoint")
    if request.method == "GET":
        referral = request.args.get("referral", "").strip()
        logger.debug(f"GET request with referral: {referral}")
        return render_template("register/register.html", referral=referral)

    data = request.get_json(silent=True) or request.form.to_dict()
    logger.debug(f"POST data received: {data}")
    if not data or "email" not in data or "password" not in data:
        logger.error("Missing required fields: email and password")
        return jsonify({"error": "Missing required fields (email and password)"}), 400

    email = data["email"].lower().strip()
    password = data["password"]
    hashed_password = generate_password_hash(password)
    logger.debug(f"Email: {email}, password hash generated.")

    existing_user = collection.database.Users.find_one({"email": email})
    if existing_user:
        logger.error(f"User already exists with email: {email}")
        return jsonify({"error": "User already registered with this email"}), 409

    # Hämta referral-kod från data eller query-parameter
    referrer_code = data.get("referred_by", "").strip() or request.args.get("referral", "").strip()
    logger.debug(f"Referral code from request: {referrer_code}")
    referral_code = generate_referral_code(email)

    new_user_id = str(uuid.uuid4())
    user_document = {
        "_id": new_user_id,
        "email": email,
        "passwordHash": hashed_password,
        "createdAt": datetime.utcnow().isoformat(),
        "referral_code": referral_code,
        "referred_by": referrer_code if referrer_code else None
    }
    logger.debug(f"Inserting new user: {user_document}")
    collection.database.Users.insert_one(user_document)

    credits_document = {
        "_id": str(uuid.uuid4()),
        "user_id": new_user_id,
        "credits": INITIAL_CREDITS,
        "unclaimed_credits": 0,
        "referral_bonus": 0,
        "referrals": 0,
        "last_3_referrals": [],
        "vip_status": False,
        "credits_expires_at": datetime.utcnow().isoformat(),
        "episodes_published": 0,
        "streak_days": 0
    }
    logger.debug(f"Inserting credits document: {credits_document}")
    existing_credits = collection.database.Credits.find_one({"user_id": new_user_id})
    if not existing_credits:
        collection.database.Credits.insert_one(credits_document)

    # Om referral-kod angavs, uppdatera referrarens credits
    if referrer_code:
        logger.debug(f"Referral code provided: {referrer_code}")
        referrer = collection.database.Users.find_one({"referral_code": referrer_code})
        logger.debug(f"Found referrer: {referrer}")
        if referrer:
            if referrer["_id"] == new_user_id:
                logger.error("User attempted to refer themselves")
                return jsonify({"error": "User cannot refer themselves."}), 400
            referrer_id = referrer["_id"]
            # Öka per referral
            collection.database.Credits.update_one(
                {"user_id": referrer_id},
                {
                    "$inc": {"credits": INVITE_CREDIT_REWARD, "referrals": 1, "referral_bonus": INVITE_CREDIT_REWARD}
                },
                upsert=True
            )
            logger.debug(f"Incremented referral stats for user_id {referrer_id}")

            # Hämta uppdaterat dokument för att kontrollera referrals-count
            ref_credits = collection.database.Credits.find_one({"user_id": referrer_id})
            logger.debug(f"Referrer credits document after update: {ref_credits}")
            if ref_credits.get("referrals", 0) == 3 and not ref_credits.get("milestone_awarded", False):
                # När 3 referrals uppnåtts, ge extra bonus på 1500 credits
                collection.database.Credits.update_one(
                    {"user_id": referrer_id},
                    {
                        "$inc": {"credits": 1500},
                        "$set": {"milestone_awarded": True}
                    }
                )
                logger.info(f"Milestone bonus awarded: 1500 credits to user_id {referrer_id}, result: {milestone_result.raw_result}")
        else:
            logger.error(f"Referrer with code {referrer_code} not found.")

    # Skapa konto i Accounts-samlingen
    account_data = {
        "userId": new_user_id,
        "email": email,
        "companyName": data.get("companyName", ""),
        "isCompany": data.get("isCompany", False),
        "ownerId": new_user_id,
    }
    logger.debug(f"Inserting account data: {account_data}")
    collection.database.Accounts.insert_one(account_data)

    logger.info(f"User registration successful for {email} with user_id {new_user_id} and referral_code {referral_code}")
    return jsonify({
        "message": "Registration successful!",
        "user_id": new_user_id,
        "referral_code": referral_code,
        "redirect_url": url_for("signin_bp.signin", _external=True)
    }), 201
=======
@register_bp.route("/register", methods=["GET"])
def register_get():
    return render_template("register/register.html")

@register_bp.route("/register", methods=["POST"])
def register_post():
    print("🔍 Received a POST request at /register")

    if request.content_type != "application/json":
        print("❌ Invalid Content-Type:", request.content_type)
        return (
            jsonify({"error": "Invalid Content-Type. Expected application/json"}),
            415,
        )

    try:
        data = request.get_json()
        print("📩 Received Data:", data)

        if "email" not in data or "password" not in data:
            print("❌ Missing email or password")
            return jsonify({"error": "Missing email or password"}), 400

        email = data["email"].lower().strip()
        password = data["password"]
        hashed_password = generate_password_hash(password)

        print("🔍 Checking if user already exists...")
        existing_users = list(collection.database.Users.find({"email": email}))

        if existing_users:
            print("⚠️ Email already registered:", email)
            return jsonify({"error": "Email already registered."}), 409

        # ✅ Generate unique user ID (string UUID)
        user_id = str(uuid.uuid4())

        # Create the User document (set '_id' as the string UUID)
        user_document = {
            "_id": user_id,  # Explicitly set '_id' to string UUID
            "email": email,
            "passwordHash": hashed_password,  # Hashed for security
            "createdAt": datetime.utcnow().isoformat(),
        }

        # Insert user into the Users collection with the correct '_id'
        print("📝 Inserting user into database:", user_document)
        collection.database.Users.insert_one(user_document)

        account_data = {
            "userId": user_id,  # Use string user ID
            "email": email,
            "companyName": data.get("companyName", ""),
            "isCompany": data.get("isCompany", False),
            "ownerId": user_id,  # Set ownerId to user_id
        }

        # Directly call the create_account function
        account_response, status_code = create_account(account_data)

        # Check if account creation was successful
        if status_code != 201:
            return (
                jsonify(
                    {"error": "Failed to create account", "details": account_response}
                ),
                500,
            )

        # Get the account ID from the response of the account creation
        account_id = account_response["accountId"]

        print("✅ Registration successful!")
        return (
            jsonify(
                {
                    "message": "Registration successful!",
                    "userId": user_id,
                    "accountId": account_id,
                    "redirect_url": url_for("signin_bp.signin_get", _external=True),
                }
            ),
            201,
        )

    except Exception as e:
        print(f"❌ ERROR: {e}")
        return jsonify({"error": f"Database error: {str(e)}"}), 500

@register_bp.route("/get_email", methods=["GET"])
def get_email():
    if not hasattr(g, "user_id") or not g.user_id:
        return jsonify({"error": "Unauthorized"}), 401

    try:
        user_id = str(g.user_id)
        user = collection.database.Users.find_one({"_id": user_id}, {"email": 1, "_id": 0})

        if not user:
            return jsonify({"error": "User not found"}), 404

        return jsonify({"email": user["email"]}), 200

    except Exception as e:
        return jsonify({"error": f"Failed to fetch email: {str(e)}"}), 500
>>>>>>> 465cac2b
<|MERGE_RESOLUTION|>--- conflicted
+++ resolved
@@ -1,8 +1,6 @@
-<<<<<<< HEAD
+
 from flask import Blueprint, request, jsonify, render_template, url_for
-=======
 from flask import Blueprint, request, jsonify, url_for, render_template, g
->>>>>>> 465cac2b
 from werkzeug.security import generate_password_hash
 from datetime import datetime
 import uuid
@@ -20,7 +18,6 @@
 INITIAL_CREDITS = 3000
 INVITE_CREDIT_REWARD = 200  # Bonus per enskild referral
 
-<<<<<<< HEAD
 def generate_referral_code(email):
     alphabet = string.ascii_uppercase + string.digits
     code = ''.join(secrets.choice(alphabet) for _ in range(6))
@@ -140,7 +137,6 @@
         "referral_code": referral_code,
         "redirect_url": url_for("signin_bp.signin", _external=True)
     }), 201
-=======
 @register_bp.route("/register", methods=["GET"])
 def register_get():
     return render_template("register/register.html")
@@ -245,5 +241,4 @@
         return jsonify({"email": user["email"]}), 200
 
     except Exception as e:
-        return jsonify({"error": f"Failed to fetch email: {str(e)}"}), 500
->>>>>>> 465cac2b
+        return jsonify({"error": f"Failed to fetch email: {str(e)}"}), 500