from flask import Blueprint, request
from flask_socketio import join_room, leave_room, emit
from flask_socketio import SocketIO
from .. import socketio
from backend.services.recording_studio_service import recording_studio_service

from flask import request, jsonify, Blueprint, url_for, render_template
from backend.database.mongo_connection import database
from backend.services.invitation_service import InvitationService
from datetime import datetime

recording_studio_bp = Blueprint("recording_studio_bp", __name__)

# MongoDB
invitations_collection = database.Invitations
episodes_collection = database.Episodes
guests_collection = database.Guests

# Socket.IO event: handle user connection
@socketio.on('connect')
def handle_connect():
    emit('connected', {'message': 'Connected to server'})

# Socket.IO event: join a room
@socketio.on('join_room')
def handle_join_room(data):
    room = data.get('room')
    user = data.get('user')
    join_room(room)
    users = recording_studio_service.join_room(room, user)
    emit('room_joined', {'room': room, 'user': user, 'users': users}, room=room)

# Socket.IO event: leave a room
@socketio.on('leave_room')
def handle_leave_room(data):
    room = data.get('room')
    user = data.get('user')
    leave_room(room)
    users = recording_studio_service.leave_room(room, user)
    emit('room_left', {'room': room, 'user': user, 'users': users}, room=room)

# Socket.IO event: get users in a room
@socketio.on('get_users_in_room')
def handle_get_users_in_room(data):
    room = data.get('room')
    users = recording_studio_service.get_users_in_room(room)
    emit('users_in_room', {'room': room, 'users': users})

# Optionally, handle disconnect
def handle_disconnect():
    emit('disconnected', {'message': 'Disconnected from server'})
socketio.on_event('disconnect', handle_disconnect)

# POST /invite - Generate and send invitation email for a session
@recording_studio_bp.route('/invite', methods=['POST'])
def create_invitation():
    try:
        data = request.get_json()
        email = data.get("email")
        episode_id = data.get("episode_id")
        guest_id = data.get("guest_id")  # Include guest_id in the request

        if not all([email, episode_id, guest_id]):
            return jsonify({"error": "Email, episode_id, and guest_id are required"}), 400

        # Use the updated InvitationService to handle the invitation logic
        response, status_code = InvitationService.send_session_invitation(email, episode_id, guest_id)
        return jsonify(response), status_code

    except Exception as e:
        return jsonify({"error": str(e)}), 500

# POST /recording/metadata - Update an episode with recording metadata
@recording_studio_bp.route('/recording/metadata', methods=['POST'])
def log_recording_metadata():
    try:
        data = request.get_json()
        user_id = data.get("user_id")
        episode_id = data.get("episode_id")
        file_url = data.get("file_url")
        size = data.get("file_size")
        duration = data.get("duration")

        if not all([user_id, episode_id, file_url, size, duration]):
            return jsonify({"error": "Missing required fields"}), 400

        # Update the episode document with the provided metadata
        update_fields = {
            "audioUrl": file_url,  # Update the audio file URL
            "fileSize": size,      # Update the file size
            "duration": duration,  # Update the duration
            "updated_at": datetime.utcnow()  # Update the last modified timestamp
        }

        result = episodes_collection.update_one(
            {"_id": episode_id},
            {"$set": update_fields}
        )

        if result.matched_count == 0:
            return jsonify({"error": "Episode not found"}), 404

        return jsonify({"message": "Recording metadata updated successfully"}), 200

    except Exception as e:
        return jsonify({"error": str(e)}), 500

# GET /participants/<episode_id> - Fetch participants for a session
@recording_studio_bp.route('/participants/<episode_id>', methods=['GET'])
def get_participants(episode_id):
    try:
        # Fetch the episode to get the host (user_id)
        episode = episodes_collection.find_one({"_id": episode_id}, {"userid": 1})
        if not episode:
            return jsonify({"error": "Episode not found"}), 404

        # Fetch guests for the episode
        guests = list(guests_collection.find({"episode_id": episode_id}, {"_id": 1}))

        # Combine participants
        participants = {
            "host": episode["userid"],
            "guests": [str(guest["_id"]) for guest in guests]
        }

        return jsonify(participants), 200
    except Exception as e:
        return jsonify({"error": str(e)}), 500

# GET /verify_invite/<invite_token> - Verify an invitation token
@recording_studio_bp.route('/verify_invite/<invite_token>', methods=['GET'])
def verify_invite(invite_token):
    try:
        # Find the invitation in the database
        invitation = invitations_collection.find_one({"invite_token": invite_token})
        if not invitation:
            return jsonify({"error": "Invalid invitation token"}), 404

        # Check if the invitation has expired
        current_time = datetime.utcnow()
        if "expires_at" in invitation and current_time > invitation["expires_at"]:
            return jsonify({"error": "Invitation token has expired"}), 400

        join_url = url_for(
            "recording_studio_bp.recording_studio",
            _external=True,
            token=invite_token
        )

        # Return the episode_id associated with the invitation
        return jsonify({
            "message": "Invitation token is valid",
            "episode_id": invitation["episode_id"],
            "join_url": join_url
        }), 200

    except Exception as e:
        return jsonify({"error": str(e)}), 500

@recording_studio_bp.route('/recording_studio', methods=['GET'])
def recording_studio():
    """
    Render the recording studio page.
    """
    return render_template('recordingstudio/recording_studio.html')

<<<<<<< HEAD
@recording_studio_bp.route('/greenroom', methods=['GET'])
def greenroom():
    """
    Render the greenroom page with guestId and token.
    """
    guest_id = request.args.get("guestId")
    token = request.args.get("token")
    return render_template('recordingstudio/greenroom.html', guestId=guest_id, token=token)
=======
# Socket.IO event: participant ready
@socketio.on('participant_ready')
def handle_participant_ready(data):
    room = data.get('room')
    user = data.get('user')
    emit('participant_ready', {'room': room, 'user': user}, room=room)

# Socket.IO event: recording started
@socketio.on('recording_started')
def handle_recording_started(data):
    room = data.get('room')
    user = data.get('user')
    emit('recording_started', {'room': room, 'user': user}, room=room)

# Socket.IO event: recording stopped
@socketio.on('recording_stopped')
def handle_recording_stopped(data):
    room = data.get('room')
    user = data.get('user')
    emit('recording_stopped', {'room': room, 'user': user}, room=room)
>>>>>>> c9a10ea1
<|MERGE_RESOLUTION|>--- conflicted
+++ resolved
@@ -164,7 +164,6 @@
     """
     return render_template('recordingstudio/recording_studio.html')
 
-<<<<<<< HEAD
 @recording_studio_bp.route('/greenroom', methods=['GET'])
 def greenroom():
     """
@@ -173,7 +172,6 @@
     guest_id = request.args.get("guestId")
     token = request.args.get("token")
     return render_template('recordingstudio/greenroom.html', guestId=guest_id, token=token)
-=======
 # Socket.IO event: participant ready
 @socketio.on('participant_ready')
 def handle_participant_ready(data):
@@ -194,4 +192,3 @@
     room = data.get('room')
     user = data.get('user')
     emit('recording_stopped', {'room': room, 'user': user}, room=room)
->>>>>>> c9a10ea1
