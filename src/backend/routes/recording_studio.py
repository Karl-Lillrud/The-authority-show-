--- conflicted
+++ resolved
@@ -190,7 +190,6 @@
 
 @recording_studio_bp.route('/studio')
 def recording_studio():
-<<<<<<< HEAD
     return render_template('recordingstudio/recording_studio.html')
 
 @recording_studio_bp.route('/greenroom', methods=['GET'])
@@ -200,16 +199,4 @@
     """
     guest_id = request.args.get("guestId")
     token = request.args.get("token")
-    return render_template('recordingstudio/greenroom.html', guestId=guest_id, token=token)
-=======
-    if not g.user_id:
-        return redirect(url_for('auth.login'))
-    episode_id = request.args.get('episode_id')
-    return render_template('recordingstudio/recording_studio.html', episode_id=episode_id)
-
-@recording_studio_bp.route('/greenroom')
-def greenroom():
-    if not g.user_id:
-        return redirect(url_for('auth_bp.signin'))
-    return render_template('greenroom/greenroom.html')
->>>>>>> 7d72007a
+    return render_template('recordingstudio/greenroom.html', guestId=guest_id, token=token)