from flask import request, jsonify, Blueprint, url_for, render_template
from flask_socketio import join_room, leave_room, emit, SocketIO
from datetime import datetime

from backend.database.mongo_connection import database
from backend.services.invitation_service import InvitationService
from backend.services.recording_studio_service import recording_studio_service

recording_studio_bp = Blueprint("recording_studio_bp", __name__)

# MongoDB collections
invitations_collection = database.Invitations
episodes_collection = database.Episodes
guests_collection = database.Guests

# ---------------------------------------------
# 🔌 REGISTER SOCKET.IO EVENTS
# ---------------------------------------------
def register_socketio_events(socketio: SocketIO):
    @socketio.on('connect')
    def handle_connect():
        emit('connected', {'message': 'Connected to server'})

    @socketio.on('disconnect')
    def handle_disconnect():
        emit('disconnected', {'message': 'Disconnected from server'})

    @socketio.on('join_room')
    def handle_join_room(data):
        room = data.get('room')
        user = data.get('user')
        join_room(room)
        users = recording_studio_service.join_room(room, user)
        emit('room_joined', {'room': room, 'user': user, 'users': users}, room=room)

    @socketio.on('leave_room')
    def handle_leave_room(data):
        room = data.get('room')
        user = data.get('user')
        leave_room(room)
        users = recording_studio_service.leave_room(room, user)
        emit('room_left', {'room': room, 'user': user, 'users': users}, room=room)

    @socketio.on('get_users_in_room')
    def handle_get_users_in_room(data):
        room = data.get('room')
        users = recording_studio_service.get_users_in_room(room)
        emit('users_in_room', {'room': room, 'users': users})

    @socketio.on('participant_ready')
    def handle_participant_ready(data):
        room = data.get('room')
        user = data.get('user')
        emit('participant_ready', {'room': room, 'user': user}, room=room)

    @socketio.on('recording_started')
    def handle_recording_started(data):
        room = data.get('room')
        user = data.get('user')
        emit('recording_started', {'room': room, 'user': user}, room=room)

    @socketio.on('recording_stopped')
    def handle_recording_stopped(data):
        room = data.get('room')
        user = data.get('user')
        emit('recording_stopped', {'room': room, 'user': user}, room=room)

# ---------------------------------------------
# ROUTES
# ---------------------------------------------

@recording_studio_bp.route('/invite', methods=['POST'])
def create_invitation():
    try:
        data = request.get_json()
        email = data.get("email")
        episode_id = data.get("episode_id")
        guest_id = data.get("guest_id")  # Include guest_id in the request

<<<<<<< HEAD
        if not all([email, episode_id, guest_id]):
            return jsonify({"error": "Email, episode_id, and guest_id are required"}), 400

        # Use the updated InvitationService to handle the invitation logic
        response, status_code = InvitationService.send_session_invitation(email, episode_id, guest_id)
=======
        response, status_code = InvitationService.send_session_invitation(email, episode_id)
>>>>>>> 75c05ae0
        return jsonify(response), status_code
    except Exception as e:
        return jsonify({"error": str(e)}), 500

@recording_studio_bp.route('/recording/metadata', methods=['POST'])
def log_recording_metadata():
    try:
        data = request.get_json()
        user_id = data.get("user_id")
        episode_id = data.get("episode_id")
        file_url = data.get("file_url")
        size = data.get("file_size")
        duration = data.get("duration")

        if not all([user_id, episode_id, file_url, size, duration]):
            return jsonify({"error": "Missing required fields"}), 400

        update_fields = {
            "audioUrl": file_url,
            "fileSize": size,
            "duration": duration,
            "updated_at": datetime.utcnow()
        }

        result = episodes_collection.update_one({"_id": episode_id}, {"$set": update_fields})
        if result.matched_count == 0:
            return jsonify({"error": "Episode not found"}), 404

        return jsonify({"message": "Recording metadata updated successfully"}), 200
    except Exception as e:
        return jsonify({"error": str(e)}), 500

@recording_studio_bp.route('/participants/<episode_id>', methods=['GET'])
def get_participants(episode_id):
    try:
        episode = episodes_collection.find_one({"_id": episode_id}, {"userid": 1})
        if not episode:
            return jsonify({"error": "Episode not found"}), 404

        guests = list(guests_collection.find({"episode_id": episode_id}, {"_id": 1}))

        participants = {
            "host": episode["userid"],
            "guests": [str(guest["_id"]) for guest in guests]
        }

        return jsonify(participants), 200
    except Exception as e:
        return jsonify({"error": str(e)}), 500

@recording_studio_bp.route('/verify_invite/<invite_token>', methods=['GET'])
def verify_invite(invite_token):
    try:
        invitation = invitations_collection.find_one({"invite_token": invite_token})
        if not invitation:
            return jsonify({"error": "Invalid invitation token"}), 404

        current_time = datetime.utcnow()
        if "expires_at" in invitation and current_time > invitation["expires_at"]:
            return jsonify({"error": "Invitation token has expired"}), 400

        join_url = url_for("recording_studio_bp.recording_studio", _external=True, token=invite_token)

        return jsonify({
            "message": "Invitation token is valid",
            "episode_id": invitation["episode_id"],
            "join_url": join_url
        }), 200
    except Exception as e:
        return jsonify({"error": str(e)}), 500

@recording_studio_bp.route('/recording_studio', methods=['GET'])
def recording_studio():
<<<<<<< HEAD
    """
    Render the recording studio page.
    """
    return render_template('recordingstudio/recording_studio.html')

@recording_studio_bp.route('/greenroom', methods=['GET'])
def greenroom():
    """
    Render the greenroom page with guestId and token.
    """
    guest_id = request.args.get("guestId")
    token = request.args.get("token")
    return render_template('recordingstudio/greenroom.html', guestId=guest_id, token=token)

# Socket.IO event: participant ready
@socketio.on('participant_ready')
def handle_participant_ready(data):
    room = data.get('room')
    user = data.get('user')
    emit('participant_ready', {'room': room, 'user': user}, room=room)

# Socket.IO event: recording started
@socketio.on('recording_started')
def handle_recording_started(data):
    room = data.get('room')
    user = data.get('user')
    emit('recording_started', {'room': room, 'user': user}, room=room)

# Socket.IO event: recording stopped
@socketio.on('recording_stopped')
def handle_recording_stopped(data):
    room = data.get('room')
    user = data.get('user')
    emit('recording_stopped', {'room': room, 'user': user}, room=room)
=======
    return render_template('recordingstudio/recording_studio.html')
>>>>>>> 75c05ae0
<|MERGE_RESOLUTION|>--- conflicted
+++ resolved
@@ -77,15 +77,11 @@
         episode_id = data.get("episode_id")
         guest_id = data.get("guest_id")  # Include guest_id in the request
 
-<<<<<<< HEAD
         if not all([email, episode_id, guest_id]):
             return jsonify({"error": "Email, episode_id, and guest_id are required"}), 400
 
         # Use the updated InvitationService to handle the invitation logic
         response, status_code = InvitationService.send_session_invitation(email, episode_id, guest_id)
-=======
-        response, status_code = InvitationService.send_session_invitation(email, episode_id)
->>>>>>> 75c05ae0
         return jsonify(response), status_code
     except Exception as e:
         return jsonify({"error": str(e)}), 500
@@ -159,10 +155,6 @@
 
 @recording_studio_bp.route('/recording_studio', methods=['GET'])
 def recording_studio():
-<<<<<<< HEAD
-    """
-    Render the recording studio page.
-    """
     return render_template('recordingstudio/recording_studio.html')
 
 @recording_studio_bp.route('/greenroom', methods=['GET'])
@@ -194,6 +186,3 @@
     room = data.get('room')
     user = data.get('user')
     emit('recording_stopped', {'room': room, 'user': user}, room=room)
-=======
-    return render_template('recordingstudio/recording_studio.html')
->>>>>>> 75c05ae0
