--- conflicted
+++ resolved
@@ -155,9 +155,6 @@
 
     except Exception as e:
         logger.error("❌ ERROR: %s", e)
-<<<<<<< HEAD
-        return jsonify({"error": f"Failed to fetch episodes by podcast: {str(e)}"}), 500
-=======
         return jsonify({"error": f"Failed to fetch episodes by podcast: {str(e)}"}), 500
 
 
@@ -218,5 +215,4 @@
         return jsonify(response), status_code
     except Exception as e:
         logger.error("❌ ERROR: %s", e)
-        return jsonify({"error": f"Failed to count episodes by guest: {str(e)}"}), 500
->>>>>>> 59bb72c8
+        return jsonify({"error": f"Failed to count episodes by guest: {str(e)}"}), 500