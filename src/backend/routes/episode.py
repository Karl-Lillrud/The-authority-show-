import gridfs
from flask import request, jsonify, Blueprint, g
from backend.database.mongo_connection import collection, database
from datetime import datetime, timezone
import uuid
import logging
from werkzeug.utils import secure_filename
import os

# Define Blueprint
episode_bp = Blueprint("episode_bp", __name__)

<<<<<<< HEAD
# Initialize logger
=======
# SHOULD ONLY BE USED FOR SPECIFIC DATA CRUD OPERATIONS
# EXTRA FUNCTIONALITY BESIDES CRUD OPERATIONS SHOULD BE IN SERVICES

>>>>>>> d9c6a2a0
logger = logging.getLogger(__name__)

fs = gridfs.GridFS(database)

# Directory to save uploaded files
UPLOAD_FOLDER = r'C:\Users\Sarwar\Desktop\Lia'
os.makedirs(UPLOAD_FOLDER, exist_ok=True)

def allowed_file(filename):
    return '.' in filename and filename.rsplit('.', 1)[1].lower() in ['mp3', 'm4a', 'mp4']

@episode_bp.route("/register_episode", methods=["POST"])
def register_episode():
    if not hasattr(g, "user_id") or not g.user_id:
        return jsonify({"error": "Unauthorized"}), 401
    
    print(f"Content-Type: {request.content_type}")
    print(f"Request Files: {request.files}")

    # Validate Content-Type
    if 'multipart/form-data' not in request.content_type:
        print("❌ Invalid Content-Type:", request.content_type)
        print("❌ Expected Content-Type: multipart/form-data")
        return jsonify({"error": "Invalid Content-Type. Expected multipart/form-data"}), 415

    try:
<<<<<<< HEAD
        # Check if the post request has the file part
        if 'audio' not in request.files:
            return jsonify({"error": "No file part"}), 400
        
        # Process each uploaded file
        files = request.files.getlist('audio')
        file_paths = []

        for file in files:
            if file.filename == '':
                return jsonify({"error": "No selected file"}), 400
            
            if file and allowed_file(file.filename):
                filename = secure_filename(file.filename)
                file_path = os.path.join(UPLOAD_FOLDER, filename)
                file.save(file_path)
                file_paths.append(file_path)
            else:
                return jsonify({"error": "Invalid file type. Allowed types are: MP3, M4A, MP4"}), 400

        # Handle other form data (podcastId, title, etc.)
        data = request.form.to_dict()  # Get the other form fields
        podcast_id = data.get("podcastId")
        title = data.get("title")
        description = data.get("description")
        publish_date = data.get("publishDate")
        duration = data.get("duration")
        guest_id = data.get("guestId")
        status = data.get("status")
=======
        data = request.get_json()
        logger.info("📩 Received raw episode data: %s", data)  # Added log

        # Fetch the account document from MongoDB for the logged-in user
        user_account = collection.database.Accounts.find_one({"userId": g.user_id})
        if not user_account:
            return jsonify({"error": "No account associated with this user"}), 403

        # Fetch the account ID that the user already has (do not override with a new one)
        if "id" in user_account:
            account_id = user_account["id"]
        else:
            account_id = str(user_account["_id"])
        logger.info(f"🧩 Found account {account_id} for user {g.user_id}")

        # Validate data with schema
        schema = EpisodeSchema()
        errors = schema.validate(data)
        if errors:
            logger.error("Schema validation errors: %s", errors)
            return jsonify({"error": "Invalid data", "details": errors}), 400
        validated_data = schema.load(data)
        logger.info("Validated data: %s", validated_data)  # Added log

        podcast_id = validated_data.get("podcastId")
        title = validated_data.get("title")
        description = validated_data.get("description")
        publish_date = validated_data.get("publishDate")
        duration = validated_data.get("duration")
        status = validated_data.get("status")
>>>>>>> d9c6a2a0

        # Validate required fields
        if not podcast_id or not title:
            return jsonify({"error": "Required fields missing: podcastId and title"}), 400

        # Generate unique episode ID
        episode_id = str(uuid.uuid4())
        user_id = str(g.user_id)

        # Construct the episode document with the handled values
        episode_item = {
            "_id": episode_id,
            "podcast_id": podcast_id,
            "title": title,
            "description": description,
            "publishDate": publish_date,
            "duration": duration,
            "status": status,
            "audio_files": file_paths,  # Store the file paths in the database
            "userid": user_id,
            "created_at": datetime.now(timezone.utc),
            "updated_at": datetime.now(timezone.utc),
        }

        # Insert the episode into the database
        result = collection.database["Episodes"].insert_one(episode_item)
        logger.info(f"Episode registered successfully with ID: {episode_id}")

<<<<<<< HEAD
        return jsonify({
            "message": "Episode registered successfully",
            "episode_id": episode_id,
            "redirect_url": "/index.html"
        }), 201
=======
        # Return success response
        return (
            jsonify(
                {
                    "message": "Episode registered successfully",
                    "episode_id": episode_id,
                }
            ),
            201,
        )
>>>>>>> d9c6a2a0

    except Exception as e:
        logger.error(f"Error: {str(e)}")
        return jsonify({"error": f"Failed to register episode: {str(e)}"}), 500

@episode_bp.route("/get_episodes/<episode_id>", methods=["GET"])
def get_episode(episode_id):
    if not g.user_id:
        return jsonify({"error": "Unauthorized"}), 401

    try:
        user_id = str(g.user_id)

        # Debugging: Print episode_id and user_id
        print(f"Fetching episode with episode_id: {episode_id} for user_id: {user_id}")

        # Fetch the episode using the string episode_id
        episode = collection.database.Episodes.find_one(
            {"_id": episode_id, "userid": user_id}
        )

        if not episode:
            print(
                f"Episode with episode_id: {episode_id} and user_id: {user_id} not found."
            )
            return jsonify({"error": "Episode not found"}), 404

        return jsonify(episode), 200

    except Exception as e:
        print(f"❌ ERROR: {e}")
        return jsonify({"error": f"Failed to fetch episode: {str(e)}"}), 500


@episode_bp.route("/get_episodes", methods=["GET"])
def get_episodes():
    if not g.user_id:
        return jsonify({"error": "Unauthorized"}), 401

    try:
        user_id = str(g.user_id)
        episodes = list(collection.database.Episodes.find({"userid": user_id}))

        for episode in episodes:
            episode["_id"] = str(episode["_id"])

        return jsonify({"episodes": episodes}), 200

    except Exception as e:
        print(f"❌ ERROR: {e}")
        return jsonify({"error": f"Failed to fetch episodes: {str(e)}"}), 500


@episode_bp.route("/delete_episods/<episode_id>", methods=["DELETE"])
def delete_episode(episode_id):
    if not g.user_id:
        return jsonify({"error": "Unauthorized"}), 401

    try:
        user_id = str(g.user_id)
        episode = collection.database.Episodes.find_one({"_id": episode_id})

        if not episode:
            return jsonify({"error": "Episode not found"}), 404

        if episode["userid"] != user_id:
            return jsonify({"error": "Permission denied"}), 403

        result = collection.database.Episodes.delete_one({"_id": episode_id})

        if result.deleted_count == 1:
            return jsonify({"message": "Episode deleted successfully"}), 200
        else:
            return jsonify({"error": "Failed to delete episode"}), 500

    except Exception as e:
        print(f"❌ ERROR: {e}")
        return jsonify({"error": f"Failed to delete episode: {str(e)}"}), 500


@episode_bp.route("/update_episodes/<episode_id>", methods=["PUT"])
def update_episode(episode_id):
    if not g.user_id:
        return jsonify({"error": "Unauthorized"}), 401

    if request.content_type != "application/json":
        return (
            jsonify({"error": "Invalid Content-Type. Expected application/json"}),
            415,
        )

    try:
        data = request.get_json()
        user_id = str(g.user_id)

        existing_episode = collection.database.Episodes.find_one({"_id": episode_id})
        if not existing_episode:
            return jsonify({"error": "Episode not found"}), 404

        if existing_episode["userid"] != user_id:
            return jsonify({"error": "Permission denied"}), 403

        update_fields = {
            "title": (
                data.get("title", existing_episode["title"]).strip()
                if data.get("title")
                else existing_episode["title"]
            ),
            "description": (
                data.get("description", existing_episode["description"]).strip()
                if data.get("description")
                else existing_episode["description"]
            ),
            "publishDate": data.get("publishDate", existing_episode["publishDate"]),
            "duration": data.get("duration", existing_episode["duration"]),
            "status": (
                data.get("status", existing_episode["status"]).strip()
                if data.get("status")
                else existing_episode["status"]
            ),
            "updated_at": datetime.now(timezone.utc),
        }

        # Update the episode in the database
        result = collection.database.Episodes.update_one(
            {"_id": episode_id}, {"$set": update_fields}
        )

        # Return the result of the update operation
        if result.modified_count == 1:
            return jsonify({"message": "Episode updated successfully"}), 200
        else:
            return jsonify({"message": "No changes made to the episode"}), 200

    except Exception as e:
        print(f"❌ ERROR: {e}")
        return jsonify({"error": f"Failed to update episode: {str(e)}"}), 500


@episode_bp.route("/episodes/by_podcast/<podcast_id>", methods=["GET"])
def get_episodes_by_podcast(podcast_id):
    if not g.user_id:
        return jsonify({"error": "Unauthorized"}), 401
    try:
        user_id = str(g.user_id)
        episodes = list(
            collection.database.Episodes.find(
                {"podcast_id": podcast_id, "userid": user_id}
            )
        )
        for episode in episodes:
            episode["_id"] = str(episode["_id"])
        return jsonify({"episodes": episodes}), 200
    except Exception as e:
        return jsonify({"error": str(e)}), 500<|MERGE_RESOLUTION|>--- conflicted
+++ resolved
@@ -6,63 +6,71 @@
 import logging
 from werkzeug.utils import secure_filename
 import os
+from backend.models.episodes import UPLOAD_FOLDER  # Import UPLOAD_FOLDER
 
 # Define Blueprint
 episode_bp = Blueprint("episode_bp", __name__)
 
-<<<<<<< HEAD
 # Initialize logger
-=======
-# SHOULD ONLY BE USED FOR SPECIFIC DATA CRUD OPERATIONS
-# EXTRA FUNCTIONALITY BESIDES CRUD OPERATIONS SHOULD BE IN SERVICES
-
->>>>>>> d9c6a2a0
 logger = logging.getLogger(__name__)
 
 fs = gridfs.GridFS(database)
 
 # Directory to save uploaded files
-UPLOAD_FOLDER = r'C:\Users\Sarwar\Desktop\Lia'
-os.makedirs(UPLOAD_FOLDER, exist_ok=True)
+# UPLOAD_FOLDER = r'C:\Users\Sarwar\Desktop\Lia'
+# os.makedirs(UPLOAD_FOLDER, exist_ok=True)
+
 
 def allowed_file(filename):
-    return '.' in filename and filename.rsplit('.', 1)[1].lower() in ['mp3', 'm4a', 'mp4']
+    return "." in filename and filename.rsplit(".", 1)[1].lower() in [
+        "mp3",
+        "m4a",
+        "mp4",
+    ]
+
 
 @episode_bp.route("/register_episode", methods=["POST"])
 def register_episode():
     if not hasattr(g, "user_id") or not g.user_id:
         return jsonify({"error": "Unauthorized"}), 401
-    
+
     print(f"Content-Type: {request.content_type}")
     print(f"Request Files: {request.files}")
 
     # Validate Content-Type
-    if 'multipart/form-data' not in request.content_type:
+    if "multipart/form-data" not in request.content_type:
         print("❌ Invalid Content-Type:", request.content_type)
         print("❌ Expected Content-Type: multipart/form-data")
-        return jsonify({"error": "Invalid Content-Type. Expected multipart/form-data"}), 415
-
-    try:
-<<<<<<< HEAD
+        return (
+            jsonify({"error": "Invalid Content-Type. Expected multipart/form-data"}),
+            415,
+        )
+
+    try:
         # Check if the post request has the file part
-        if 'audio' not in request.files:
+        if "audio" not in request.files:
             return jsonify({"error": "No file part"}), 400
-        
+
         # Process each uploaded file
-        files = request.files.getlist('audio')
+        files = request.files.getlist("audio")
         file_paths = []
 
         for file in files:
-            if file.filename == '':
+            if file.filename == "":
                 return jsonify({"error": "No selected file"}), 400
-            
+
             if file and allowed_file(file.filename):
                 filename = secure_filename(file.filename)
-                file_path = os.path.join(UPLOAD_FOLDER, filename)
+                file_path = os.path.join(UPLOAD_FOLDER, filename)  # Use UPLOAD_FOLDER
                 file.save(file_path)
                 file_paths.append(file_path)
             else:
-                return jsonify({"error": "Invalid file type. Allowed types are: MP3, M4A, MP4"}), 400
+                return (
+                    jsonify(
+                        {"error": "Invalid file type. Allowed types are: MP3, M4A, MP4"}
+                    ),
+                    400,
+                )
 
         # Handle other form data (podcastId, title, etc.)
         data = request.form.to_dict()  # Get the other form fields
@@ -73,42 +81,13 @@
         duration = data.get("duration")
         guest_id = data.get("guestId")
         status = data.get("status")
-=======
-        data = request.get_json()
-        logger.info("📩 Received raw episode data: %s", data)  # Added log
-
-        # Fetch the account document from MongoDB for the logged-in user
-        user_account = collection.database.Accounts.find_one({"userId": g.user_id})
-        if not user_account:
-            return jsonify({"error": "No account associated with this user"}), 403
-
-        # Fetch the account ID that the user already has (do not override with a new one)
-        if "id" in user_account:
-            account_id = user_account["id"]
-        else:
-            account_id = str(user_account["_id"])
-        logger.info(f"🧩 Found account {account_id} for user {g.user_id}")
-
-        # Validate data with schema
-        schema = EpisodeSchema()
-        errors = schema.validate(data)
-        if errors:
-            logger.error("Schema validation errors: %s", errors)
-            return jsonify({"error": "Invalid data", "details": errors}), 400
-        validated_data = schema.load(data)
-        logger.info("Validated data: %s", validated_data)  # Added log
-
-        podcast_id = validated_data.get("podcastId")
-        title = validated_data.get("title")
-        description = validated_data.get("description")
-        publish_date = validated_data.get("publishDate")
-        duration = validated_data.get("duration")
-        status = validated_data.get("status")
->>>>>>> d9c6a2a0
 
         # Validate required fields
         if not podcast_id or not title:
-            return jsonify({"error": "Required fields missing: podcastId and title"}), 400
+            return (
+                jsonify({"error": "Required fields missing: podcastId and title"}),
+                400,
+            )
 
         # Generate unique episode ID
         episode_id = str(uuid.uuid4())
@@ -122,6 +101,7 @@
             "description": description,
             "publishDate": publish_date,
             "duration": duration,
+            "guestId": guest_id,
             "status": status,
             "audio_files": file_paths,  # Store the file paths in the database
             "userid": user_id,
@@ -133,28 +113,21 @@
         result = collection.database["Episodes"].insert_one(episode_item)
         logger.info(f"Episode registered successfully with ID: {episode_id}")
 
-<<<<<<< HEAD
-        return jsonify({
-            "message": "Episode registered successfully",
-            "episode_id": episode_id,
-            "redirect_url": "/index.html"
-        }), 201
-=======
-        # Return success response
         return (
             jsonify(
                 {
                     "message": "Episode registered successfully",
                     "episode_id": episode_id,
+                    "redirect_url": "/index.html",
                 }
             ),
             201,
         )
->>>>>>> d9c6a2a0
 
     except Exception as e:
         logger.error(f"Error: {str(e)}")
         return jsonify({"error": f"Failed to register episode: {str(e)}"}), 500
+
 
 @episode_bp.route("/get_episodes/<episode_id>", methods=["GET"])
 def get_episode(episode_id):
@@ -266,6 +239,11 @@
             ),
             "publishDate": data.get("publishDate", existing_episode["publishDate"]),
             "duration": data.get("duration", existing_episode["duration"]),
+            "guestId": (
+                data.get("guestId", existing_episode["guestId"]).strip()
+                if data.get("guestId")
+                else existing_episode["guestId"]
+            ),
             "status": (
                 data.get("status", existing_episode["status"]).strip()
                 if data.get("status")
@@ -274,12 +252,10 @@
             "updated_at": datetime.now(timezone.utc),
         }
 
-        # Update the episode in the database
         result = collection.database.Episodes.update_one(
             {"_id": episode_id}, {"$set": update_fields}
         )
 
-        # Return the result of the update operation
         if result.modified_count == 1:
             return jsonify({"message": "Episode updated successfully"}), 200
         else:
@@ -290,6 +266,46 @@
         return jsonify({"error": f"Failed to update episode: {str(e)}"}), 500
 
 
+@episode_bp.route("/count_by_guests/<guest_id>", methods=["GET"])
+def count_by_guest(guest_id):
+    if not g.user_id:
+        return jsonify({"error": "Unauthorized"}), 401
+
+    try:
+        user_id = str(g.user_id)
+
+        # Count the number of episodes for the given guest
+        count = collection.database.Episodes.count_documents(
+            {"guestId": guest_id, "userid": user_id}
+        )
+
+        return jsonify({"count": count}), 200
+
+    except Exception as e:
+        print(f"❌ ERROR: {e}")
+        return jsonify({"error": f"Failed to fetch episode count: {str(e)}"}), 500
+
+
+@episode_bp.route("/episodes/count_by_guest/<guest_id>", methods=["GET"])
+def count_episodes_by_guest(guest_id):
+    try:
+        count = collection.database.Episodes.count_documents({"guestId": guest_id})
+        return jsonify({"count": count}), 200
+    except Exception as e:
+        return jsonify({"error": str(e)}), 500
+
+
+@episode_bp.route("/episodes/get_episodes_by_guest/<guest_id>", methods=["GET"])
+def get_episodes_by_guest(guest_id):
+    try:
+        episodes = list(database.Episodes.find({"guestId": guest_id}))
+        for episode in episodes:
+            episode["_id"] = str(episode["_id"])
+        return jsonify({"episodes": episodes}), 200
+    except Exception as e:
+        return jsonify({"error": str(e)}), 500
+
+
 @episode_bp.route("/episodes/by_podcast/<podcast_id>", methods=["GET"])
 def get_episodes_by_podcast(podcast_id):
     if not g.user_id:
