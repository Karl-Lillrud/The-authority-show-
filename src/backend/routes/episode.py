--- conflicted
+++ resolved
@@ -97,8 +97,6 @@
         return jsonify({"error": f"Failed to update episode: {str(e)}"}), 500
 
 
-<<<<<<< HEAD
-=======
 @episode_bp.route("/episode/<episode_id>", methods=["GET"])
 def episode_detail(episode_id):
     try:
@@ -112,41 +110,14 @@
     except Exception as e:
         return f"Error: {str(e)}", 500
 
->>>>>>> b568214b
 @episode_bp.route("/episodes/by_podcast/<podcast_id>", methods=["GET"])
 def get_episodes_by_podcast(podcast_id):
     if not hasattr(g, "user_id") or not g.user_id:
         return jsonify({"error": "Unauthorized"}), 401
 
     try:
-<<<<<<< HEAD
-        response, status_code = episode_repo.get_episodes_by_podcast(
-            podcast_id, g.user_id
-        )
+        response, status_code = episode_repo.get_episodes_by_podcast(podcast_id, g.user_id)
         return jsonify(response), status_code
-=======
-        # Query the episodes collection for documents matching the given podcast_id
-        episodes_cursor = episodes.find({"podcast_id": podcast_id})
-        mapped_episodes = []
-
-        for ep in episodes_cursor:
-            # Debug print to confirm structure
-            print("DEBUG:", ep)
-
-            title = ep.get("title", "No Title")
-            description = ep.get("description", "No Description")
-
-            mapped_episodes.append({
-                "_id": ep.get("_id"),
-                "title": title,
-                "description": description,
-                # Add other fields if needed
-            })
-
-        # Return the mapped episodes list
-        return jsonify({"episodes": mapped_episodes}), 200
-
->>>>>>> b568214b
     except Exception as e:
         logger.error("❌ ERROR: %s", e)
         return jsonify({"error": f"Failed to fetch episodes by podcast: {str(e)}"}), 500