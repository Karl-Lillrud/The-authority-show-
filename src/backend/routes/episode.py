--- conflicted
+++ resolved
@@ -155,11 +155,6 @@
         logger.error(f"Error publishing episode {episode_id}: {e}", exc_info=True)
         return jsonify({"error": "Failed to publish episode"}), 500
 
-<<<<<<< HEAD
-# Other routes for episodes omitted for brevity
-=======
-    return episode_repo.get_episodes_by_podcast(podcast_id, g.user_id)
-
 @episode_bp.route("/episode/new", methods=["GET"])
 def new_episode():
     try:
@@ -168,4 +163,3 @@
     except Exception as e:
         logger.error("❌ ERROR in new_episode: %s", str(e))
         return jsonify({"error": "Failed to process the request"}), 500
->>>>>>> 4e95bb40
