--- conflicted
+++ resolved
@@ -207,11 +207,7 @@
 
     try:
         # Construct the log-in link
-<<<<<<< HEAD
-        login_link = f"{request.host_url}podprofile?email={email}"
-=======
         login_link = f"{request.host_url}podprofile?email={email}"  # Redirect to podprofile
->>>>>>> b3d91f31
         logger.info(f"Generated log-in link for {email}: {login_link}")
 
         # Send the log-in link via email
