from flask import Blueprint, render_template, send_from_directory
import os

frontend_bp = Blueprint(
    "frontend", __name__, template_folder="../../frontend/templates"
)

@frontend_bp.route("/podprofile")
def podprofile():
    return render_template("podprofile/podprofile.html")

@frontend_bp.route("/static/<path:filename>")
def static_files(filename):
    static_folder = os.path.join(
        os.path.abspath(os.path.dirname(__file__)), "../../frontend/static"
    )
    return send_from_directory(static_folder, filename)

<<<<<<< HEAD
@frontend_bp.route("/templates/<path:filename>", endpoint="serve_template")
=======
@frontend_bp.route("/templates/<path:filename>")
>>>>>>> b7f521c5
def template_files(filename):
    template_folder = os.path.join(
        os.path.abspath(os.path.dirname(__file__)), "../../frontend/templates"
    )
    return send_from_directory(template_folder, filename)

@frontend_bp.route("/beta-email/<path:filename>")
def beta_email_files(filename):
    beta_email_folder = os.path.join(
        os.path.abspath(os.path.dirname(__file__)), "../../frontend/templates/beta-email"
    )
    return send_from_directory(beta_email_folder, filename)<|MERGE_RESOLUTION|>--- conflicted
+++ resolved
@@ -16,11 +16,8 @@
     )
     return send_from_directory(static_folder, filename)
 
-<<<<<<< HEAD
+
 @frontend_bp.route("/templates/<path:filename>", endpoint="serve_template")
-=======
-@frontend_bp.route("/templates/<path:filename>")
->>>>>>> b7f521c5
 def template_files(filename):
     template_folder = os.path.join(
         os.path.abspath(os.path.dirname(__file__)), "../../frontend/templates"
