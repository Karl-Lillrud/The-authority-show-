from flask import Blueprint, render_template, session, request, jsonify, current_app
from backend.database.mongo_connection import collection
from backend.models.podcasts import PodcastSchema

podprofile_bp = Blueprint('podprofile_bp', __name__)
podcast_schema = PodcastSchema()

@podprofile_bp.route('/podprofile')
def podprofile():
    try:
        user_email = session.get('user_email', '')
        return render_template('podprofile/podprofile.html', user_email=user_email)
    except Exception as e:
        current_app.logger.error(f"Error loading podprofile: {e}")
        return "Internal Server Error", 500

@podprofile_bp.route('/save_podprofile', methods=['POST'])
def save_podprofile():
    try:
        data = request.json
        user_email = session.get('user_email', '')

<<<<<<< HEAD
    # Save to Podcast collection
    podcast_data = {
        "accountId": user_email,
        "podName": data.get("podName"),
        "ownerName": data.get("podOwner"),
        "hostName": data.get("podHost"),
        "rssFeed": data.get("podRss"),
        "googleCal": data.get("googleCal"),
        "guestUrl": data.get("calendarUrl"),
        "socialMedia": [
            data.get("facebook"),
            data.get("instagram"),
            data.get("linkedin"),
            data.get("twitter"),
            data.get("tiktok"),
            data.get("pinterest"),
            data.get("website")
        ],
        "email": data.get("podEmail"),
        "description": data.get("podDescription"),
        "logoUrl": data.get("podProfilePic"),
        "category": data.get("category"),
        "podUrl": data.get("podUrl")
    }
    collection["Podcasts"].insert_one(podcast_data)
=======
        # Save to User collection
        user_data = {
            "email": user_email,
            "podName": data.get("podName"),
            "podRss": data.get("podRss"),
            "podLogo": data.get("podLogo"),
            "hostName": data.get("hostName"),
            "googleCalendar": data.get("googleCalendar"),
            "calendarUrl": data.get("calendarUrl"),
            "guestForm": data.get("guestForm"),
            "facebook": data.get("facebook"),
            "instagram": data.get("instagram"),
            "linkedin": data.get("linkedin"),
            "twitter": data.get("twitter"),
            "tiktok": data.get("tiktok"),
            "pinterest": data.get("pinterest"),
            "website": data.get("website"),
            "email": data.get("email")
        }
        collection["User"].insert_one(user_data)

        # Save to Podcast collection
        podcast_data = {
            "UserID": user_email,
            "Podname": data.get("podName"),
            "RSSFeed": data.get("podRss"),
            "GoogleCal": data.get("googleCalendar"),
            "PadURl": data.get("calendarUrl"),
            "GuestURL": data.get("guestForm"),
            "Social_media": {
                "facebook": data.get("facebook"),
                "instagram": data.get("instagram"),
                "linkedin": data.get("linkedin"),
                "twitter": data.get("twitter"),
                "tiktok": data.get("tiktok"),
                "pinterest": data.get("pinterest"),
                "website": data.get("website")
            },
            "Email": data.get("email")
        }
        collection["Podcast"].insert_one(podcast_data)

        # Save to Guest collection
        guest_data = {
            "email": data.get("email"),
            "name": data.get("hostName"),
            "description": data.get("guestForm"),
            "linkedin": data.get("linkedin"),
            "twitter": data.get("twitter"),
            "areasOfInterest": [data.get("facebook"), data.get("instagram"), data.get("linkedin"), data.get("twitter"), data.get("tiktok"), data.get("pinterest"), data.get("website")],
            "status": "active"
        }
        collection["Guest"].insert_one(guest_data)
>>>>>>> 24276364

        return jsonify({"success": True})
    except Exception as e:
        current_app.logger.error(f"Error saving podprofile: {e}")
        return jsonify({"success": False, "error": str(e)}), 500<|MERGE_RESOLUTION|>--- conflicted
+++ resolved
@@ -20,33 +20,6 @@
         data = request.json
         user_email = session.get('user_email', '')
 
-<<<<<<< HEAD
-    # Save to Podcast collection
-    podcast_data = {
-        "accountId": user_email,
-        "podName": data.get("podName"),
-        "ownerName": data.get("podOwner"),
-        "hostName": data.get("podHost"),
-        "rssFeed": data.get("podRss"),
-        "googleCal": data.get("googleCal"),
-        "guestUrl": data.get("calendarUrl"),
-        "socialMedia": [
-            data.get("facebook"),
-            data.get("instagram"),
-            data.get("linkedin"),
-            data.get("twitter"),
-            data.get("tiktok"),
-            data.get("pinterest"),
-            data.get("website")
-        ],
-        "email": data.get("podEmail"),
-        "description": data.get("podDescription"),
-        "logoUrl": data.get("podProfilePic"),
-        "category": data.get("category"),
-        "podUrl": data.get("podUrl")
-    }
-    collection["Podcasts"].insert_one(podcast_data)
-=======
         # Save to User collection
         user_data = {
             "email": user_email,
@@ -100,7 +73,6 @@
             "status": "active"
         }
         collection["Guest"].insert_one(guest_data)
->>>>>>> 24276364
 
         return jsonify({"success": True})
     except Exception as e:
