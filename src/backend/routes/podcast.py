<<<<<<< HEAD
from flask import request, jsonify, Blueprint, g, redirect, url_for
=======
from flask import request, jsonify, Blueprint, g, session
>>>>>>> 6c47175d
from backend.database.mongo_connection import collection
from datetime import datetime, timezone
import uuid
from backend.models.podcasts import PodcastSchema
import logging

# Define Blueprint
podcast_bp = Blueprint("podcast_bp", __name__)

# Configure logging
logger = logging.getLogger(__name__)
logging.basicConfig(level=logging.INFO)

@podcast_bp.route("/post_podcast_data", methods=["POST"])
def post_podcast_data():
    try:
        data = request.get_json()
        podName = data.get('podName')
        podRss = data.get('podRss')
        # Add your logic to handle the podcast data here
        # For example, save to the database and generate a redirect URL
        logger.info(f"Received podcast data: podName={podName}, podRss={podRss}")
        redirect_url = url_for('frontend.podprofile') + '#production-team-section'  # Ensure this matches the actual route
        return jsonify(success=True, redirectUrl=redirect_url)
    except Exception as e:
        logger.error(f"Error in post_podcast_data: {e}")
        return jsonify(success=False, error=str(e)), 500

@podcast_bp.route("/production_team", methods=["GET"])
def production_team():
    # Define the logic for the production team route
    return "Production Team Page"

@podcast_bp.route("/get_podcasts", methods=["GET"])
def get_podcast():
    if not hasattr(g, "user_id") or not g.user_id:
        return jsonify({"error": "Unauthorized"}), 401

    try:
        user_id = str(g.user_id)

        # Find all accounts owned by the user.
        # Using "Accounts" to be consistent with the POST endpoint.
        user_accounts = list(
            collection.database.Accounts.find({"userId": user_id}, {"id": 1, "_id": 1})
        )
        # Extract the account ids, preferring the custom "id" if available.
        user_account_ids = [
            account["id"] if "id" in account else str(account["_id"])
            for account in user_accounts
        ]

        if not user_account_ids:
            return jsonify({"podcast": []}), 200  # No accounts found; return empty list

        # Find podcasts linked to any of the user's accounts.
        podcasts = list(
            collection.database.Podcasts.find({"accountId": {"$in": user_account_ids}})
        )

        # Convert MongoDB ObjectId fields to strings for JSON serialization.
        for podcast in podcasts:
            podcast["_id"] = str(podcast["_id"])

        return jsonify({"podcast": podcasts}), 200

    except Exception as e:
        print(f"❌ ERROR: {e}")
        return jsonify({"error": f"Failed to fetch podcasts: {str(e)}"}), 500

@podcast_bp.route("/get_podcasts/<podcast_id>", methods=["GET"])
def get_podcast_by_id(podcast_id):
    if not hasattr(g, "user_id") or not g.user_id:
        return jsonify({"error": "Unauthorized"}), 401

    try:
        user_id = str(g.user_id)

        # Find all accounts owned by the user, retrieving both "id" and "_id" fields.
        user_accounts = list(
            collection.database.Accounts.find({"userId": user_id}, {"id": 1, "_id": 1})
        )
        user_account_ids = [
            account["id"] if "id" in account else str(account["_id"])
            for account in user_accounts
        ]

        if not user_account_ids:
            return jsonify({"error": "No accounts found for user"}), 403

        # Find the podcast by its _id (not "id") and ensure it belongs to one of the user's accounts.
        podcast = collection.database.Podcasts.find_one(
            {"_id": podcast_id, "accountId": {"$in": user_account_ids}}
        )

        if not podcast:
            return jsonify({"error": "Podcast not found or unauthorized"}), 404

        # Convert MongoDB's ObjectId to a string for JSON compatibility.
        podcast["_id"] = str(podcast["_id"])

        return jsonify({"podcast": podcast}), 200

    except Exception as e:
        print(f"❌ ERROR: {e}")
        return jsonify({"error": f"Failed to fetch podcast: {str(e)}"}), 500

@podcast_bp.route("/delete_podcasts/<podcast_id>", methods=["DELETE"])
def delete_podcast(podcast_id):
    if not hasattr(g, "user_id") or not g.user_id:
        return jsonify({"error": "Unauthorized"}), 401

    try:
        user_id = str(g.user_id)

        # Find all accounts owned by the user (fetching both "id" and "_id")
        user_accounts = list(
            collection.database.Accounts.find({"userId": user_id}, {"id": 1, "_id": 1})
        )
        user_account_ids = [
            account["id"] if "id" in account else str(account["_id"])
            for account in user_accounts
        ]

        if not user_account_ids:
            return jsonify({"error": "No accounts found for user"}), 403

        # Check if the podcast belongs to one of the user's accounts using _id
        podcast = collection.database.Podcasts.find_one(
            {"_id": podcast_id, "accountId": {"$in": user_account_ids}}
        )

        if not podcast:
            return jsonify({"error": "Podcast not found or unauthorized"}), 404

        # Delete the podcast
        result = collection.database.Podcasts.delete_one({"_id": podcast_id})
        if result.deleted_count == 1:
            return jsonify({"message": "Podcast deleted successfully"}), 200
        else:
            return jsonify({"error": "Failed to delete podcast"}), 500

    except Exception as e:
        print(f"❌ ERROR: {e}")
        return jsonify({"error": f"Failed to delete podcast: {str(e)}"}), 500

@podcast_bp.route("/edit_podcasts/<podcast_id>", methods=["PUT"])
def edit_podcast(podcast_id):
    if not hasattr(g, "user_id") or not g.user_id:
        return jsonify({"error": "Unauthorized"}), 401

    try:
        user_id = str(g.user_id)

        # Fetch all accounts owned by the user (retrieving both "id" and "_id")
        user_accounts = list(
            collection.database.Accounts.find({"userId": user_id}, {"id": 1, "_id": 1})
        )
        user_account_ids = [
            account["id"] if "id" in account else str(account["_id"])
            for account in user_accounts
        ]

        if not user_account_ids:
            return jsonify({"error": "No accounts found for user"}), 403

        # Find the podcast by its _id and ensure it belongs to one of the user's accounts
        podcast = collection.database.Podcasts.find_one(
            {"_id": podcast_id, "accountId": {"$in": user_account_ids}}
        )

        if not podcast:
            return jsonify({"error": "Podcast not found or unauthorized"}), 404

        # Get new data from the request
        data = request.get_json()

        # Validate data using PodcastSchema (allowing partial updates)
        schema = PodcastSchema(partial=True)
        errors = schema.validate(data)
        if errors:
            return jsonify({"error": "Invalid data", "details": errors}), 400

        # Prepare update data (ignoring keys with None values)
        update_data = {key: value for key, value in data.items() if value is not None}

        if not update_data:
            return jsonify({"message": "No update data provided"}), 200

        # Update the podcast document
        result = collection.database.Podcasts.update_one(
            {"_id": podcast_id}, {"$set": update_data}
        )

        if result.modified_count == 1:
            return jsonify({"message": "Podcast updated successfully"}), 200
        else:
            return jsonify({"message": "No changes made to the podcast"}), 200

    except Exception as e:
        print(f"❌ ERROR: {e}")
        return jsonify({"error": f"Failed to update podcast: {str(e)}"}), 500


@podcast_bp.route('/get_user_podcasts', methods=['GET'])
def get_user_podcasts():
    user_id = session.get('user_id')
    if not user_id:
        return jsonify({"error": "User not logged in"}), 401

    # Fetch podcasts for the user from the database
    podcasts = collection.find({"user_id": user_id})
    podcast_list = []
    for podcast in podcasts:
        podcast_list.append({
            "name": podcast.get("name"),
            "image_url": podcast.get("image_url"),
            "open_episodes": podcast.get("open_episodes", 0)
        })

    return jsonify(podcast_list)<|MERGE_RESOLUTION|>--- conflicted
+++ resolved
@@ -1,8 +1,4 @@
-<<<<<<< HEAD
 from flask import request, jsonify, Blueprint, g, redirect, url_for
-=======
-from flask import request, jsonify, Blueprint, g, session
->>>>>>> 6c47175d
 from backend.database.mongo_connection import collection
 from datetime import datetime, timezone
 import uuid
