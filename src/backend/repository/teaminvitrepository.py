--- conflicted
+++ resolved
@@ -61,61 +61,75 @@
     def get_invite(self, invite_token):
 
         invite = self.invites_collection.find_one({"_id": invite_token})
-
-        if invite and invite.get("status") == "pending":
-            expires_at = invite.get("expiresAt")
-
-            # ✅ Ensure expires_at is timezone-aware
-            if isinstance(expires_at, str):
-                try:
-                    expires_at = datetime.fromisoformat(expires_at).replace(tzinfo=timezone.utc)
-                except ValueError:
-                    logger.error(f"Invalid datetime format in expiresAt for invite {invite_token}")
-                    return None
-            
-            elif isinstance(expires_at, datetime) and expires_at.tzinfo is None:
-                expires_at = expires_at.replace(tzinfo=timezone.utc)  # Convert naive datetime to UTC
-            
-            # ✅ Compare with current UTC time safely
-            if expires_at and expires_at < datetime.now(timezone.utc):
-                # Auto-expire the invite
-                self.invites_collection.update_one(
-                    {"_id": invite_token},
-                    {"$set": {"status": "expired"}}
-                )
-                invite["status"] = "expired"
-                logger.info(f"Invite {invite_token} has expired")
-                
         return invite
 
+    def get_team_invites(self, team_id):
+        """
+        Get all pending invites for a specific team.
+        Returns a list of invite documents.
+        """
+        invites = list(self.invites_collection.find({
+            "teamId": team_id,
+            "status": "pending"
+        }))
+        return invites
+
+    def get_user_invites(self, email):
+        """
+        Get all pending invites for a specific email.
+        Returns a list of invite documents.
+        """
+        normalized_email = email.lower().strip()
+        invites = list(self.invites_collection.find({
+            "email": normalized_email,
+            "status": "pending"
+        }))
+        return invites
+
     def mark_invite_accepted(self, invite_token):
+        """
+        Mark an invite as accepted.
+        Returns a tuple containing a result dict and a success boolean.
+        """
+        invite = self.get_invite(invite_token)
+
+        if not invite:
+            logger.warning(f"Invite {invite_token} not found")
+            return {"error": "Invite not found"}, False
+
+        # Ensure `expiresAt` is a valid datetime
+        expires_at = invite.get("expiresAt")
+        if isinstance(expires_at, str):
+            try:
+                expires_at = datetime.fromisoformat(expires_at).replace(tzinfo=timezone.utc)
+            except ValueError:
+                logger.error(f"Invalid datetime format for invite {invite_token}")
+                return {"error": "Invalid invite expiration format"}, False
+
+        if expires_at and expires_at < datetime.now(timezone.utc):
+            logger.warning(f"Invite {invite_token} has expired")
+            # Update status to expired
+            self.invites_collection.update_one(
+                {"_id": invite_token},
+                {"$set": {"status": "expired"}}
+            )
+            return {"error": "This invite has expired."}, False
+
+        if invite.get("status") == "accepted":
+            logger.info(f"Invite {invite_token} was already accepted")
+            return {"message": "Invite already accepted."}, True
+
+        # Check if the user registered with the invited email
+        registered_user = self.users_collection.find_one({"email": invite["email"]})
+        
+        if not registered_user:
+            logger.warning(f"User with email {invite['email']} has not registered yet")
+            return {"error": "User has not registered yet."}, False
 
         result = self.invites_collection.update_one(
             {"_id": invite_token},
             {"$set": {
                 "status": "accepted", 
-<<<<<<< HEAD
-                "acceptedAt": datetime.now(timezone.utc)
-            }}
-        )
-        
-        success = result.modified_count == 1
-        if success:
-            logger.info(f"Invite {invite_token} marked as accepted")
-        else:
-            logger.warning(f"Failed to mark invite {invite_token} as accepted")
-            
-        return success
-            
-    def get_pending_invites_by_team(self, team_id):
-
-        return list(self.invites_collection.find({
-            "teamId": team_id,
-            "status": "pending",
-            "expiresAt": {"$gt": datetime.now(timezone.utc)}
-        }))
-
-=======
                 "acceptedAt": datetime.now(timezone.utc),  # Proper datetime object, not string
                 "registeredUserId": registered_user["_id"]  # Store user ID for reference
             }}
@@ -145,7 +159,6 @@
         # For example:
         # delete_accepted_invite.apply_async(args=[invite_token], countdown=300)  # 5 minutes
         
->>>>>>> 59bb72c8
     def cancel_invite(self, invite_token, user_id):
 
         invite = self.get_invite(invite_token)
@@ -172,9 +185,6 @@
         if result.modified_count == 1:
             return {"message": "Invite cancelled successfully"}, 200
         else:
-<<<<<<< HEAD
-            return {"error": "Failed to cancel invite"}, 400
-=======
             return {"error": "Failed to cancel invite"}, False
         
     def cleanup_old_invites(self):
@@ -270,5 +280,4 @@
                 logger.error(f"Error fixing date format for invite {doc.get('_id')}: {str(e)}")
                 
         logger.info(f"Fixed date format for {fixed_count} invites")
-        return fixed_count
->>>>>>> 59bb72c8
+        return fixed_count