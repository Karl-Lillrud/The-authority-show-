--- conflicted
+++ resolved
@@ -147,7 +147,7 @@
 
         result = self.invites_collection.update_one(
             {"_id": invite_token},
-<<<<<<< HEAD
+
             {
                 "$set": {
                     "status": "accepted",
@@ -163,7 +163,7 @@
             logger.info(
                 f"Invite {invite_token} marked as accepted for user {registered_user['_id']}"
             )
-=======
+
             {"$set": {
                 "status": "accepted", 
                 "acceptedAt": datetime.now(timezone.utc),  # Proper datetime object, not string
@@ -179,7 +179,7 @@
             # In practice, you would set up a scheduled task for this
             self.schedule_accepted_invite_deletion(invite_token)
             
->>>>>>> cb66647f
+
             return {"message": "Invite accepted successfully"}, True
         else:
             logger.warning(f"Failed to mark invite {invite_token} as accepted")
@@ -255,7 +255,7 @@
         Delete expired, old pending, and recently accepted invites from the database.
         Returns a dict with counts of deleted documents.
         """
-<<<<<<< HEAD
+
         # Delete expired invites (more than 7 days old)
         result_expired = self.invites_collection.delete_many(
             {
@@ -272,7 +272,7 @@
                 "createdAt": {"$lt": datetime.now(timezone.utc) - timedelta(days=10)},
             }
         )
-=======
+
         # Delete expired invites (more than 3 days old)
         result_expired = self.invites_collection.delete_many({
             "status": "expired",
@@ -285,7 +285,7 @@
             "status": "pending",
             "createdAt": {"$lt": datetime.now(timezone.utc) - timedelta(days=10)}
         })
->>>>>>> cb66647f
+
         logger.info(f"Deleted {result_pending.deleted_count} old pending invites")
         
         # Delete accepted invites that are more than 5 minutes old
@@ -314,10 +314,10 @@
         return {
             "expired_deleted": result_expired.deleted_count,
             "pending_deleted": result_pending.deleted_count,
-<<<<<<< HEAD
-=======
+
+
             "accepted_deleted": total_accepted_deleted
->>>>>>> cb66647f
+
         }
 
     def mark_expired_invites(self):
@@ -332,6 +332,8 @@
 
         logger.info(f"Marked {result.modified_count} invites as expired")
         return result.modified_count
+
+
         
     def fix_string_dates(self):
         """
@@ -362,4 +364,4 @@
                 logger.error(f"Error fixing date format for invite {doc.get('_id')}: {str(e)}")
                 
         logger.info(f"Fixed date format for {fixed_count} invites")
-        return fixed_count+        return fixed_count
