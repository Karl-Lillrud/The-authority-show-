import logging
import uuid
from datetime import datetime
from backend.database.mongo_connection import collection
from backend.repository.account_repository import AccountRepository

logger = logging.getLogger(__name__)


class AuthRepository:
    def __init__(self):
        self.user_collection = collection.database.Users
        self.account_collection = collection.database.Accounts
        self.account_repository = AccountRepository()

    def find_user_by_email(self, email):
        """Finds a user by email."""
        try:
            logger.debug(f"Searching for user with email: {email}")
            user = self.user_collection.find_one({"email": email.lower().strip()})
            if user:
                logger.debug(f"User found: {user['_id']}")
            else:
                logger.debug("User not found.")
            return user
        except Exception as e:
            logger.error(f"Error finding user by email {email}: {e}", exc_info=True)
            return None

    def create_user(self, user_data):
        """Creates a new user document and ensures an account exists."""
        try:
            # Ensure required fields are present, add defaults if needed
            if "_id" not in user_data:
                user_data["_id"] = str(uuid.uuid4())
            if "email" not in user_data:
                logger.error("Cannot create user without email.")
                return None
            user_data["email"] = user_data["email"].lower().strip()
            user_data.setdefault("createdAt", datetime.utcnow().isoformat())
            user_data.setdefault("updatedAt", datetime.utcnow().isoformat())
            # Add other default fields as per your User schema

            logger.info(
                f"Creating new user with ID: {user_data['_id']} for email: {user_data['email']}"
            )
            result = self.user_collection.insert_one(user_data)
            if result.inserted_id:
                # Ensure account exists using AccountRepository
                account_data_for_creation = {
                    "ownerId": user_data["_id"],
                    "isFirstLogin": True,
                }
                account_result, status_code = self.account_repository.create_account(account_data_for_creation)
                if status_code not in [200, 201]:
                    logger.error(
                        f"Failed to create or retrieve account for user {user_data['_id']}: {account_result.get('error')}"
                    )
                    self.user_collection.delete_one({"_id": result.inserted_id})
                    return None
                logger.info(f"Account ensured for user {user_data['_id']}. Account ID: {account_result.get('accountId')}")
                return self.user_collection.find_one({"_id": result.inserted_id})
            else:
                logger.error("User creation failed (insert operation).")
                return None
        except Exception as e:
            logger.error(
                f"Error creating user {user_data.get('email')}: {e}", exc_info=True
            )
<<<<<<< HEAD
            return None

    def create_account(self, data):
        """
        Creates a new account for the user if one does not exist, or returns the existing account.
        Args:
            data (dict): Contains ownerId and optional fields (e.g., subscriptionId, isFirstLogin).
        Returns: (dict, status_code)
        """
        try:
            # Validate inputs
            user_id = data.get("ownerId")
            if not user_id or not isinstance(user_id, str):
                logger.error(f"Invalid user_id: {user_id}")
                return {"error": "Invalid or missing user_id"}, 400

            # Check if an account already exists for the user
            logger.debug(f"Checking for existing account with ownerId: {user_id}")
            existing_account = self.account_collection.find_one({"ownerId": user_id})
            if existing_account:
                logger.info(
                    f"Account already exists for user {user_id}: {existing_account['_id']}"
                )
                return {
                    "message": "Account already exists",
                    "accountId": existing_account["_id"],
                }, 200

            # Create a new account
            account_data = {
                "_id": str(ObjectId()),
                "ownerId": user_id,
                "createdAt": datetime.utcnow().isoformat(),
                "updatedAt": datetime.utcnow().isoformat(),
                "isActive": data.get("isActive", True),
                "subscriptionId": data.get("subscriptionId", str(ObjectId())),
                "creditId": data.get("creditId", str(ObjectId())),
                "isCompany": data.get("isCompany", False),
                "companyName": data.get("companyName", ""),
                "subscriptionStatus": data.get("subscriptionStatus", "active"),
                "subscriptionStart": data.get(
                    "subscriptionStart", datetime.utcnow().isoformat()
                ),
                "subscriptionEnd": data.get("subscriptionEnd"),
                "referralBonus": data.get("referralBonus", 0),
                "isFirstLogin": data.get("isFirstLogin", True),
                "lastUpdated": datetime.utcnow().isoformat(),
                "subscriptionAmount": 0,
                "subscriptionPlan": "Free",
            }
            logger.debug(f"Attempting to create account with data: {account_data}")
            result = self.account_collection.insert_one(account_data)
            if result.inserted_id:
                logger.info(
                    f"New account created for user {user_id}: {account_data['_id']}"
                )
                # Initialize credits
                logger.debug(f"Initializing credits for ownerId: {user_id}")
                try:
                    initialize_credits(user_id)
                except Exception as credit_error:
                    logger.error(
                        f"Failed to initialize credits for ownerId {user_id}: {str(credit_error)}"
                    )
                return {
                    "message": "Account created successfully!",
                    "accountId": account_data["_id"],
                }, 201
            else:
                logger.error(
                    f"Failed to insert account for user {user_id}: No inserted_id returned"
                )
                return {"error": "Failed to create account due to database error"}, 500

        except Exception as e:
            logger.error(
                f"Error creating account for user {user_id}: {str(e)}", exc_info=True
            )
            return {"error": f"Internal server error: {str(e)}"}, 500
=======
            return None
>>>>>>> 94cb23dd
<|MERGE_RESOLUTION|>--- conflicted
+++ resolved
@@ -67,86 +67,4 @@
             logger.error(
                 f"Error creating user {user_data.get('email')}: {e}", exc_info=True
             )
-<<<<<<< HEAD
-            return None
-
-    def create_account(self, data):
-        """
-        Creates a new account for the user if one does not exist, or returns the existing account.
-        Args:
-            data (dict): Contains ownerId and optional fields (e.g., subscriptionId, isFirstLogin).
-        Returns: (dict, status_code)
-        """
-        try:
-            # Validate inputs
-            user_id = data.get("ownerId")
-            if not user_id or not isinstance(user_id, str):
-                logger.error(f"Invalid user_id: {user_id}")
-                return {"error": "Invalid or missing user_id"}, 400
-
-            # Check if an account already exists for the user
-            logger.debug(f"Checking for existing account with ownerId: {user_id}")
-            existing_account = self.account_collection.find_one({"ownerId": user_id})
-            if existing_account:
-                logger.info(
-                    f"Account already exists for user {user_id}: {existing_account['_id']}"
-                )
-                return {
-                    "message": "Account already exists",
-                    "accountId": existing_account["_id"],
-                }, 200
-
-            # Create a new account
-            account_data = {
-                "_id": str(ObjectId()),
-                "ownerId": user_id,
-                "createdAt": datetime.utcnow().isoformat(),
-                "updatedAt": datetime.utcnow().isoformat(),
-                "isActive": data.get("isActive", True),
-                "subscriptionId": data.get("subscriptionId", str(ObjectId())),
-                "creditId": data.get("creditId", str(ObjectId())),
-                "isCompany": data.get("isCompany", False),
-                "companyName": data.get("companyName", ""),
-                "subscriptionStatus": data.get("subscriptionStatus", "active"),
-                "subscriptionStart": data.get(
-                    "subscriptionStart", datetime.utcnow().isoformat()
-                ),
-                "subscriptionEnd": data.get("subscriptionEnd"),
-                "referralBonus": data.get("referralBonus", 0),
-                "isFirstLogin": data.get("isFirstLogin", True),
-                "lastUpdated": datetime.utcnow().isoformat(),
-                "subscriptionAmount": 0,
-                "subscriptionPlan": "Free",
-            }
-            logger.debug(f"Attempting to create account with data: {account_data}")
-            result = self.account_collection.insert_one(account_data)
-            if result.inserted_id:
-                logger.info(
-                    f"New account created for user {user_id}: {account_data['_id']}"
-                )
-                # Initialize credits
-                logger.debug(f"Initializing credits for ownerId: {user_id}")
-                try:
-                    initialize_credits(user_id)
-                except Exception as credit_error:
-                    logger.error(
-                        f"Failed to initialize credits for ownerId {user_id}: {str(credit_error)}"
-                    )
-                return {
-                    "message": "Account created successfully!",
-                    "accountId": account_data["_id"],
-                }, 201
-            else:
-                logger.error(
-                    f"Failed to insert account for user {user_id}: No inserted_id returned"
-                )
-                return {"error": "Failed to create account due to database error"}, 500
-
-        except Exception as e:
-            logger.error(
-                f"Error creating account for user {user_id}: {str(e)}", exc_info=True
-            )
-            return {"error": f"Internal server error: {str(e)}"}, 500
-=======
-            return None
->>>>>>> 94cb23dd
+            return None