import uuid 
from datetime import datetime, timezone
from backend.database.mongo_connection import collection
from backend.models.podcasts import PodcastSchema
import logging
import urllib.request
import feedparser
from backend.services.rss_Service import RSSService  # Import RSSService
from backend.services.activity_service import ActivityService  # Add this import
from backend.repository.episode_repository import (
    EpisodeRepository,
)  # Assuming EpisodeRepository exists


logger = logging.getLogger(__name__)


class PodcastRepository:
    def __init__(self):
        self.collection = collection.database.Podcasts
        self.activity_service = ActivityService()  # Add this line
        self.episode_repo = EpisodeRepository()  # Initialize EpisodeRepository
        self.rss_service = RSSService()  # Initialize RSSService instance

    @staticmethod
    def get_podcasts_by_user_id(user_id):
        """Fetch podcasts for a specific user."""
        return list(collection.Podcasts.find({"ownerId": user_id}))

    def add_podcast(self, user_id, data):  # user_id here is the owner's ID
        try:
            logger.info(f"Attempting to add podcast for owner_id: {user_id}")
            # Fetch the account document for the logged-in user using ownerId
            user_account = collection.database.Accounts.find_one(
                {"ownerId": user_id}
            )  # Query by ownerId

            if not user_account:
                logger.error(f"Account lookup failed for ownerId: {user_id}")
                account_count = collection.database.Accounts.count_documents(
                    {"ownerId": user_id}
                )
                logger.error(
                    f"Total accounts found for ownerId {user_id}: {account_count}"
                )
                raise ValueError("No account associated with this user (owner)")
            else:
                logger.info(
                    f"Found account for ownerId {user_id}: Account _id: {user_account.get('_id')}"
                )

            account_id = str(user_account["_id"])
            data["accountId"] = account_id

            # Validate data using PodcastSchema
            schema = PodcastSchema()
            errors = schema.validate(data)
            if errors:
                raise ValueError("Invalid data", errors)

            validated_data = schema.load(data)

            # Ensure account exists and belongs to the user (redundant check, but safe)
            account = collection.database.Accounts.find_one(
                {"_id": account_id, "ownerId": user_id}
            )  # Check ownerId here too
            if not account:
                logger.error(
                    f"Consistency check failed: Account _id {account_id} not found or doesn't belong to owner {user_id}"
                )
                raise ValueError("Invalid account ID or no permission to add podcast.")

            # Generate a unique podcast ID
            podcast_id = str(uuid.uuid4())
            podcast_item = {
                "_id": podcast_id,
                "teamId": validated_data.get("teamId"),
                "accountId": account_id,
                "podName": validated_data.get("podName"),
                "ownerName": validated_data.get("ownerName"),
                "hostName": validated_data.get("hostName"),
                "rssFeed": validated_data.get("rssFeed"),
                "googleCal": validated_data.get("googleCal"),
                "podUrl": validated_data.get("podUrl"),
                "guestUrl": validated_data.get("guestUrl"),
                "socialMedia": validated_data.get("socialMedia", []),
                "email": validated_data.get("email"),
                "description": validated_data.get("description"),
                "logoUrl": validated_data.get("logoUrl"),
                "category": validated_data.get("category", ""),
                "created_at": datetime.now(timezone.utc),
                "title": validated_data.get("title", ""),
                "language": validated_data.get("language", ""),
                "author": validated_data.get("author", ""),
                "copyright_info": validated_data.get("copyright_info", ""),
                "bannerUrl": validated_data.get("bannerUrl", ""),
                "tagline": validated_data.get("tagline", ""),
                "hostBio": validated_data.get("hostBio", ""),
                "hostImage": validated_data.get("hostImage", ""),
            }

            # Insert into database
            result = self.collection.insert_one(podcast_item)
            if result.inserted_id:
                # --- Add activity log for podcast creation using ActivityService ---
                try:
                    self.activity_service.log_activity(
                        user_id=user_id,
                        activity_type="podcast_created",
                        description=f"Created podcast '{podcast_item.get('podName', '')}'",
                        details={
                            "podcastId": podcast_id,
                            "podcastName": podcast_item.get("podName", ""),
                        },
                    )
                except Exception as act_err:
                    logger.error(
                        f"Failed to log podcast_created activity: {act_err}",
                        exc_info=True,
                    )
                # --- End activity log ---

                return {
                    "message": "Podcast added successfully",
                    "podcast_id": podcast_id,
                    "redirect_url": "/index.html",
                }, 201
            else:
                raise ValueError("Failed to add podcast.")

        except ValueError as e:
            logger.error(
                f"ValueError in add_podcast for user {user_id}: {e}"
            )  # Log the specific error
            if isinstance(e.args[0], str):
                return {"error": e.args[0]}, 400
            else:
                return {"error": e.args[0], "details": e.args[1]}, 400

        except Exception as e:
            logger.error(
                f"General Exception in add_podcast for user {user_id}: {e}",
                exc_info=True,
            )  # Log general errors
            return {"error": "Failed to add podcast", "details": str(e)}, 500

    def get_podcasts(self, user_id):  # user_id is the owner's ID
        try:
            # Find accounts owned by the user
            user_accounts = list(
                collection.database.Accounts.find({"ownerId": user_id}, {"_id": 1})
            )  # Query by ownerId
            user_account_ids = [str(account["_id"]) for account in user_accounts]

            if not user_account_ids:
                return {"podcast": []}, 200  # No podcasts if no accounts

            podcasts = list(
                self.collection.find({"accountId": {"$in": user_account_ids}})
            )
            for podcast in podcasts:
                podcast["_id"] = str(podcast["_id"])
<<<<<<< HEAD
=======
                # Set image URL from RSS feed if available
                if podcast.get("rssFeed"):
                    try:
                        rss_data, status_code = self.rss_service.fetch_rss_feed(podcast["rssFeed"])
                        if status_code == 200 and rss_data and rss_data.get("imageUrl"):
                            # Update the podcast in the database with the RSS image URL
                            self.collection.update_one(
                                {"_id": podcast["_id"]},
                                {"$set": {"rssImage": rss_data["imageUrl"]}}
                            )
                            podcast["rssImage"] = rss_data["imageUrl"]
                            logger.info(f"Updated podcast {podcast['_id']} with RSS image URL: {rss_data['imageUrl']}")
                    except Exception as e:
                        logger.error(f"Failed to fetch RSS data for podcast {podcast['_id']}: {e}")
>>>>>>> 718dd2e2
                # Ensure logoUrl is set (for frontend image display)
                if not podcast.get("logoUrl") and podcast.get("imageUrl"):
                    podcast["logoUrl"] = podcast["imageUrl"]

            return {"podcast": podcasts}, 200

        except Exception as e:
            return {"error": "Failed to fetch podcasts", "details": str(e)}, 500

    def get_podcast_by_id(self, user_id, podcast_id):
        try:
            user_accounts = list(
                collection.database.Accounts.find(
                    {"ownerId": user_id}, {"id": 1, "_id": 1}
                )
            )
            user_account_ids = [
                account.get("id", str(account["_id"])) for account in user_accounts
            ]

            if not user_account_ids:
                return {"error": "No accounts found for user"}, 403

            podcast = self.collection.find_one(
                {"_id": podcast_id, "accountId": {"$in": user_account_ids}}
            )
            if not podcast:
                return {"error": "Podcast not found or unauthorized"}, 404

            podcast["_id"] = str(podcast["_id"])
            # Ensure logoUrl is set (for frontend image display)
            if not podcast.get("logoUrl") and podcast.get("imageUrl"):
                podcast["logoUrl"] = podcast["imageUrl"]

            return {"podcast": podcast}, 200
        except Exception as e:
            return {"error": f"Failed to fetch podcast: {str(e)}"}, 500

    def delete_podcast(self, user_id, podcast_id):
        try:
            # Fetch user account IDs
            user_accounts = list(
                collection.database.Accounts.find(
                    {"ownerId": user_id}, {"id": 1, "_id": 1}
                )
            )
            user_account_ids = [
                account.get("id", str(account["_id"])) for account in user_accounts
            ]

            if not user_account_ids:
                raise ValueError("No accounts found for user")

            # Find podcast by podcast_id and accountId
            podcast = self.collection.find_one(
                {"_id": podcast_id, "accountId": {"$in": user_account_ids}}
            )
            if not podcast:
                raise ValueError("Podcast not found or unauthorized")

            # Delete all episodes linked to this podcast before deleting the podcast
            self.episode_repo.collection.delete_many({"podcast_id": podcast_id})

            # Perform delete operation on podcast
            result = self.collection.delete_one({"_id": podcast_id})
            if result.deleted_count == 1:
                # --- Add activity log for podcast deletion ---
                try:
                    self.activity_service.log_activity(
                        user_id=user_id,
                        activity_type="podcast_deleted",
                        description=f"Deleted podcast '{podcast.get('podName', '')}'",
                        details={
                            "podcastId": podcast_id,
                            "podcastName": podcast.get("podName", ""),
                        },
                    )
                except Exception as act_err:
                    logger.error(
                        f"Failed to log podcast_deleted activity: {act_err}",
                        exc_info=True,
                    )
                # --- End activity log ---
                return {"message": "Podcast deleted successfully"}, 200
            else:
                return {"error": "Failed to delete podcast"}, 500

        except ValueError as e:
            # Handle specific errors like no accounts found or podcast not found
            return {
                "error": str(e)
            }, 400  # Return a 400 Bad Request for known business errors

        except Exception as e:
            return {"error": "Failed to delete podcast", "details": str(e)}, 500

    def edit_podcast(self, user_id, podcast_id, data):
        try:
            # Fetch user account IDs
            user_accounts = list(
                collection.database.Accounts.find(
                    {"ownerId": user_id}, {"id": 1, "_id": 1}
                )
            )
            user_account_ids = [
                account.get("id", str(account["_id"])) for account in user_accounts
            ]

            if not user_account_ids:
                raise ValueError("No accounts found for user")

            # Find podcast by podcast_id and accountId
            podcast = self.collection.find_one(
                {"_id": podcast_id, "accountId": {"$in": user_account_ids}}
            )
            if not podcast:
                raise ValueError("Podcast not found or unauthorized")

            # Validate input data using schema
            schema = PodcastSchema(partial=True)
            errors = schema.validate(data)
            if errors:
                raise ValueError("Invalid data", errors)

            # Prepare update data by filtering out None values
            update_data = {
                key: value for key, value in data.items() if value is not None
            }
            if not update_data:
                return {
                    "message": "No update data provided"
                }, 200  # No actual update needed

            # Perform update operation
            result = self.collection.update_one(
                {"_id": podcast_id}, {"$set": update_data}
            )

            if result.modified_count == 1:
                return {"message": "Podcast updated successfully"}, 200
            else:
                return {"message": "No changes made to the podcast"}, 200

        except ValueError as e:
            # Specific business logic error
            if isinstance(e.args[0], str):
                return {
                    "error": e.args[0]
                }, 400  # Return specific error with 400 for bad input
            else:
                return {
                    "error": e.args[0],
                    "details": e.args[1],
                }, 400  # For validation errors

        except Exception as e:
            return {"error": "Failed to update podcast", "details": str(e)}, 500

    def fetch_rss_feed(self, rss_url):
        try:
            # Delegate RSS fetching to RSSService instance
            return self.rss_service.fetch_rss_feed(rss_url)
        except Exception as e:
            logger.error(
                "❌ ERROR fetching RSS feed via PodcastRepository: %s", e, exc_info=True
            )  # Added error log
            return {"error": f"Error fetching RSS feed: {str(e)}"}, 500

    # Delete podcast associated with user when user account is deleted
    def delete_by_user(self, user_id):
        try:
            accounts = list(collection.database.Accounts.find({"ownerId": user_id}))
            account_ids = [str(a.get("id", a["_id"])) for a in accounts]
            result = self.collection.delete_many({"accountId": {"$in": account_ids}})
            logger.info(
                f"🧹 Deleted {result.deleted_count} podcasts for user {user_id}"
            )
            return result.deleted_count
        except Exception as e:
            logger.error(f"Failed to delete podcasts: {e}", exc_info=True)
            return 0

    def addPodcastWithRss(self, user_id, rss_url):
        """
        Fetch RSS data using RSSService and add a podcast to the repository.
        """
        try:
      
            rss_data, status_code = self.rss_service.fetch_rss_feed(rss_url)
            if status_code != 200:
                return {"error": "Failed to fetch RSS feed", "details": rss_data}, 400

            podcast_data_for_add = {
                "podName": rss_data.get("title", "Untitled Podcast from RSS"),
                "rssFeed": rss_url,
                "description": rss_data.get("description"),
                "logoUrl": rss_data.get("imageUrl"),
          
            }
            
    
            return self.add_podcast(user_id, podcast_data_for_add)

        except Exception as e:
            logger.error("Error in addPodcastWithRss: %s", e, exc_info=True)
            return {"error": "Failed to add podcast with RSS", "details": str(e)}, 500<|MERGE_RESOLUTION|>--- conflicted
+++ resolved
@@ -160,23 +160,6 @@
             )
             for podcast in podcasts:
                 podcast["_id"] = str(podcast["_id"])
-<<<<<<< HEAD
-=======
-                # Set image URL from RSS feed if available
-                if podcast.get("rssFeed"):
-                    try:
-                        rss_data, status_code = self.rss_service.fetch_rss_feed(podcast["rssFeed"])
-                        if status_code == 200 and rss_data and rss_data.get("imageUrl"):
-                            # Update the podcast in the database with the RSS image URL
-                            self.collection.update_one(
-                                {"_id": podcast["_id"]},
-                                {"$set": {"rssImage": rss_data["imageUrl"]}}
-                            )
-                            podcast["rssImage"] = rss_data["imageUrl"]
-                            logger.info(f"Updated podcast {podcast['_id']} with RSS image URL: {rss_data['imageUrl']}")
-                    except Exception as e:
-                        logger.error(f"Failed to fetch RSS data for podcast {podcast['_id']}: {e}")
->>>>>>> 718dd2e2
                 # Ensure logoUrl is set (for frontend image display)
                 if not podcast.get("logoUrl") and podcast.get("imageUrl"):
                     podcast["logoUrl"] = podcast["imageUrl"]
