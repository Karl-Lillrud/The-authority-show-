--- conflicted
+++ resolved
@@ -21,14 +21,6 @@
         Returns: (dict, status_code)
         """
         try:
-<<<<<<< HEAD
-            if not data or "ownerId" not in data:
-                return {"error": "ownerId are required"}, 400
-
-            # Use AuthRepository to create or retrieve account
-            account_result, status_code = self.auth_repository.create_account(data)
-            if status_code in [200, 201]:
-=======
             user_id = data.get("ownerId")
             email = data.get("email")
             if not user_id or not isinstance(user_id, str):
@@ -91,7 +83,6 @@
             logger.debug(f"Attempting to create account with data: {account_data}")
             result = self.collection.insert_one(account_data)
             if result.inserted_id:
->>>>>>> 94cb23dd
                 logger.info(
                     f"New account created for user {user_id}: {account_id}"
                 )
