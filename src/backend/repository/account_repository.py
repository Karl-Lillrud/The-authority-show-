--- conflicted
+++ resolved
@@ -31,16 +31,13 @@
             # Use string _id instead of ObjectId
             account_id = str(uuid.uuid4())
             account_document = {
-<<<<<<< HEAD
                 "_id": data["id"],
                 "userId": data["userId"],  # Replace ownerId with userId
                 "subscriptionId": data["subscriptionId"],
                 "creditId": data["creditId"],
-=======
                 "_id": account_id,
                 "ownerId": data["ownerId"],  # Ensure ownerId is set
                 "userId": data.get("userId"),  # Keep if needed for other relations
->>>>>>> fac13955
                 "email": data["email"],
                 "subscriptionId": data.get("subscriptionId"),
                 "creditId": data.get("creditId"),
