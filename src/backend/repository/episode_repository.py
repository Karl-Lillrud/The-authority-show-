--- conflicted
+++ resolved
@@ -4,11 +4,8 @@
 from backend.database.mongo_connection import collection
 import uuid
 import logging
-<<<<<<< HEAD
 from backend.models.episodes import EpisodeSchema
 from backend.services.activity_service import ActivityService  # Add this import
-=======
->>>>>>> 579f8cde
 
 logger = logging.getLogger(__name__)
 
@@ -17,11 +14,7 @@
     def __init__(self):
         self.collection = collection.database.Episodes
         self.accounts_collection = collection.database.Accounts
-<<<<<<< HEAD
         self.activity_service = ActivityService()  # Add this line
-=======
-        self.subscription_service = SubscriptionService()  # ✅ fixed naming
->>>>>>> 579f8cde
 
     def register_episode(self, data, user_id):
         """Register a new episode for the given user."""
