from flask import request  # Add this import
from backend.database.mongo_connection import collection, database, get_fs
from datetime import datetime, timezone
import uuid
import logging
from backend.models.episodes import EpisodeSchema
from backend.services.spotify_integration import save_uploaded_files
import bson
import base64

logger = logging.getLogger(__name__)
fs = get_fs()


class EpisodeRepository:
    def __init__(self):
        self.collection = collection.database.Episodes
        self.accounts_collection = collection.database.Accounts

    def register_episode(self, data, user_id):
        """Register a new episode for the given user."""
        try:
            # Fetch the account document from MongoDB for the logged-in user
            user_account = self.accounts_collection.find_one({"userId": user_id})
            if not user_account:
                return {"error": "No account associated with this user"}, 403

            # Fetch the account ID that the user already has
            account_id = user_account.get("id", str(user_account["_id"]))
            logger.info(f"🧩 Found account {account_id} for user {user_id}")

            files = request.files.getlist(
                "episodeFiles"
            )  # Fetch files from the request
            if files:
                saved_files = save_uploaded_files(files)
                if not saved_files:  # Correctly indented inside the try block
                    logger.error("No files were saved to Cloudflare R2.")
                    return {"error": "Failed to save files. Please try again."}, 400

                data["episodeFiles"] = saved_files
                data["audioUrl"] = saved_files[0]["url"]  # Ensure audioUrl is set
                logger.info(f"Audio URL set to: {data['audioUrl']}")

            # Validate data with schema
            schema = EpisodeSchema()
            errors = schema.validate(data)
            if errors:
                logger.error("Schema validation errors: %s", errors)
                return {"error": "Invalid data", "details": errors}, 400
            validated_data = schema.load(data)

            validated = schema.load(data)
            episode_id = str(uuid.uuid4())

            episode_doc = {
                "_id": episode_id,
                "podcast_id": validated.get("podcastId"),
                "title": validated.get("title"),
                "description": validated.get("description"),
                "publishDate": validated.get("publishDate"),
                "duration": validated.get("duration"),
                "status": validated.get("status"),
                "userid": str(user_id),
                "accountId": account_id,
                "created_at": datetime.now(timezone.utc),
                "updated_at": datetime.now(timezone.utc),
                "audioUrl": validated.get("audioUrl"),
                "fileSize": validated.get("fileSize"),
                "fileType": validated.get("fileType"),
                "guid": validated.get("guid"),
                "season": validated.get("season"),
                "episode": validated.get("episode"),
                "episodeType": validated.get("episodeType"),
                "explicit": validated.get("explicit"),
                "imageUrl": validated.get("imageUrl"),
                "keywords": validated.get("keywords"),
                "chapters": validated.get("chapters"),
                "link": validated.get("link"),
                "subtitle": validated.get("subtitle"),
                "summary": validated.get("summary"),
                "author": validated.get("author"),
                "isHidden": validated.get("isHidden"),
                "recordingAt": validated.get("recordingAt"),
            }

            self.collection.insert_one(episode_doc)
            return {
                "message": "Episode registered successfully",
                "episode_id": episode_id,
            }, 201

        except Exception as e:
            logger.error("❌ ERROR registering episode: %s", str(e))
            return {"error": f"Failed to register episode: {str(e)}"}, 500

    def get_episode(self, episode_id, user_id):
        """
        Get a single episode by ID
        """
        try:
            user_id_str = str(user_id)
<<<<<<< HEAD
            logger.info(f"Fetching episode with ID: {episode_id} for user ID: {user_id_str}")

            # Fetch the episode using the string episode_id
            episode = self.collection.find_one({"_id": episode_id, "userid": user_id_str})

            if not episode:
                logger.warning(f"Episode with ID {episode_id} not found for user ID {user_id_str}.")
                # Log additional debug information
                logger.debug(f"Available episodes for user ID {user_id_str}: {list(self.collection.find({'userid': user_id_str}, {'_id': 1}))}")
=======

            result = self.collection.find_one(
                {"_id": episode_id, "userid": str(user_id)}
            )
            if not result:
>>>>>>> 5f06335a
                return {"error": "Episode not found"}, 404

            # Convert binary data to a base64 encoded string
            if "episodeFiles" in episode:
                for file in episode["episodeFiles"]:
                    if "data" in file:
                        file["data"] = base64.b64encode(file["data"]).decode("utf-8")

            return episode, 200

        except Exception as e:
            logger.error(f"Error fetching episode with ID {episode_id}: {e}")
            return {"error": f"Failed to fetch episode: {str(e)}"}, 500

    def get_episodes(self, user_id):
        """Get all episodes created by the user."""
        try:
            results = list(self.collection.find({"userid": str(user_id)}))
            for ep in results:
                ep["_id"] = str(ep["_id"])
            return {"episodes": results}, 200
        except Exception as e:
            return {"error": f"Failed to fetch episodes: {str(e)}"}, 500

    def delete_episode(self, episode_id, user_id):
        """Delete an episode if it belongs to the user."""
        try:
            ep = self.collection.find_one({"_id": episode_id})
            if not ep:
                return {"error": "Episode not found"}, 404
            if ep["userid"] != str(user_id):
                return {"error": "Permission denied"}, 403

            result = self.collection.delete_one({"_id": episode_id})
            if result.deleted_count == 1:
                return {"message": "Episode deleted successfully"}, 200
            return {"error": "Failed to delete episode"}, 500
        except Exception as e:
            return {"error": f"Failed to delete episode: {str(e)}"}, 500

    def update_episode(self, episode_id, user_id, data):
        """Update an episode if it belongs to the user."""
        try:
            logger.info(f"Updating episode with ID: {episode_id} for user ID: {user_id}")
            ep = self.collection.find_one({"_id": episode_id})
            if not ep:
                logger.warning(f"Episode with ID {episode_id} not found.")
                return {"error": "Episode not found"}, 404
            if ep["userid"] != str(user_id):
                logger.warning(f"Permission denied for user ID {user_id} to update episode ID {episode_id}.")
                return {"error": "Permission denied"}, 403

            # Validate data with schema
            schema = EpisodeSchema(partial=True)  # partial=True allows partial updates
            errors = schema.validate(data)
            if errors:
                logger.error("Schema validation errors: %s", errors)
                return {"error": "Invalid data", "details": errors}, 400

            # Create update fields dictionary
            update_fields = {
<<<<<<< HEAD
                "title": data.get("title", ep["title"]).strip() if data.get("title") else ep["title"],
                "description": data.get("description", ep["description"]).strip() if data.get("description") else ep["description"],
                "publishDate": data.get("publishDate", ep["publishDate"]),
                "duration": data.get("duration", ep["duration"]),
                "status": data.get("status", ep["status"]).strip() if data.get("status") else ep["status"],
                "audioUrl": data.get("audioUrl", ep["audioUrl"]),  # Ensure audioUrl is updated
=======
                "title": data.get("title", ep["title"]),
                "description": data.get("description", ep["description"]),
                "publishDate": data.get("publishDate", ep.get("publishDate")),
                "duration": data.get("duration", ep.get("duration")),
                "status": data.get("status", ep.get("status")),
>>>>>>> 5f06335a
                "updated_at": datetime.now(timezone.utc),
            }

            # Add all fields from data that are not None
            fields_to_update = [
                "title",
                "description",
                "publishDate",
                "duration",
                "status",
                "audioUrl",
                "fileSize",
                "fileType",
                "guid",
                "season",
                "episode",
                "episodeType",
                "explicit",
                "imageUrl",
                "keywords",
                "chapters",
                "link",
                "subtitle",
                "summary",
                "author",
                "isHidden",
                "recordingAt",
            ]

            for field in fields_to_update:
                if field in data and data[field] is not None:
                    # Strip string values
                    if isinstance(data[field], str):
                        update_fields[field] = data[field].strip()
                    else:
                        update_fields[field] = data[field]

            # Update the episode in the database
            result = self.collection.update_one({"_id": episode_id}, {"$set": update_fields})

            if result.modified_count == 1:
                logger.info(f"Episode with ID {episode_id} updated successfully.")
                return {"message": "Episode updated successfully"}, 200
            else:
                logger.info(f"No changes made to episode with ID {episode_id}.")
                return {"message": "No changes made to the episode"}, 200

        except Exception as e:
            logger.error(f"Error updating episode with ID {episode_id}: {e}")
            return {"error": f"Failed to update episode: {str(e)}"}, 500

    def get_episodes_by_podcast(self, podcast_id, user_id, return_with_status=False):
        """Get all episodes under a specific podcast owned by the user."""
        try:
            logger.info(f"Fetching episodes for podcast ID: {podcast_id} and user ID: {user_id}")
            episodes = list(
                self.collection.find({"podcast_id": podcast_id, "userid": str(user_id)})
            )

            for ep in episodes:
                ep["_id"] = str(ep["_id"])

            if not episodes:
                logger.warning(f"No episodes found for podcast ID {podcast_id}.")
            else:
                logger.info(f"Found {len(episodes)} episodes for podcast ID {podcast_id}.")

            if return_with_status:
                return {"episodes": episodes}, 200
            return episodes  # Return only the episodes list if status is not needed
        except Exception as e:
            logger.error(f"Error fetching episodes for podcast ID {podcast_id}: {e}")
            if return_with_status:
                return {"error": str(e)}, 500
            raise e  # Re-raise the exception for direct calls

    # Delete episodes associated with user when user account is deleted
    def delete_by_user(self, user_id):
        try:
            result = self.collection.delete_many({"userid": str(user_id)})
            logger.info(
                f"🧹 Deleted {result.deleted_count} episodes for user {user_id}"
            )
            return result.deleted_count
        except Exception as e:

            logger.error(
                f"❌ ERROR fetching episodes for podcast {podcast_id}: {str(e)}"
            )
            return {"error": f"Failed to fetch episodes: {str(e)}"}, 500

    def get_episode_detail_with_podcast(self, episode_id):
        """Fetch an episode along with its associated podcast."""
        try:
            episode = self.collection.find_one({"_id": episode_id})
            if not episode:
                return None, None
            podcast = (
                collection.database.Podcasts.find_one(
                    {"_id": episode.get("podcast_id")}
                )
                or {}
            )
            return episode, podcast
        except Exception as e:
            logger.error(f"Failed to fetch episode with podcast: {str(e)}")
            return None, None<|MERGE_RESOLUTION|>--- conflicted
+++ resolved
@@ -100,23 +100,11 @@
         """
         try:
             user_id_str = str(user_id)
-<<<<<<< HEAD
-            logger.info(f"Fetching episode with ID: {episode_id} for user ID: {user_id_str}")
-
-            # Fetch the episode using the string episode_id
-            episode = self.collection.find_one({"_id": episode_id, "userid": user_id_str})
-
-            if not episode:
-                logger.warning(f"Episode with ID {episode_id} not found for user ID {user_id_str}.")
-                # Log additional debug information
-                logger.debug(f"Available episodes for user ID {user_id_str}: {list(self.collection.find({'userid': user_id_str}, {'_id': 1}))}")
-=======
 
             result = self.collection.find_one(
                 {"_id": episode_id, "userid": str(user_id)}
             )
             if not result:
->>>>>>> 5f06335a
                 return {"error": "Episode not found"}, 404
 
             # Convert binary data to a base64 encoded string
@@ -178,20 +166,11 @@
 
             # Create update fields dictionary
             update_fields = {
-<<<<<<< HEAD
-                "title": data.get("title", ep["title"]).strip() if data.get("title") else ep["title"],
-                "description": data.get("description", ep["description"]).strip() if data.get("description") else ep["description"],
-                "publishDate": data.get("publishDate", ep["publishDate"]),
-                "duration": data.get("duration", ep["duration"]),
-                "status": data.get("status", ep["status"]).strip() if data.get("status") else ep["status"],
-                "audioUrl": data.get("audioUrl", ep["audioUrl"]),  # Ensure audioUrl is updated
-=======
                 "title": data.get("title", ep["title"]),
                 "description": data.get("description", ep["description"]),
                 "publishDate": data.get("publishDate", ep.get("publishDate")),
                 "duration": data.get("duration", ep.get("duration")),
                 "status": data.get("status", ep.get("status")),
->>>>>>> 5f06335a
                 "updated_at": datetime.now(timezone.utc),
             }
 
