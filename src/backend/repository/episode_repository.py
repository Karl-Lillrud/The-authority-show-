from backend.services.subscriptionService import SubscriptionService
from backend.models.episodes import EpisodeSchema
from datetime import datetime, timezone, timedelta
from backend.database.mongo_connection import collection
import uuid
import logging
from backend.services.activity_service import ActivityService
from dateutil.parser import parse as parse_date
from backend.utils.subscription_access import PLAN_BENEFITS
from backend.services.audioToEpisodeService import AudioToEpisodeService # Added import

logger = logging.getLogger(__name__)


class EpisodeRepository:
    def __init__(self):
        self.collection = collection.database.Episodes
        self.accounts_collection = collection.database.Accounts
        self.subscription_service = SubscriptionService()
        self.activity_service = ActivityService()
        self.audio_service = AudioToEpisodeService() # Instantiate AudioToEpisodeService

    @staticmethod
    def get_episodes_by_user_id(user_id):
        """Fetch episodes for a specific user."""
        return list(collection.Episodes.find({"ownerId": user_id}))

    def register_episode(self, data, user_id):
        try:
            user_account = self.accounts_collection.find_one({"ownerId": user_id})
            if not user_account:
                return {"error": "No account associated with this user"}, 403

            is_imported = data.get("isImported", False)
            if not is_imported:
                can_create, reason = self.subscription_service.can_create_episode(user_id)
                if not can_create:
                    return {"error": "Episode limit reached", "reason": reason}, 403

            account_id = user_account.get("id", str(user_account["_id"]))
            if 'accountId' not in data:
                data['accountId'] = account_id

            validated = data  

            episode_id = str(uuid.uuid4())
            episode_doc = {
                "_id": episode_id,
                "podcast_id": validated.get("podcastId"),
                "title": validated.get("title"),
                "description": validated.get("description"),
                "publishDate": validated.get("publishDate"),
                "duration": validated.get("duration"),
                "status": validated.get("status"),
                "userid": str(user_id),
                "accountId": account_id,
                "created_at": datetime.now(timezone.utc),
                "updated_at": datetime.now(timezone.utc),
                "audioUrl": validated.get("audioUrl"),
                "fileSize": validated.get("fileSize"),
                "fileType": validated.get("fileType"),
                "guid": validated.get("guid"),
                "season": validated.get("season"),
                "episode": validated.get("episode"),
                "episodeType": validated.get("episodeType"),
                "explicit": validated.get("explicit"),
                "imageUrl": validated.get("imageUrl"),
                "keywords": validated.get("keywords"),
                "chapters": validated.get("chapters"),
                "link": validated.get("link"),
                "subtitle": validated.get("subtitle"),
                "summary": validated.get("summary"),
                "author": validated.get("author"),
                "isHidden": validated.get("isHidden"),
                "recordingAt": validated.get("recordingAt"),
                "audioEdits": [],
                "isImported": is_imported,
            }

            # Insert the episode
            self.collection.insert_one(episode_doc)

            try:
                self.activity_service.log_activity(
                    user_id=str(user_id),
                    activity_type="episode_created",
                    description=f"Created episode '{episode_doc.get('title', '')}'",
                    details={
                        "episodeId": episode_id,
                        "podcastId": episode_doc.get("podcast_id", ""),
                        "title": episode_doc.get("title", ""),
                    },
                )
            except Exception as act_err:
                logger.error(f"Failed to log activity: {act_err}", exc_info=True)

            return {"message": "Episode registered successfully", "episode_id": episode_id}, 201

        except Exception as e:
            logger.error("❌ ERROR registering episode: %s", str(e))
            return {"error": f"Failed to register episode: {str(e)}"}, 500


    def get_episode(self, episode_id, user_id):
        """Get a single episode by its ID and user."""
        try:
            result = self.collection.find_one(
                {"_id": episode_id, "userid": str(user_id)}
            )
            if not result:
                return {"error": "Episode not found"}, 404
            return result, 200
        except Exception as e:
            return {"error": f"Failed to fetch episode: {str(e)}"}, 500

    def get_episodes(self, user_id):
        """Get all episodes created by the user."""
        try:
            results = list(self.collection.find({"userid": str(user_id)}))
            for ep in results:
                ep["_id"] = str(ep["_id"])
            return {"episodes": results}, 200
        except Exception as e:
            return {"error": f"Failed to fetch episodes: {str(e)}"}, 500

    def delete_episode(self, episode_id, user_id):
        """Delete an episode if it belongs to the user."""
        try:
            ep = self.collection.find_one({"_id": episode_id})
            if not ep:
                return {"error": "Episode not found"}, 404
            if ep["userid"] != str(user_id):
                return {"error": "Permission denied"}, 403

            episode_title = ep.get(
                "title", "Unknown Title"
            )  # Get title before deleting

            result = self.collection.delete_one({"_id": episode_id})
            if result.deleted_count == 1:
                try:
                    self.activity_service.log_activity(
                        user_id=str(user_id),
                        activity_type="episode_deleted",
                        description=f"Deleted episode '{episode_title}'",  # Use fetched title
                        details={
                            "episodeId": episode_id,
                            "title": episode_title,
                        },  # Include title in details
                    )
                except Exception as act_err:
                    logger.error(
                        f"Failed to log episode_deleted activity: {act_err}",
                        exc_info=True,
                    )
                return {"message": "Episode deleted successfully"}, 200
            return {"error": "Failed to delete episode"}, 500
        except Exception as e:
            return {"error": f"Failed to delete episode: {str(e)}"}, 500

    def update_episode(self, episode_id, user_id, data, audio_file=None):
<<<<<<< HEAD
        """Update an episode if it belongs to the user."""
=======
        """Update an episode if it belongs to the user and optionally upload audio."""
>>>>>>> 445ba0ad
        try:
            ep = self.collection.find_one({"_id": episode_id})
            if not ep:
                return {"error": "Episode not found"}, 404
            if ep["userid"] != str(user_id):
                return {"error": "Permission denied"}, 403

            # Handle audio file upload first if provided
            if audio_file:
                account_id = ep.get("accountId")
                podcast_id = ep.get("podcast_id")

                if not account_id or not podcast_id:
                    logger.error(f"Episode {episode_id} is missing accountId or podcast_id.")
                    return {"error": "Internal server error"}, 500

                logger.info(f"Processing audio file upload for episode {episode_id}")
                audio_meta = self.audio_service.upload_episode_audio(account_id, episode_id, audio_file, podcast_id)

                if audio_meta:
                    data["audioUrl"] = audio_meta.get("blob_url")
                    data["fileSize"] = audio_meta.get("file_size_bytes")
                    data["fileType"] = audio_meta.get("file_type")
                    data["duration"] = audio_meta.get("duration_seconds")
                    data["status"] = data.get("status", "Recorded")
                    logger.info(f"Audio metadata saved for episode {episode_id}")
                else:
                    logger.error(f"Audio upload failed for episode {episode_id}.")
                    return {"error": "Failed to upload and process audio file."}, 500

            # Schema validation (excluding audio fields)
            schema = EpisodeSchema(partial=True)
            validation_data = data.copy()

            for field in ["audioUrl", "fileSize", "fileType"]:
                validation_data.pop(field, None)

            if "duration" in validation_data:
                try:
                    validation_data["duration"] = int(validation_data["duration"])
                except (ValueError, TypeError):
                    logger.warning(f"Invalid duration format: {validation_data['duration']}")
                    validation_data.pop("duration")

            errors = schema.validate(validation_data)
            if errors:
                return {"error": "Invalid data provided for update", "details": errors}, 400

            # Build update fields
            update_fields = {"updated_at": datetime.now(timezone.utc)}
            allowed_fields = [
                "title", "description", "publishDate", "duration", "status",
                "audioUrl", "fileSize", "fileType", "guid", "season", "episode",
                "episodeType", "explicit", "imageUrl", "keywords", "chapters",
                "link", "subtitle", "summary", "author", "isHidden", "recordingAt"
            ]

            for field in allowed_fields:
                if field in data:
                    value = data[field]
                    if isinstance(value, str):
                        value = value.strip()
                        update_fields[field] = value if value else None
                    else:
                        update_fields[field] = value

            if "duration" in update_fields:
                try:
                    update_fields["duration"] = int(update_fields["duration"])
                except (ValueError, TypeError):
                    update_fields.pop("duration", None)

            if len(update_fields) == 1:  # only "updated_at"
                return {"message": "No valid changes detected"}, 200

            logger.info(f"Updating episode {episode_id} with fields: {list(update_fields.keys())}")
            result = self.collection.update_one({"_id": episode_id}, {"$set": update_fields})

            if result.matched_count == 0:
                logger.error(f"Update failed: episode {episode_id} not found")
                return {"error": "Episode not found during update."}, 404

            updated_ep = self.collection.find_one({"_id": episode_id})
            updated_ep["_id"] = str(updated_ep["_id"])

            title = updated_ep.get("title", ep.get("title", "Untitled"))

            try:
                self.activity_service.log_activity(
                    user_id=str(user_id),
                    activity_type="episode_updated",
                    description=f"Updated episode '{title}'",
                    details={
                        "episodeId": episode_id,
                        "title": title,
                        "updatedFields": [k for k in update_fields if k != "updated_at"]
                    },
                )
            except Exception as act_err:
                logger.error(f"Failed to log activity: {act_err}", exc_info=True)

            return {"message": "Episode updated successfully"}, 200

        except Exception as e:
            logger.error(f"Unhandled error while updating episode {episode_id}: {e}", exc_info=True)
            return {"error": f"Failed to update episode: {str(e)}"}, 500


    def get_episodes_by_podcast(self, podcast_id, user_id, exclude_statuses=None):
        """Get all episodes under a specific podcast owned by the user.
           Optionally excludes episodes with statuses specified in exclude_statuses (case-insensitive).
        """
        try:
            query = {
                "podcast_id": podcast_id,
                "userid": str(user_id)
            }

            if exclude_statuses and isinstance(exclude_statuses, list) and len(exclude_statuses) > 0:
                if len(exclude_statuses) == 1:
                    query["status"] = {"$not": {"$regex": f"^{exclude_statuses[0].strip()}$", "$options": "i"}}
                elif len(exclude_statuses) > 1:
                    nor_conditions = []
                    for status_val in exclude_statuses:
                        if isinstance(status_val, str) and status_val.strip():
                            nor_conditions.append({"status": {"$regex": f"^{status_val.strip()}$", "$options": "i"}})
                    if nor_conditions:
                        query["$nor"] = nor_conditions
                        if "status" in query and len(exclude_statuses) > 1: 
                             del query["status"]
            
            episodes_cursor = self.collection.find(query)
            episodes = list(episodes_cursor) # Convert cursor to list to iterate multiple times if needed for logging
            
            # ADDED: Detailed logging of episodes found by the query
            if exclude_statuses: # Log only when filtering is active
                logger.info(f"--- Episodes found by query for podcast {podcast_id} (before _id conversion, with exclude_statuses: {exclude_statuses}) ---")
                if not episodes:
                    logger.info("No episodes matched the query.")
                for ep_doc_idx, ep_doc in enumerate(episodes):
                    logger.info(f"Episode [{ep_doc_idx}]: ID: {ep_doc.get('_id')}, Status: '{ep_doc.get('status')}', Title: '{ep_doc.get('title', 'N/A')}'")
                logger.info(f"--- End of raw episode list from DB ({len(episodes)} episodes) ---")
            
            processed_episodes = []
            for ep in episodes:
                ep["_id"] = str(ep["_id"])
                processed_episodes.append(ep)
            
            excluded_status_str = ", ".join(exclude_statuses) if exclude_statuses else "none"
            logger.info(f"Fetched {len(processed_episodes)} episodes for podcast {podcast_id} by user {user_id}, excluding statuses: [{excluded_status_str}]. Query: {query}")
            return {"episodes": processed_episodes}, 200
        except Exception as e:
            logger.error(f"❌ ERROR fetching episodes for podcast {podcast_id} (exclude_statuses: {exclude_statuses}): {str(e)}", exc_info=True)
            return {"error": f"Failed to fetch episodes by podcast: {str(e)}"}, 500

    def delete_by_user(self, user_id):
        """Delete episodes associated with user when user account is deleted."""
        try:
            result = self.collection.delete_many({"userid": str(user_id)})
            logger.info(
                f"🧹 Deleted {result.deleted_count} episodes for user {user_id}"
            )
            return result.deleted_count
        except Exception as e:
            logger.error(f"❌ ERROR deleting episodes: {str(e)}")
            return {"error": f"Failed to delete episodes: {str(e)}"}, 500

    def get_episode_detail_with_podcast(self, episode_id):
        """Fetch an episode along with its associated podcast."""
        try:
            episode = self.collection.find_one({"_id": episode_id})
            if not episode:
                return None, None
            podcast = (
                collection.database.Podcasts.find_one(
                    {"_id": episode.get("podcast_id")}
                )
                or {}
            )
            return episode, podcast
        except Exception as e:
            logger.error(f"Failed to fetch episode with podcast: {str(e)}")
            return None, None

    def get_podcast_id_by_episode(self, episode_id: str) -> str:
        """
        Fetch the podcast ID for a given episode.
        Raises ValueError if not found.
        """
        doc = collection.database.Episodes.find_one(
            {"_id": episode_id}, {"podcast_id": 1}
        )
        if doc and "podcast_id" in doc:
            return doc["podcast_id"]
        raise ValueError(f"Podcast ID not found for episode {episode_id}")

    def delete_episodes_by_podcast(self, podcast_id):
        """Delete all episodes associated with a specific podcast."""
        try:
            result = self.collection.delete_many({"podcast_id": podcast_id})
            logger.info(
                f"Deleted {result.deleted_count} episodes for podcast {podcast_id}"
            )
            return {"message": f"Deleted {result.deleted_count} episodes"}, 200
        except Exception as e:
            logger.error(
                f"Failed to delete episodes for podcast {podcast_id}: {str(e)}"
            )
            return {"error": f"Failed to delete episodes: {str(e)}"}, 500<|MERGE_RESOLUTION|>--- conflicted
+++ resolved
@@ -159,11 +159,7 @@
             return {"error": f"Failed to delete episode: {str(e)}"}, 500
 
     def update_episode(self, episode_id, user_id, data, audio_file=None):
-<<<<<<< HEAD
-        """Update an episode if it belongs to the user."""
-=======
         """Update an episode if it belongs to the user and optionally upload audio."""
->>>>>>> 445ba0ad
         try:
             ep = self.collection.find_one({"_id": episode_id})
             if not ep:
