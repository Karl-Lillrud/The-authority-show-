import logging
import uuid
from datetime import datetime, timezone
from typing import Dict, List, Tuple, Any, Optional, Union

from marshmallow import ValidationError
from bson import ObjectId

from backend.database.mongo_connection import collection
from backend.models.podtasks import PodtaskSchema
<<<<<<< HEAD
from marshmallow import ValidationError
=======
from backend.services.taskService import extract_highlights, process_default_tasks
>>>>>>> 59bb72c8

logger = logging.getLogger(__name__)

class PodtaskRepository:
    
    def __init__(self):
        """Initialize collections from database."""
        self.podtasks_collection = collection.database.Podtasks
        self.accounts_collection = collection.database.Accounts
        self.podcasts_collection = collection.database.Podcasts
        self.users_collection = collection.database.Users
    
    def register_podtask(self, user_id: str, data: Dict[str, Any]) -> Tuple[Dict[str, Any], int]:
        try:
            # Validate data through schema
            schema = PodtaskSchema()
            validated_data = schema.load(data)
<<<<<<< HEAD

            user_accounts = list(self.accounts_collection.find({"userId": str(user_id)}, {"_id": 1}))
            if not user_accounts:
                return {"error": "No accounts found for user"}, 403

            user_account_ids = [str(account["_id"]) for account in user_accounts]

            podcasts = list(self.podcasts_collection.find({"accountId": {"$in": user_account_ids}}))
            if not podcasts:
                return {"error": "No podcasts found for user"}, 404

            selected_podcast = podcasts[0]
            podcast_id = str(selected_podcast["_id"])

            validated_data["podcastId"] = podcast_id
            validated_data["userid"] = str(user_id)
            validated_data["created_at"] = datetime.now(timezone.utc)

            podtask_id = str(uuid.uuid4())

            podtask_document = {
                "_id": podtask_id,
                "podcastId": validated_data["podcastId"],
                "name": validated_data.get("name"),
                "action": validated_data.get("action"),
                "dayCount": validated_data.get("dayCount"),
                "description": validated_data.get("description"),
                "actionUrl": validated_data.get("actionUrl"),
                "urlDescribe": validated_data.get("urlDescribe"),
                "submissionReq": validated_data.get("submissionReq"),
                "status": validated_data.get("status"),
                "assignedAt": validated_data.get("assignedAt"),
                "dueDate": validated_data.get("dueDate"),
                "priority": validated_data.get("priority"),
                "userid": validated_data["userid"],
                "created_at": validated_data["created_at"],
            }

=======
            
            # Assign podcast ID if missing
            if not validated_data.get("podcastId"):
                podcast_result = self._get_default_podcast_id(user_id)
                if isinstance(podcast_result, tuple):  # Error occurred
                    return podcast_result
                validated_data["podcastId"] = podcast_result

            # Add required fields
            validated_data["userid"] = str(user_id)
            validated_data["created_at"] = datetime.now(timezone.utc)
            
            # Process optional data
            validated_data = process_default_tasks(validated_data)
            
            # Extract highlights if description exists
            if description := validated_data.get("description"):
                validated_data["highlights"] = extract_highlights(description)
            
            # Generate unique ID for the podtask
            podtask_id = str(uuid.uuid4())
            
            # Create podtask document
            podtask_document = self._create_podtask_document(podtask_id, validated_data)
            
            # Insert into database
>>>>>>> 59bb72c8
            result = self.podtasks_collection.insert_one(podtask_document)
            
            if result.inserted_id:
                logger.info(f"Successfully registered podtask with ID: {podtask_id}")
                return {"message": "Podtask registered successfully", "podtask_id": podtask_id}, 201
            else:
                logger.error("Database insert returned without error but no ID was created")
                return {"error": "Failed to register podtask"}, 500
                
        except ValidationError as err:
            logger.warning(f"Validation error during podtask registration: {err.messages}")
            return {"error": "Invalid data", "details": err.messages}, 400
        except Exception as e:
            logger.error(f"Error registering podtask: {e}", exc_info=True)
            return {"error": f"Failed to register podtask: {str(e)}"}, 500
    
    def _get_default_podcast_id(self, user_id: str) -> Union[str, Tuple[Dict[str, Any], int]]:

        # Find user accounts
        user_accounts = list(self.accounts_collection.find({"userId": str(user_id)}, {"_id": 1}))
        if not user_accounts:
            logger.warning(f"No accounts found for user {user_id}")
            return {"error": "No accounts found for user"}, 403

        # Get account IDs and find associated podcasts
        user_account_ids = [str(account["_id"]) for account in user_accounts]
        podcasts = list(self.podcasts_collection.find({"accountId": {"$in": user_account_ids}}))
        if not podcasts:
            logger.warning(f"No podcasts found for user accounts: {user_account_ids}")
            return {"error": "No podcasts found for user"}, 404

        # Return first podcast ID
        return str(podcasts[0]["_id"])
    
    def _create_podtask_document(self, podtask_id: str, data: Dict[str, Any]) -> Dict[str, Any]:

        return {
            "_id": podtask_id,
            "podcastId": data.get("podcastId"),
            "episodeId": data.get("episodeId"),
            "teamId": data.get("teamId"),
            "members": data.get("members", []),
            "guestId": data.get("guestId"),
            "name": data.get("name", ""),
            "action": data.get("action", []),
            "dayCount": data.get("dayCount"),
            "description": data.get("description", ""),
            "actionUrl": data.get("actionUrl", ""),
            "urlDescribe": data.get("urlDescribe", ""),
            "submissionReq": data.get("submissionReq", False),
            "status": data.get("status", "pending"),
            "assignedAt": data.get("assignedAt"),
            "dueDate": data.get("dueDate"),
            "priority": data.get("priority", "medium"),
            "userid": data["userid"],
            "created_at": data["created_at"],
            "highlights": data.get("highlights", []),
        }

    def get_podtasks(self, user_id: str, filters: Optional[Dict[str, Any]] = None) -> Tuple[Dict[str, Any], int]:

        try:
            # Create base query
            query = {"userid": str(user_id)}
            
            # Add any additional filters
            if filters:
                for key, value in filters.items():
                    if key in ["status", "priority", "teamId", "episodeId"]:
                        query[key] = value
            
            # Execute query
            podtasks = list(self.podtasks_collection.find(query))

            # Convert ObjectId to string for JSON serialization
            for task in podtasks:
                task["_id"] = str(task["_id"])
                # Handle other potential ObjectId fields
                for field in ["podcastId", "episodeId", "teamId", "guestId"]:
                    if field in task and isinstance(task[field], ObjectId):
                        task[field] = str(task[field])

            logger.info(f"Retrieved {len(podtasks)} podtasks for user {user_id}")
            return {"podtasks": podtasks}, 200

        except Exception as e:
            logger.error(f"Error fetching podtasks: {e}", exc_info=True)
            return {"error": f"Failed to fetch tasks: {str(e)}"}, 500

    def get_podtask_by_id(self, user_id: str, task_id: str) -> Tuple[Dict[str, Any], int]:

        try:
            # Find task
            task = self.podtasks_collection.find_one({"_id": task_id})
            if not task:
                logger.warning(f"Task not found: {task_id}")
                return {"error": "Task not found"}, 404

            # Verify ownership
            if task["userid"] != str(user_id):
                logger.warning(f"Permission denied for user {user_id} to access task {task_id}")
                return {"error": "Permission denied"}, 403

            # Convert ObjectId to string
            task["_id"] = str(task["_id"])
            # Handle other potential ObjectId fields
            for field in ["podcastId", "episodeId", "teamId", "guestId"]:
                if field in task and isinstance(task[field], ObjectId):
                    task[field] = str(task[field])

            return {"podtask": task}, 200

        except Exception as e:
            logger.error(f"Error fetching podtask {task_id}: {e}", exc_info=True)
            return {"error": f"Failed to fetch task: {str(e)}"}, 500

    def delete_podtask(self, user_id: str, task_id: str) -> Tuple[Dict[str, Any], int]:
   
        try:
            # Find and verify ownership
            task = self.podtasks_collection.find_one({"_id": task_id})
            if not task:
                logger.warning(f"Task not found for deletion: {task_id}")
                return {"error": "Task not found"}, 404

            if task["userid"] != str(user_id):
                logger.warning(f"Permission denied for user {user_id} to delete task {task_id}")
                return {"error": "Permission denied"}, 403

            # Delete the task
            result = self.podtasks_collection.delete_one({"_id": task_id})
            if result.deleted_count == 1:
                logger.info(f"Successfully deleted task {task_id}")
                return {"message": "Task deleted successfully"}, 200
            else:
                logger.error(f"Failed to delete task {task_id}, delete_count: {result.deleted_count}")
                return {"error": "Failed to delete task"}, 500

        except Exception as e:
            logger.error(f"Error deleting podtask {task_id}: {e}", exc_info=True)
            return {"error": f"Failed to delete task: {str(e)}"}, 500

    def update_podtask(self, user_id: str, task_id: str, data: Dict[str, Any]) -> Tuple[Dict[str, Any], int]:
        try:
            logger.info(f"Request to update task {task_id} by user {user_id}")
            logger.debug(f"Incoming data: {data}")

            task = self.podtasks_collection.find_one({"_id": task_id})
            if not task:
                logger.warning(f"Task not found: {task_id}")
                return {"error": "Task not found"}, 404

            if task["userid"] != str(user_id):
                logger.warning(f"Permission denied for user {user_id} on task {task_id}")
                return {"error": "Permission denied"}, 403

            update_fields = self._prepare_update_fields(task, data)
            logger.debug(f"Update fields: {update_fields}")

            result = self.podtasks_collection.update_one({"_id": task_id}, {"$set": update_fields})
            logger.debug(f"Matched: {result.matched_count}, Modified: {result.modified_count}")

            message = "Task updated successfully" if result.modified_count else "No changes made to the task"
            return {"message": message}, 200

        except Exception as e:
            logger.error(f"Error updating task {task_id}: {e}", exc_info=True)
            return {"error": f"Failed to update task: {str(e)}"}, 500

    
    def _prepare_update_fields(self, existing_task: Dict[str, Any], data: Dict[str, Any]) -> Dict[str, Any]:
        description = data.get("description", existing_task.get("description", "")).strip()
        highlights = extract_highlights(description) if description and description != existing_task.get("description") else None

        fields = [
            "podcastId", "episodeId", "teamId", "members", "guestId", "name", "action",
            "dayCount", "description", "actionUrl", "urlDescribe", "submissionReq",
            "status", "assignedAt", "dueDate", "priority", "highlights"
        ]

        update_fields = {
            field: data[field] if field in data else existing_task.get(field)
            for field in fields
        }

        if highlights is not None:
            update_fields["highlights"] = highlights

        if data.get("status") == "completed" and existing_task.get("status") != "completed":
            update_fields["completed_at"] = datetime.now(timezone.utc)

        update_fields["updated_at"] = datetime.now(timezone.utc)
        return update_fields


def bulk_update_status(self, user_id: str, task_ids: List[str], new_status: str) -> Tuple[Dict[str, Any], int]:
    
            try:
                # Verify all tasks exist and belong to the user
                tasks = list(self.podtasks_collection.find({"_id": {"$in": task_ids}}))
                if len(tasks) != len(task_ids):
                    return {"error": "One or more tasks not found"}, 404
                    
                for task in tasks:
                    if task["userid"] != str(user_id):
                        return {"error": "Permission denied for one or more tasks"}, 403
                
                # Prepare update data
                update_data = {
                    "status": new_status,
                    "updated_at": datetime.now(timezone.utc)
                }
                
                # Add completion timestamp if status is "completed"
                if new_status == "completed":
                    update_data["completed_at"] = datetime.now(timezone.utc)
                
                # Perform bulk update
                result = self.podtasks_collection.update_many(
                    {"_id": {"$in": task_ids}},
                    {"$set": update_data}
                )
                
                return {
                    "message": f"Updated {result.modified_count} tasks",
                    "modified_count": result.modified_count
                }, 200
                
            except Exception as e:
                logger.error(f"Error in bulk status update: {e}", exc_info=True)
                return {"error": f"Failed to update tasks: {str(e)}"}, 500
                <|MERGE_RESOLUTION|>--- conflicted
+++ resolved
@@ -8,11 +8,7 @@
 
 from backend.database.mongo_connection import collection
 from backend.models.podtasks import PodtaskSchema
-<<<<<<< HEAD
-from marshmallow import ValidationError
-=======
 from backend.services.taskService import extract_highlights, process_default_tasks
->>>>>>> 59bb72c8
 
 logger = logging.getLogger(__name__)
 
@@ -30,46 +26,6 @@
             # Validate data through schema
             schema = PodtaskSchema()
             validated_data = schema.load(data)
-<<<<<<< HEAD
-
-            user_accounts = list(self.accounts_collection.find({"userId": str(user_id)}, {"_id": 1}))
-            if not user_accounts:
-                return {"error": "No accounts found for user"}, 403
-
-            user_account_ids = [str(account["_id"]) for account in user_accounts]
-
-            podcasts = list(self.podcasts_collection.find({"accountId": {"$in": user_account_ids}}))
-            if not podcasts:
-                return {"error": "No podcasts found for user"}, 404
-
-            selected_podcast = podcasts[0]
-            podcast_id = str(selected_podcast["_id"])
-
-            validated_data["podcastId"] = podcast_id
-            validated_data["userid"] = str(user_id)
-            validated_data["created_at"] = datetime.now(timezone.utc)
-
-            podtask_id = str(uuid.uuid4())
-
-            podtask_document = {
-                "_id": podtask_id,
-                "podcastId": validated_data["podcastId"],
-                "name": validated_data.get("name"),
-                "action": validated_data.get("action"),
-                "dayCount": validated_data.get("dayCount"),
-                "description": validated_data.get("description"),
-                "actionUrl": validated_data.get("actionUrl"),
-                "urlDescribe": validated_data.get("urlDescribe"),
-                "submissionReq": validated_data.get("submissionReq"),
-                "status": validated_data.get("status"),
-                "assignedAt": validated_data.get("assignedAt"),
-                "dueDate": validated_data.get("dueDate"),
-                "priority": validated_data.get("priority"),
-                "userid": validated_data["userid"],
-                "created_at": validated_data["created_at"],
-            }
-
-=======
             
             # Assign podcast ID if missing
             if not validated_data.get("podcastId"):
@@ -96,7 +52,6 @@
             podtask_document = self._create_podtask_document(podtask_id, validated_data)
             
             # Insert into database
->>>>>>> 59bb72c8
             result = self.podtasks_collection.insert_one(podtask_document)
             
             if result.inserted_id:
