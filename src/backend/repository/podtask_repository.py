--- conflicted
+++ resolved
@@ -218,7 +218,6 @@
             return {"message": message}, 200
 
         except Exception as e:
-<<<<<<< HEAD
             logger.error(f"Error updating task {task_id}: {e}", exc_info=True)
             return {"error": f"Failed to update task: {str(e)}"}, 500
 
@@ -285,10 +284,6 @@
                 logger.error(f"Error in bulk status update: {e}", exc_info=True)
                 return {"error": f"Failed to update tasks: {str(e)}"}, 500
                 
-=======
-            logger.error(f"Error updating podtask: {e}", exc_info=True)
-            return {"error": f"Failed to update task: {str(e)}"}, 500
-
     # Delete podtask when user account is deleted
     def delete_by_user(self, user_id):
         try:
@@ -297,5 +292,4 @@
             return result.deleted_count
         except Exception as e:
             logger.error(f"Failed to delete podtasks: {e}", exc_info=True)
-            return 0
->>>>>>> 928a1642
+            return 0