--- conflicted
+++ resolved
@@ -3,11 +3,7 @@
 from backend.utils.subscription_access import PLAN_BENEFITS
 import logging
 import uuid
-<<<<<<< HEAD
 from backend.services.activity_service import ActivityService  # Add this import
-=======
-from dateutil.parser import parse as parse_date
->>>>>>> 579f8cde
 
 logger = logging.getLogger(__name__)
 
@@ -16,7 +12,6 @@
     def __init__(self):
         self.accounts_collection = collection.database.Accounts
         self.subscriptions_collection = collection.database.subscriptions_collection
-<<<<<<< HEAD
         self.activity_service = ActivityService()  # Add this line
 
     def get_user_subscription(self, user_id):
@@ -28,17 +23,6 @@
         if not account:
             account = self.accounts_collection.find_one({"ownerId": user_id})
 
-=======
-        self.episodes_collection = collection.database.Episodes
-
-    def _get_account(self, user_id):
-        return self.accounts_collection.find_one({"userId": user_id}) or \
-               self.accounts_collection.find_one({"ownerId": user_id})
-
-    def get_user_subscription(self, user_id):
-        """Get a user's current subscription details with benefits."""
-        account = self._get_account(user_id)
->>>>>>> 579f8cde
         if not account:
             logger.warning(
                 f"No account found for user {user_id} (tried both userId and ownerId)"
@@ -46,10 +30,6 @@
             return None
 
         status = account.get("subscriptionStatus", "inactive")
-<<<<<<< HEAD
-=======
-        plan = account.get("subscriptionPlan", "FREE").upper()
->>>>>>> 579f8cde
 
         subscription_data = {
             "plan": plan,
@@ -57,18 +37,15 @@
             "start_date": account.get("subscriptionStart", None),
             "end_date": account.get("subscriptionEnd", None),
             "is_cancelled": status == "cancelled",
-<<<<<<< HEAD
-=======
-            "benefits": PLAN_BENEFITS.get(plan, PLAN_BENEFITS["FREE"])
->>>>>>> 579f8cde
         }
 
         return subscription_data
 
     def update_user_subscription(self, user_id, plan_name, stripe_session):
-        """Update a user's subscription based on the purchased plan."""
+        """
+        Update a user's subscription based on the purchased plan.
+        """
         try:
-<<<<<<< HEAD
             # Get the amount paid in the Stripe session
             amount_paid = (
                 stripe_session["amount_total"] / 100
@@ -113,35 +90,6 @@
                 raise ValueError(f"Failed to update subscription for user {user_id}")
 
             # Also record in the subscriptions collection
-=======
-            plan_name = plan_name.upper()
-            if plan_name not in PLAN_BENEFITS:
-                raise ValueError(f"Invalid plan name: {plan_name}. Must be one of {list(PLAN_BENEFITS.keys())}")
-
-            amount_paid = stripe_session['amount_total'] / 100
-            account = self._get_account(user_id)
-            if not account:
-                raise ValueError(f"No account found for user {user_id}")
-
-            start_date = datetime.utcnow()
-            end_date = start_date + timedelta(days=30) if plan_name != "FREE" else None
-            filter_query = {"userId": user_id} if "userId" in account else {"ownerId": user_id}
-
-            update_data = {
-                "subscriptionStatus": "active",
-                "subscriptionPlan": plan_name,
-                "subscriptionAmount": amount_paid,
-                "subscriptionStart": start_date.isoformat(),
-                "lastUpdated": datetime.utcnow().isoformat()
-            }
-            if end_date:
-                update_data["subscriptionEnd"] = end_date.isoformat()
-
-            update_result = self.accounts_collection.update_one(filter_query, {"$set": update_data})
-            if update_result.modified_count == 0:
-                raise ValueError(f"Failed to update subscription for user {user_id}")
-
->>>>>>> 579f8cde
             subscription_data = {
                 "_id": str(uuid.uuid4()),
                 "user_id": user_id,
@@ -155,7 +103,6 @@
             }
 
             self.subscriptions_collection.insert_one(subscription_data)
-<<<<<<< HEAD
 
             # --- Log subscription activity ---
             try:
@@ -176,52 +123,10 @@
                 )
             # --- End activity log ---
 
-=======
->>>>>>> 579f8cde
             return True
 
         except Exception as e:
-            logger.error(f"Error updating subscription for user {user_id} with plan {plan_name}: {str(e)}")
-            raise Exception(f"Error updating subscription: {str(e)}")
-
-    def can_create_episode(self, user_id):
-        """Check if the user can create a new episode within the current subscription period."""
-        try:
-            account = self._get_account(user_id)
-            if not account:
-                return False, "Account not found"
-
-            sub = self.get_user_subscription(user_id)
-            if not sub:
-                return False, "Subscription info not found"
-
-            benefits = sub["benefits"]
-            plan = sub["plan"]
-
-            episode_slots = benefits.get("episode_slots", 0)
-            extra_slots = account.get("extra_episode_slots", 0)  # ✅ Optional extra slots
-            total_allowed_slots = episode_slots + extra_slots
-
-            if benefits.get("max_slots") == "Unlimited":
-                return True, "Unlimited episodes allowed"
-
-            now = datetime.utcnow()
-            start = parse_date(sub["start_date"]) if sub.get("start_date") else now - timedelta(days=30)
-            end = parse_date(sub["end_date"]) if sub.get("end_date") else now
-
-            count = self.episodes_collection.count_documents({
-                "userid": str(user_id),
-                "created_at": {"$gte": start, "$lte": end}
-            })
-
-            if count < total_allowed_slots:
-                return True, f"{count} < allowed {total_allowed_slots}"
-            else:
-                if extra_slots > 0:
-                    return False, f"You’ve used your {episode_slots} base slots and all {extra_slots} extra slot(s). Upgrade your plan to create more episodes."
-                else:
-                    return False, f"You’ve used your {episode_slots} free episode slots. Upgrade your plan to unlock more."
-
-        except Exception as e:
-            logger.error(f"❌ Error checking create-episode permission for user {user_id}: {str(e)}")
-            return False, "Internal server error"
+            logger.error(
+                f"Error updating subscription for user {user_id} with plan {plan_name}: {str(e)}"
+            )
+            raise Exception(f"Error updating subscription: {str(e)}")