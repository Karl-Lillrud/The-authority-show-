from datetime import datetime, timedelta
from backend.database.mongo_connection import collection
from backend.utils.subscription_access import PLAN_BENEFITS
import logging
import uuid
from dateutil.parser import parse as parse_date
from backend.services.activity_service import ActivityService  # Add this import
from dateutil.parser import parse as parse_date  

logger = logging.getLogger(__name__)


class SubscriptionService:
    def __init__(self):
        self.accounts_collection = collection.database.Accounts
        self.subscriptions_collection = collection.database.subscriptions_collection
        self.activity_service = ActivityService()  # Add this line
        self.episodes_collection = collection.database.Episodes

    def _get_account(self, user_id):
        """Helper to retrieve account by either userId or ownerId."""
        account = self.accounts_collection.find_one({"userId": user_id})
        if not account:
            account = self.accounts_collection.find_one({"ownerId": user_id})
        return account
        

    def get_user_subscription(self, user_id):
        """Get a user's current subscription details"""
        account = self._get_account(user_id)
        if not account:
            logger.warning(f"No account found for user {user_id}")
            return None

        status = account.get("subscriptionStatus", "inactive")
        plan = account.get("subscriptionPlan", "free")

        subscription_data = {
<<<<<<< HEAD
            "plan": account.get("subscriptionPlan", None),
=======
            "plan": account.get("subscriptionPlan", "FREE"),
>>>>>>> 5d784fcc
            "status": status,
            "start_date": account.get("subscriptionStart"),
            "end_date": account.get("subscriptionEnd"),
            "is_cancelled": status == "cancelled",
        }

        return subscription_data


    def update_user_subscription(self, user_id, plan_name, stripe_session):
        """
        Update a user's subscription based on the purchased plan.
        """
        try:
            # Get the amount paid in the Stripe session
            amount_paid = (
                stripe_session["amount_total"] / 100
            )  # Convert cents to dollars

            # First try to find account by userId
            account = self.accounts_collection.find_one({"userId": user_id})

            # If not found, try looking up by ownerId
            if not account:
                account = self.accounts_collection.find_one({"ownerId": user_id})

            if not account:
                raise ValueError(
                    f"No account found for user {user_id} (tried both userId and ownerId)"
                )

            # Calculate subscription end date (1 month from now)
            start_date = datetime.utcnow()
            end_date = start_date + timedelta(days=30)

            # Get the plan benefits from subscription_access.py
            plan_benefits = PLAN_BENEFITS.get(plan_name.upper(), PLAN_BENEFITS["FREE"])

            # Update the user's subscription details - use the field that was found
            filter_query = (
                {"userId": user_id} if "userId" in account else {"ownerId": user_id}
            )

            update_result = self.accounts_collection.update_one(
                filter_query,
                {
                    "$set": {
                        "subscriptionStatus": "active",
                        "subscriptionPlan": plan_name,
                        "subscriptionAmount": amount_paid,
                        "subscriptionStart": start_date.isoformat(),
                        "subscriptionEnd": end_date.isoformat(),
                        "lastUpdated": datetime.utcnow().isoformat(),
                        "benefits": plan_benefits,  # Add the plan benefits
                    }
                },
            )

            if update_result.modified_count == 0:
                raise ValueError(f"Failed to update subscription for user {user_id}")

            # Also record in the subscriptions collection
            subscription_data = {
                "_id": str(uuid.uuid4()),
                "user_id": user_id,
                "plan": account.get("subscriptionPlan", "FREE"),
                "amount": amount_paid,
                "start_date": start_date.isoformat(),
                "end_date": end_date.isoformat() if end_date else None,
                "status": "active",
                "payment_id": stripe_session.id,
                "created_at": datetime.utcnow().isoformat(),
                "benefits": plan_benefits,  # Add the plan benefits
            }

            self.subscriptions_collection.insert_one(subscription_data)

            # Update the user's credits based on the subscription plan
            try:
                from backend.services.creditService import update_subscription_credits
                
                # This will update the pmCredits to match the plan's credit allocation
                updated_credits = update_subscription_credits(user_id, plan_name)
                logger.info(f"Updated credits for user {user_id} to {plan_benefits.get('credits', 0)} credits based on {plan_name} plan")
                
                # Include the updated credit information in the return value
                return True, updated_credits
            except Exception as credit_err:
                logger.error(f"Failed to update subscription credits: {credit_err}", exc_info=True)
                return True, None

            # --- Log subscription activity ---
            try:
                self.activity_service.log_activity(
                    user_id=user_id,
                    activity_type="subscription_updated",
                    description=f"Subscription updated to '{plan_name}' plan.",
                    details={
                        "plan": plan_name,
                        "amount": amount_paid,
                        "end_date": end_date.isoformat(),
                        "credits": plan_benefits.get("credits", 0),  # Add credits to the activity log
                    },
                )
            except Exception as act_err:
                logger.error(
                    f"Failed to log subscription_updated activity: {act_err}",
                    exc_info=True,
                )
            # --- End activity log ---

            return True

        except Exception as e:
            logger.error(
                f"Error updating subscription for user {user_id} with plan {plan_name}: {str(e)}"
            )
            raise Exception(f"Error updating subscription: {str(e)}")

    def can_create_episode(self, user_id, is_imported=False):
        try:
            account = self._get_account(user_id)
            if not account:
                return False, "Account not found"

            # ✅ Skip limit check entirely for imported episodes
            if is_imported:
                logger.info(f"🔁 Skipping episode slot check for imported episode by user {user_id}")
                return True, "Imported episodes are allowed regardless of limits"

            sub = self.get_user_subscription(user_id)
            if not sub:
                return False, "Subscription info not found"

            plan = sub["plan"].upper()
            benefits = PLAN_BENEFITS.get(plan, PLAN_BENEFITS["FREE"])

            episode_slots = benefits.get("episode_slots", 0)
            extra_slots = account.get("extra_episode_slots", 0)
            total_allowed_slots = episode_slots + extra_slots

            if benefits.get("max_slots") == "Unlimited":
                return True, "Unlimited episodes allowed"

            now = datetime.utcnow()
            start = parse_date(sub["start_date"]) if sub.get("start_date") else now - timedelta(days=30)
            end = parse_date(sub["end_date"]) if sub.get("end_date") else now

            count = self.episodes_collection.count_documents({
                "userid": str(user_id),
                "created_at": {"$gte": start, "$lte": end},
                "$or": [
                    {"isImported": {"$exists": False}},
                    {"isImported": False}
                ]
            })

            logger.info(f"📊 Found {count} regular (non-imported) episodes for user {user_id}")
            if count < total_allowed_slots:
                logger.info(f"✅ User {user_id} is within allowed limit: {count}/{total_allowed_slots}")
                return True, f"{count} < allowed {total_allowed_slots}"
            else:
                if extra_slots > 0:
                    return False, f"You’ve used your {episode_slots} base slots and all {extra_slots} extra slot(s)."
                else:
                    return False, f"You’ve used your {episode_slots} free episode slots. Upgrade to unlock more."

        except Exception as e:
            logger.error(f"❌ Error checking create-episode permission for user {user_id}: {str(e)}")
            return False, "Internal server error"




<|MERGE_RESOLUTION|>--- conflicted
+++ resolved
@@ -36,11 +36,7 @@
         plan = account.get("subscriptionPlan", "free")
 
         subscription_data = {
-<<<<<<< HEAD
-            "plan": account.get("subscriptionPlan", None),
-=======
             "plan": account.get("subscriptionPlan", "FREE"),
->>>>>>> 5d784fcc
             "status": status,
             "start_date": account.get("subscriptionStart"),
             "end_date": account.get("subscriptionEnd"),
