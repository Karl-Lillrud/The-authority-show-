from datetime import datetime, timedelta, timezone
import logging
from backend.repository.teaminvitrepository import TeamInviteRepository
from backend.repository.usertoteam_repository import UserToTeamRepository
from backend.repository.user_repository import UserRepository

logger = logging.getLogger(__name__)


class TeamInviteService:
    def __init__(self):
        self.invite_repo = TeamInviteRepository()
        self.user_to_team_repo = UserToTeamRepository()
        self.user_repo = UserRepository()

    def send_invite(self, inviter_id, team_id, email):
        """Handles sending a team invite and email notification."""
        try:
            from backend.utils.email_utils import send_team_invite_email  # Import inside function
            
            # Normalize email
            email = email.lower().strip()

            # Check if user is already a team member
            existing_user = self.user_repo.get_user_by_email(email)
            if existing_user:
                is_member = self.user_to_team_repo.is_user_in_team(
                    existing_user["_id"], team_id
                )
                if is_member:
                    return {"error": "User is already a member of this team"}, 400

            # Save invite to database
            invite_token = self.invite_repo.save_invite(team_id, email, inviter_id)

            # Get inviter details for the email
            inviter = self.user_repo.get_user_by_id(inviter_id)
            inviter_name = (
                inviter.get("fullName", "A team member") if inviter else "A team member"
            )

            # Get team details
            invite = self.invite_repo.get_invite(invite_token)
            team_name = invite.get("teamName", "the team")

            # Call send_team_invite_email
            send_team_invite_email(email, invite_token, team_name, inviter_name)

            logger.info(f"✅ Team invite sent to {email} for team {team_id}")
            return {
                "message": "Invite sent successfully",
                "inviteToken": invite_token,
                "email": email,
            }, 201

        except ValueError as ve:
            logger.error(f"❌ Validation error sending invite: {ve}")
            return {"error": str(ve)}, 400
        except Exception as e:
            logger.error(f"❌ Error sending invite: {e}", exc_info=True)
            return {"error": f"Failed to send invite: {str(e)}"}, 500

    def process_registration(self, user_id, email, invite_token):
        """Processes user registration with an invite token."""
        try:
            # Fetch the invite
            invite = self.invite_repo.get_invite(invite_token)

            if not invite or invite.get("status") != "pending":
                return {"error": "Invalid or expired invite token."}, 400

            # Verify email matches invite
            if invite["email"].lower() != email.lower():
                return {"error": "Email does not match the invite."}, 400

            team_id = invite["teamId"]

            # Add user to the team
            add_result, status_code = self.user_to_team_repo.add_user_to_team(
                {"userId": user_id, "teamId": team_id, "role": invite["role"]}
            )

            if status_code != 201:
                return {"error": "Failed to add user to team."}, 500

            # Mark invite as accepted
            result, success = self.invite_repo.mark_invite_accepted(invite_token)
            if not success:
                return {"error": "Failed to accept invite."}, 500

            return {
                "message": "User successfully linked to team.",
                "teamId": team_id,
            }, 201

        except Exception as e:
            logger.error(f"Error in process_registration: {str(e)}", exc_info=True)
            return {"error": f"Error processing registration: {str(e)}"}, 500
<<<<<<< HEAD


def accept_invite(self, invite_token, user_id):
    """Accepts a team invitation and deletes it after successful registration."""
    invite = self.invites_collection.find_one({"_id": invite_token})

    if not invite:
        logger.warning(f"Invite {invite_token} not found")
        return {"error": "Invite not found"}, 404

    # ✅ Ensure the invite is still valid
    if invite["status"] == "expired" or (
        invite.get("expiresAt") and invite["expiresAt"] < datetime.now(timezone.utc)
    ):
        logger.warning(f"Invite {invite_token} has expired")
        return {"error": "This invite has expired."}, 400

    if invite["status"] == "accepted":
        logger.info(f"Invite {invite_token} was already accepted")
        return {"message": "Invite already accepted."}, 200

    # ✅ Check if the user is already in the team
    team_member = self.teams_collection.find_one(
        {"_id": invite["teamId"], "members": {"$elemMatch": {"userId": user_id}}}
    )

    if team_member:
        logger.warning(f"User {user_id} is already in team {invite['teamId']}")
        return {"error": "User is already in the team"}, 400

    # ✅ Add user to the team
    self.teams_collection.update_one(
        {"_id": invite["teamId"]},
        {"$push": {"members": {"userId": user_id, "role": invite["role"]}}},
    )
=======
    
    def accept_invite(self, invite_token, user_id):
        """Accepts a team invitation."""
        try:
            # Fetch the invite
            invite = self.invite_repo.get_invite(invite_token)
            
            if not invite:
                logger.warning(f"Invite {invite_token} not found")
                return {"error": "Invite not found"}, 404
                
            # Ensure the invite is still valid
            if invite["status"] == "expired":
                logger.warning(f"Invite {invite_token} has expired")
                return {"error": "This invite has expired."}, 400
                
            # Check expiration date if available
            expires_at = invite.get("expiresAt")
            if expires_at:
                if isinstance(expires_at, str):
                    try:
                        expires_at = datetime.fromisoformat(expires_at.replace('Z', '+00:00'))
                    except ValueError:
                        logger.error(f"Invalid datetime format for invite {invite_token}")
                        return {"error": "Invalid invite expiration format"}, 500
                        
                if expires_at < datetime.now(timezone.utc):
                    logger.warning(f"Invite {invite_token} has expired")
                    return {"error": "This invite has expired."}, 400

            if invite["status"] == "accepted":
                logger.info(f"Invite {invite_token} was already accepted")
                return {"message": "Invite already accepted."}, 200

            # Check if the user is already in the team
            is_member = self.user_to_team_repo.is_user_in_team(user_id, invite["teamId"])
            if is_member:
                logger.warning(f"User {user_id} is already in team {invite['teamId']}")
                return {"error": "User is already in the team"}, 400

            # Add user to the team
            add_result, status_code = self.user_to_team_repo.add_user_to_team({
                "userId": user_id,
                "teamId": invite["teamId"],
                "role": "member"
            })
>>>>>>> cb66647f

            if status_code != 201:
                return {"error": "Failed to add user to team."}, 500
                
            # Delete the invite instead of marking as accepted
            result = self.invite_repo.invites_collection.delete_one({"_id": invite_token})
            
            if result.deleted_count == 1:
                logger.info(f"Invite {invite_token} was accepted and removed from the database")
                return {"message": "Invite accepted successfully and removed"}, 200
            else:
                logger.warning(f"Failed to delete invite {invite_token} after acceptance")
                return {"error": "Failed to complete invite acceptance"}, 500

<<<<<<< HEAD
    return {"message": "Invite accepted successfully and removed"}, 200
=======
        except Exception as e:
            logger.error(f"Error accepting invite: {str(e)}", exc_info=True)
            return {"error": f"Error accepting invite: {str(e)}"}, 500
>>>>>>> cb66647f
<|MERGE_RESOLUTION|>--- conflicted
+++ resolved
@@ -96,7 +96,7 @@
         except Exception as e:
             logger.error(f"Error in process_registration: {str(e)}", exc_info=True)
             return {"error": f"Error processing registration: {str(e)}"}, 500
-<<<<<<< HEAD
+
 
 
 def accept_invite(self, invite_token, user_id):
@@ -132,7 +132,7 @@
         {"_id": invite["teamId"]},
         {"$push": {"members": {"userId": user_id, "role": invite["role"]}}},
     )
-=======
+
     
     def accept_invite(self, invite_token, user_id):
         """Accepts a team invitation."""
@@ -173,13 +173,16 @@
                 logger.warning(f"User {user_id} is already in team {invite['teamId']}")
                 return {"error": "User is already in the team"}, 400
 
+
             # Add user to the team
             add_result, status_code = self.user_to_team_repo.add_user_to_team({
                 "userId": user_id,
                 "teamId": invite["teamId"],
                 "role": "member"
             })
->>>>>>> cb66647f
+
+
+    return {"message": "Invite accepted successfully and removed"}, 200
 
             if status_code != 201:
                 return {"error": "Failed to add user to team."}, 500
@@ -194,10 +197,6 @@
                 logger.warning(f"Failed to delete invite {invite_token} after acceptance")
                 return {"error": "Failed to complete invite acceptance"}, 500
 
-<<<<<<< HEAD
-    return {"message": "Invite accepted successfully and removed"}, 200
-=======
         except Exception as e:
             logger.error(f"Error accepting invite: {str(e)}", exc_info=True)
             return {"error": f"Error accepting invite: {str(e)}"}, 500
->>>>>>> cb66647f
