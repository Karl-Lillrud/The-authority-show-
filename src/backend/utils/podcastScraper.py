from __future__ import annotations # Ensure this is the first line

import pymongo.uri_parser # For robust DB name parsing
import requests
import hashlib
import json # For caching
import logging
import os
import re
import sqlite3
import sys
import tempfile
import time
import xml.etree.ElementTree as ET
import spotipy

from concurrent.futures import ThreadPoolExecutor, as_completed
from typing import Dict, List, Optional, Set, Any # Added Any
from xml.dom import minidom
from requests.adapters import HTTPAdapter # For retries
from urllib3.util.retry import Retry # For retries
from bs4 import BeautifulSoup
from dotenv import load_dotenv
<<<<<<< HEAD
=======
import xml.etree.ElementTree as ET
from xml.dom import minidom
import sqlite3
import tempfile
import logging
import time
import hashlib
import json
>>>>>>> a6621ce8
from pymongo import MongoClient
from pymongo.errors import ConfigurationError, ConnectionFailure
from spotipy.oauth2 import SpotifyOAuth
# Use relative import for blob_storage
from .blob_storage import download_blob_to_tempfile, get_blob_service_client # Import client getter
# Use relative import for rss_Service
from ..services.rss_Service import RSSService

load_dotenv()
logging.basicConfig(
    level=logging.INFO, format="%(asctime)s - %(levelname)s - %(message)s"
)
logger = logging.getLogger(__name__)

# --- Constants ---
RSS_FIND_PATTERN = re.compile(r'https?://[^\s<>"\']+\.(?:rss|xml)\b|https?://[^\s<>"\']*(?:feed|rss)[^\s<>"\']*', re.IGNORECASE | re.UNICODE)
# Stricter validation pattern for extracted emails
EMAIL_VALIDATE_PATTERN = re.compile(r"^[a-zA-Z0-9._%+-]+@[a-zA-Z0-9.-]+\.[a-zA-Z]{2,}$", re.UNICODE)
# Keep extraction pattern broad initially
EMAIL_EXTRACT_PATTERN = re.compile(r"\b[a-zA-Z0-9._%+-]+@[a-zA-Z0-9.-]+\.[a-zA-Z]{2,}\b", re.UNICODE)

KEY_TITLE = "title"
KEY_RSS_URL = "rss"
KEY_SOURCE_URL = "url"
KEY_PUBLISHER = "publisher"
KEY_EMAILS = "emails"

AZURE_CONTAINER = "podmanagerfiles"
AZURE_DB_BLOB = "scrapeDb/podcastindex_feeds.db"

SCRIPT_DIR = os.path.dirname(os.path.abspath(__file__))
PROJECT_ROOT = os.path.abspath(os.path.join(SCRIPT_DIR, "..", "..", ".."))
CACHE_PATH = os.path.join(PROJECT_ROOT, "scrape_cache.json") # Use PROJECT_ROOT

THREADS = int(os.getenv("SCRAPER_THREADS", "32")) # Reduced default threads

SPOTIFY_CLIENT_ID = os.getenv("SPOTIFY_CLIENT_ID")
SPOTIFY_CLIENT_SECRET = os.getenv("SPOTIFY_CLIENT_SECRET")
SPOTIFY_REDIRECT_URI = os.getenv("SPOTIFY_REDIRECT_URI")

PODCASTINDEX_KEY = os.getenv("PODCAST_INDEX_KEY")
PODCASTINDEX_SECRET = os.getenv("PODCAST_INDEX_SECRET")
SCRAPE_DB_URI = os.getenv("SCRAPE_DB_URI")

<<<<<<< HEAD
# --- Spotify Auth ---
=======
SCRIPT_DIR = os.path.dirname(os.path.abspath(__file__))
PROJECT_ROOT = os.path.abspath(os.path.join(SCRIPT_DIR, "..", "..", ".."))
CACHE_FILE_PATH = os.path.join(PROJECT_ROOT, "scrape_cache.json")

>>>>>>> a6621ce8
try:
    sp = spotipy.Spotify(
        auth_manager=SpotifyOAuth(
            client_id=SPOTIFY_CLIENT_ID,
            client_secret=SPOTIFY_CLIENT_SECRET,
            redirect_uri=SPOTIFY_REDIRECT_URI,
            scope="user-read-email",
            open_browser=True # Keep True if manual auth is needed first time
        )
    )
    sp.current_user()
    logger.info("✅ Successfully authenticated with Spotify.")
except Exception as e:
    logger.error(f"❌ Spotify Authentication Failed: {e}", exc_info=True) # Add exc_info
    sys.exit(1)

# --- Helper Functions ---
def looks_like_potential_rss(url: str | None) -> bool:
    """Quick check if a URL might be an RSS feed based on pattern."""
    return bool(url and RSS_FIND_PATTERN.search(url))

def clean_emails(emails: List[str]) -> List[str]:
    """Extracts and validates email addresses, removing trailing junk."""
    seen: Set[str] = set()
    for raw in emails:
        # Find all potential matches first
        potential_matches = EMAIL_EXTRACT_PATTERN.findall(raw)
        for potential in potential_matches:
            # Validate each potential match strictly
            if EMAIL_VALIDATE_PATTERN.fullmatch(potential):
                seen.add(potential.lower())
    return list(seen)

def is_valid_url(url: str | None) -> bool:
    """Checks if a URL starts with http:// or https://."""
    return bool(url and url.lower().startswith(('http://', 'https://')))

# --- Session with Retries ---
def requests_retry_session(
    retries=3,
    backoff_factor=0.3,
    status_forcelist=(500, 502, 503, 504), # Retry on these server errors
    session=None,
):
    session = session or requests.Session()
    retry = Retry(
        total=retries,
        read=retries,
        connect=retries,
        backoff_factor=backoff_factor,
        status_forcelist=status_forcelist,
    )
    adapter = HTTPAdapter(max_retries=retry)
    session.mount('http://', adapter)
    session.mount('https://', adapter)
    return session

# --- Scraping Function (Renamed from extract_info_from_url) ---
def scrape_page(url: str) -> Dict[str, Any]:
    """Return emails + rss found on a Spotify show page, with retries."""
    headers = {"User-Agent": "Mozilla/5.0"}
    session = requests_retry_session()
    page_title = "No title found" # Keep title for context if needed
    try:
        resp = session.get(url, headers=headers, timeout=15) # Increased timeout
        resp.raise_for_status() # Raise HTTPError for bad responses (4xx or 5xx) after retries

    except requests.exceptions.RequestException as exc:
        logger.error("Error retrieving %s after retries: %s", url, exc)
        # Return empty dict but maybe keep title if available before error?
        # For simplicity, return empty on complete failure.
        return {KEY_EMAILS: [], KEY_RSS_URL: None, KEY_TITLE: page_title}

    soup = BeautifulSoup(resp.text, "html.parser")
    page_title = soup.title.string.strip() if soup.title else "No title found"
    text = soup.get_text(" ")

    # Use the improved clean_emails function
    emails = clean_emails(EMAIL_EXTRACT_PATTERN.findall(text))
    if emails:
        logger.info(f"URL: {url} - Found emails: {emails}")
    else:
        logger.debug(f"URL: {url} - No valid emails found.")


    rss: Optional[str] = None
    link_tag = soup.find("link", {"type": "application/rss+xml", "href": True})
    # Check if href exists and looks like a valid URL before checking pattern
    if link_tag and link_tag.get("href") and is_valid_url(link_tag["href"]):
        href = link_tag["href"].strip()
        # Use the flexible pattern check
        if looks_like_potential_rss(href):
            rss = href
            logger.info(f"URL: {url} - Found RSS feed via <link> tag: {rss}")


    if not rss:
        # Fallback to regex scan on page text (use find_rss_in_text logic here)
        match = RSS_FIND_PATTERN.search(text)
        if match:
            potential_rss = match.group(0).strip()
            if is_valid_url(potential_rss): # Ensure it's a valid URL format
                rss = potential_rss
                logger.info(f"URL: {url} - Found potential RSS feed via text search: {rss}")

    # Final check if found RSS is a valid URL format
    if rss and not is_valid_url(rss):
        logger.warning("Ignoring invalid RSS URL format '%s' found on %s", rss, url)
        rss = None

    return {KEY_EMAILS: emails, KEY_RSS_URL: rss, KEY_TITLE: page_title} # Return title too

# --- Spotify Fetching ---
def fetch_spotify_catalogue(limit_per_query: int = 50, max_offset: int = 1_000) -> List[Dict[str, Any]]:
    queries = [
        "podcast", "news podcast", "music podcast", "tech podcast", "sports podcast",
        "health podcast", "comedy podcast", "business podcast", "education podcast",
        "science podcast", "history podcast", "true crime podcast", "interview",
        "storytelling", "technology", "finance", "politics", "culture", "arts",
        "self-improvement"
    ]
    seen_ids: Set[str] = set()
    shows: List[Dict[str, Any]] = []
    api_call_delay = 0.5 # seconds

    for q in queries:
        logger.info(f"Spotify: Searching for query '{q}'...")
        for offset in range(0, max_offset, limit_per_query):
            try:
                results = sp.search(q=q, type="show", limit=limit_per_query, offset=offset)
                time.sleep(api_call_delay) # Delay after successful call
            except spotipy.SpotifyException as e:
                logger.error(f"Spotify API error for query '{q}' offset {offset}: {e}")
                sleep_time = api_call_delay # Default delay
                if e.http_status == 429:
                    sleep_time = 60 # Longer sleep for rate limit
                    logger.warning(f"Rate limited by Spotify API. Sleeping for {sleep_time} seconds...")
                    time.sleep(sleep_time)
                    continue # Retry this offset
                else:
                    time.sleep(sleep_time) # Short delay before breaking
                    break
            except Exception as e:
                logger.error(f"Unexpected error during Spotify search for '{q}': {e}", exc_info=True)
                time.sleep(api_call_delay) # Short delay before breaking
                break

            items = results.get("shows", {}).get("items", [])
            if not items:
                logger.info(f"Spotify: No more items for query '{q}' at offset {offset}.")
                break

            initial_count = len(shows)
            for item in items:
                if item["id"] not in seen_ids:
                    seen_ids.add(item["id"])
                    # Don't extract RSS from description here, do it during page scrape
                    shows.append(
                        {
                            KEY_TITLE: item["name"],
                            KEY_SOURCE_URL: item["external_urls"]["spotify"],
                            KEY_PUBLISHER: item.get("publisher", ""),
                            KEY_RSS_URL: None, # Will be found during scrape_page
                            KEY_EMAILS: [],
                            # Keep description temporarily for context if needed, remove later
                            'description': item.get('description', '')
                        }
                    )
            newly_added = len(shows) - initial_count
            logger.info(f"Spotify: Fetched {newly_added} new unique shows from this batch (Query: '{q}', Offset: {offset}). Total unique: {len(shows)}")

    logger.info("Collected %d unique Spotify show URLs", len(shows))
    return shows

# --- Azure DB Fetching ---
def fetch_data_from_azure_db(container_name, blob_path) -> List[Dict[str, Any]]:
    logger.info(f"Attempting to process database from Azure Blob: {container_name}/{blob_path}")
    filtered_db_podcasts = []
    temp_db_path = None

    # Get client inside function to ensure it's initialized when needed
    blob_service_client = get_blob_service_client()
    if not blob_service_client:
        logger.error("Failed to initialize Azure Blob Service Client. Skipping Azure DB step.")
        return []

    try:
        # Pass the initialized client to the download function
        temp_db_path = download_blob_to_tempfile(container_name, blob_path, blob_service_client)
        if not temp_db_path:
            logger.warning("Failed to download Azure DB blob. Skipping Azure DB step.")
            return filtered_db_podcasts # Return empty list

        conn = None
        try:
            conn = sqlite3.connect(temp_db_path)
            cursor = conn.cursor()
            logger.info(f"Connected to temporary SQLite database: {temp_db_path}")

            query = "SELECT title, url, author, ownerEmail FROM feeds WHERE ownerEmail IS NOT NULL AND ownerEmail != ''"
            cursor.execute(query)
            rows = cursor.fetchall()
            logger.info(f"Azure DB: Found {len(rows)} potential rows with email.")

            for row in rows:
                title, feed_url, publisher, email_str = row

<<<<<<< HEAD
                # Validate URL
                feed_url = feed_url.strip() if feed_url else None
                is_feed_url_valid = is_valid_url(feed_url)
=======
                if feed_url:
                    feed_url = feed_url.strip()
                    if is_valid_url(feed_url):
                        is_feed_url_valid = True
>>>>>>> a6621ce8

                # Validate Email
                cleaned_emails = clean_emails([email_str] if email_str else [])

                if cleaned_emails and is_feed_url_valid:
                    filtered_db_podcasts.append({
                        KEY_TITLE: title.strip() if title else "",
                        KEY_RSS_URL: feed_url,
                        KEY_SOURCE_URL: feed_url, # Use RSS as source URL for DB entries
                        KEY_PUBLISHER: publisher.strip() if publisher else "",
                        KEY_EMAILS: cleaned_emails # Use the cleaned list
                    })
<<<<<<< HEAD
                else:
                    reason = []
                    if not cleaned_emails: reason.append("invalid/missing email")
                    if not is_feed_url_valid: reason.append("invalid/missing feed URL")
                    logger.warning(f"Skipping DB entry '{title}' due to: {', '.join(reason)}. Email='{email_str}', Feed='{feed_url}'")
=======
>>>>>>> a6621ce8

        except sqlite3.Error as db_err:
            logger.error(f"Database error processing {temp_db_path}: {db_err}", exc_info=True)
        finally:
            if conn:
                conn.close()

    except Exception as e:
        logger.error(f"An unexpected error occurred during DB processing: {e}", exc_info=True)
    finally:
        if temp_db_path and os.path.exists(temp_db_path):
            try:
                os.remove(temp_db_path)
                logger.info(f"Removed temporary database file: {temp_db_path}")
            except OSError as remove_err:
                logger.error(f"Error removing temporary file {temp_db_path}: {remove_err}")

    logger.info(f"Returning {len(filtered_db_podcasts)} podcasts processed and filtered from the database.")
    return filtered_db_podcasts

# --- Podcast Index Fetching ---
def fetch_podcastindex_data(max_feeds=1000) -> List[Dict[str, Any]]:
    logger.info(f"Attempting to fetch up to {max_feeds} recent feeds from Podcast Index API...")
    podcastindex_podcasts = []

    if not PODCASTINDEX_KEY or not PODCASTINDEX_SECRET:
        logger.error("Podcast Index API Key or Secret not found in environment variables.")
        return podcastindex_podcasts

    # ... (API auth headers setup remains the same) ...
    api_header_time = str(int(time.time()))
    data_to_hash = PODCASTINDEX_KEY + PODCASTINDEX_SECRET + api_header_time
    sha1_hash = hashlib.sha1(data_to_hash.encode('utf-8')).hexdigest()
    headers = {
        'X-Auth-Date': api_header_time,
        'X-Auth-Key': PODCASTINDEX_KEY,
        'Authorization': sha1_hash,
        'User-Agent': 'PodManager.ai/1.0'
    }
    api_url = f"https://api.podcastindex.org/api/1.0/recent/feeds?max={max_feeds}&pretty"

    try:
        session = requests_retry_session() # Use retry session
        response = session.get(api_url, headers=headers, timeout=30)
        response.raise_for_status() # Check for HTTP errors

        data = response.json()

        if data.get('status') != 'true':
            logger.error(f"Podcast Index API returned error status: {data.get('description', 'Unknown error')}")
            return podcastindex_podcasts

        feeds = data.get('feeds', [])
        logger.info(f"Received {len(feeds)} feeds from Podcast Index API.")

        processed_count = 0
        skipped_email = 0
        skipped_rss = 0
        rss_fetch_attempts = 0
        rss_fetch_success_email = 0

        for feed in feeds:
            title = feed.get('title')
            rss_url = feed.get('url')
            email_str = feed.get('ownerEmail')
            publisher = feed.get('author')

<<<<<<< HEAD
            # Validate URL first
            rss_url = rss_url.strip() if rss_url else None
            is_feed_url_valid = is_valid_url(rss_url)

            # Validate Email from API data
            cleaned_emails = clean_emails([email_str] if email_str else [])

            # --- Fallback: Fetch RSS if email missing/invalid and URL is valid ---
            if not cleaned_emails and is_feed_url_valid:
                logger.info(f"Podcast Index: Email missing/invalid for '{title}'. Attempting to fetch RSS feed: {rss_url}")
                rss_fetch_attempts += 1
                # Use RSSService to fetch and parse the feed
                # Note: This adds significant overhead
                feed_data, status_code = RSSService.fetch_rss_feed(rss_url)
                if status_code == 200 and feed_data.get("email"):
                    rss_email = feed_data.get("email")
                    rss_cleaned_emails = clean_emails([rss_email])
                    if rss_cleaned_emails:
                        logger.info(f"Podcast Index: Found valid email '{rss_cleaned_emails[0]}' via RSS fetch for '{title}'.")
                        cleaned_emails = rss_cleaned_emails # Use email found from RSS
                        rss_fetch_success_email += 1
                    else:
                        logger.info(f"Podcast Index: Email '{rss_email}' found via RSS fetch for '{title}' was invalid after cleaning.")
                else:
                     logger.info(f"Podcast Index: Failed to fetch or find email in RSS feed for '{title}' (Status: {status_code}).")
            # --- End Fallback ---
=======
            final_email_to_add = None
            is_feed_url_valid = False

            if rss_url:
                rss_url = rss_url.strip()
                if is_valid_url(rss_url):
                    is_feed_url_valid = True
>>>>>>> a6621ce8


            if cleaned_emails and is_feed_url_valid:
                podcastindex_podcasts.append({
                    KEY_TITLE: title.strip() if title else "",
                    KEY_RSS_URL: rss_url,
                    KEY_SOURCE_URL: rss_url, # Use RSS as source URL
                    KEY_PUBLISHER: publisher.strip() if publisher else "",
                    KEY_EMAILS: cleaned_emails
                })
<<<<<<< HEAD
                processed_count += 1
            else:
                reason = []
                # Check original email_str for logging context if fallback failed
                original_email_invalid = not clean_emails([email_str] if email_str else [])
                if original_email_invalid and not cleaned_emails: reason.append("invalid/missing email (API & RSS fetch)")
                elif not cleaned_emails: reason.append("invalid/missing email (API)") # Should not happen if fallback works, but good to cover
                if not is_feed_url_valid: reason.append("invalid/missing feed URL")

                logger.info(f"Skipping Podcast Index entry '{title}' due to: {', '.join(reason)}. API Email='{email_str}', Feed='{rss_url}'")
                # Count skips based on final state
                if not cleaned_emails: skipped_email += 1
                if not is_feed_url_valid: skipped_rss += 1


        logger.info(f"Podcast Index: Processed {processed_count} valid entries.")
        logger.info(f"Podcast Index: Attempted {rss_fetch_attempts} RSS fetches for missing emails, found {rss_fetch_success_email} valid emails.")
        logger.info(f"Podcast Index: Skipped {skipped_email} final entries for email, {skipped_rss} for RSS URL.")

=======
>>>>>>> a6621ce8

    except requests.exceptions.RequestException as e:
        logger.error(f"Error during Podcast Index API request: {e}", exc_info=True)
    except Exception as e:
        logger.error(f"Unexpected error processing Podcast Index data: {e}", exc_info=True)

    logger.info(f"Returning {len(podcastindex_podcasts)} podcasts processed and filtered from Podcast Index.")
    return podcastindex_podcasts

# --- MongoDB Exclusion ---
def get_existing_user_podcast_rss_urls() -> Set[str]:
    existing_rss_urls = set()
    if not SCRAPE_DB_URI:
        logger.error("SCRAPE_DB_URI not found in environment variables. Cannot check for existing user podcasts.")
        return existing_rss_urls

    try:
        # Use pymongo's parser for robustness
        parsed_uri = pymongo.uri_parser.parse_uri(SCRAPE_DB_URI)
        db_name = parsed_uri.get('database') # Returns None if not specified
        if not db_name:
            # Provide a default or raise an error if DB name is mandatory
            db_name = "PodmanagerLive" # Or raise ValueError("Database name missing in SCRAPE_DB_URI")
            logger.warning(f"Database name not found in SCRAPE_DB_URI, defaulting to '{db_name}'.")

        logger.info(f"Connecting to MongoDB '{db_name}' for exclusion check...")
        client = MongoClient(SCRAPE_DB_URI, serverSelectionTimeoutMS=5000)
        # The ismaster command is cheap and does not require auth.
        client.admin.command('ismaster') # Replaced 'ping' with 'ismaster'
        db = client[db_name]
        users_collection = db['users']

        pipeline = [
            {'$unwind': '$podcasts'},
            {'$match': {'podcasts.rss_url': {'$exists': True, '$ne': None, '$ne': ''}}},
            {'$group': {'_id': '$podcasts.rss_url'}}
        ]
        results = users_collection.aggregate(pipeline)

        for doc in results:
            existing_rss_urls.add(doc['_id'])

        logger.info(f"Found {len(existing_rss_urls)} unique RSS URLs associated with existing users.")
        client.close()

    except ConnectionFailure:
        logger.error("MongoDB connection failed. Cannot check for existing user podcasts.", exc_info=True)
    except ConfigurationError as ce:
        logger.error(f"MongoDB configuration error: {ce}. Cannot check for existing user podcasts.", exc_info=True)
    except Exception as e:
        logger.error(f"Error fetching existing user podcast RSS URLs from MongoDB: {e}", exc_info=True)

    return existing_rss_urls

<<<<<<< HEAD
# --- Caching Functions ---
=======
>>>>>>> a6621ce8
def load_cache(cache_path):
    default_data = {
        "filtered_spotify_podcasts": [],
        "filtered_db_podcasts": [],
        "filtered_podcastindex_podcasts": [],
    }
    if os.path.exists(cache_path):
        try:
            with open(cache_path, 'r', encoding='utf-8') as f:
                data = json.load(f)
<<<<<<< HEAD
                # Ensure all keys exist, even if cache is partial/old
=======
>>>>>>> a6621ce8
                for key in default_data:
                    if key not in data:
                        data[key] = default_data[key]
                logger.info(f"✅ Successfully loaded cache from {cache_path}")
                return data
        except json.JSONDecodeError:
            logger.warning(f"⚠️ Cache file {cache_path} is corrupted. Starting fresh.")
            return default_data
        except IOError as e:
            logger.error(f"❌ Error reading cache file {cache_path}: {e}. Starting fresh.")
            return default_data
    else:
        logger.info("ℹ️ No cache file found. Starting fresh.")
        return default_data

def save_cache(cache_path, data):
    try:
        with open(cache_path, 'w', encoding='utf-8') as f:
            json.dump(data, f, indent=2)
        logger.info(f"✅ Progress saved to cache file: {cache_path}")
    except IOError as e:
        logger.error(f"❌ Error writing cache file {cache_path}: {e}")
    except TypeError as e:
        logger.error(f"❌ Error serializing data for cache: {e}")

def clear_cache(cache_path):
    if os.path.exists(cache_path):
        try:
            os.remove(cache_path)
            logger.info(f"✅ Cache file {cache_path} cleared.")
        except OSError as e:
            logger.error(f"❌ Error deleting cache file {cache_path}: {e}")

<<<<<<< HEAD
# --- Main Execution ---
if __name__ == "__main__":
    logger.info("--- Starting Podcast Scraping ---")

    # --- Load Cache ---
    cached_data = load_cache(CACHE_PATH)
    filtered_spotify_podcasts = cached_data["filtered_spotify_podcasts"]
    filtered_db_podcasts = cached_data["filtered_db_podcasts"] # Keep variable even if unused
    filtered_podcastindex_podcasts = cached_data["filtered_podcastindex_podcasts"]

    # --- 1. Azure DB (Commented out as requested) ---
    # if not filtered_db_podcasts:
    #     logger.info("Fetching and filtering data from Azure DB...")
    #     filtered_db_podcasts = fetch_data_from_azure_db(AZURE_CONTAINER, AZURE_DB_BLOB)
    #     save_cache(CACHE_PATH, { # Save progress
    #         "filtered_spotify_podcasts": filtered_spotify_podcasts,
    #         "filtered_db_podcasts": filtered_db_podcasts,
    #         "filtered_podcastindex_podcasts": filtered_podcastindex_podcasts,
    #     })
    # else:
    #     logger.info("ℹ️ Skipping Azure DB fetching - data loaded from cache.")
    logger.info("ℹ️ Skipping Azure DB fetching (step disabled).") # Add info message

    # --- 2. Podcast Index ---
    if not filtered_podcastindex_podcasts:
        logger.info("Fetching and filtering data from Podcast Index API...")
        # Fetch more feeds if possible, API limit might be higher
        filtered_podcastindex_podcasts = fetch_podcastindex_data(max_feeds=10000) # Increased max_feeds
        save_cache(CACHE_PATH, { # Save progress
            "filtered_spotify_podcasts": filtered_spotify_podcasts,
            "filtered_db_podcasts": filtered_db_podcasts, # Save empty list if skipped
            "filtered_podcastindex_podcasts": filtered_podcastindex_podcasts,
        })
    else:
        logger.info("ℹ️ Skipping Podcast Index fetching - data loaded from cache.")

    # --- 3. Spotify Fetch & Scrape ---
    if not filtered_spotify_podcasts:
        spotify_podcasts_raw = fetch_spotify_catalogue() # Renamed variable
        processed_spotify_list = []
        logger.info(f"Scraping {len(spotify_podcasts_raw)} Spotify pages concurrently (Threads: {THREADS})...")
        with ThreadPoolExecutor(max_workers=THREADS) as pool:
            # Map URLs to future objects, store original show dict as value
            future_to_show = {pool.submit(scrape_page, s[KEY_SOURCE_URL]): s for s in spotify_podcasts_raw}
            processed_count = 0
            for future in as_completed(future_to_show):
                show_original = future_to_show[future]
                url = show_original[KEY_SOURCE_URL]
                processed_count += 1
                if processed_count % 100 == 0: # Log progress periodically
                    logger.info(f"Spotify Scrape Progress: {processed_count}/{len(spotify_podcasts_raw)} pages processed.")
                try:
                    scraped_data = future.result()
                    # Merge scraped data (emails, potentially RSS) into original show dict
                    show_original[KEY_EMAILS] = scraped_data.get(KEY_EMAILS, [])
                    # Only update RSS if it wasn't found via description AND was found via scraping
                    # (RSS from description removed, so just check if scrape found one)
                    if scraped_data.get(KEY_RSS_URL):
                        show_original[KEY_RSS_URL] = scraped_data.get(KEY_RSS_URL)

                    # --- Filter scraped Spotify shows ---
                    has_valid_email = bool(show_original[KEY_EMAILS])
                    has_valid_rss = is_valid_url(show_original.get(KEY_RSS_URL))

                    if has_valid_email and has_valid_rss:
                        show_original.pop('description', None) # Remove description before adding
                        processed_spotify_list.append(show_original)
                        logger.debug(f"KEEPING Spotify podcast: '{show_original[KEY_TITLE]}' (Email: Yes, RSS: Yes)")
                    else:
                        # Log skips for Spotify items
                        reason = []
                        if not has_valid_email: reason.append("no valid email found")
                        if not has_valid_rss: reason.append("no valid RSS feed found")
                        logger.info(f"SKIPPING Spotify podcast: '{show_original.get(KEY_TITLE, 'N/A')}' ({', '.join(reason)})")


                except Exception as exc:
                    logger.error(f"Error processing result for {url}: {exc}", exc_info=True)

        filtered_spotify_podcasts = processed_spotify_list
        logger.info(f"Found {len(filtered_spotify_podcasts)} Spotify podcasts meeting criteria (valid email & RSS).")
        # Save progress after completing Spotify processing
        save_cache(CACHE_PATH, {
            "filtered_spotify_podcasts": filtered_spotify_podcasts,
            "filtered_db_podcasts": filtered_db_podcasts, # Save current state (likely empty)
            "filtered_podcastindex_podcasts": filtered_podcastindex_podcasts, # Save current state (likely empty)
        })
    else:
        logger.info("ℹ️ Skipping Spotify fetching/processing - data loaded from cache.")
=======
if __name__ == "__main__":
    logger.info("--- Starting Podcast Scraping ---")

    cached_data = load_cache(CACHE_FILE_PATH)
    filtered_spotify_podcasts = cached_data["filtered_spotify_podcasts"]
    filtered_db_podcasts = cached_data["filtered_db_podcasts"]
    filtered_podcastindex_podcasts = cached_data["filtered_podcastindex_podcasts"]

    if not filtered_spotify_podcasts:
        logger.info("Fetching Spotify podcasts (Full Scrape)...")
        spotify_podcasts_raw = fetch_spotify_podcasts(target_count=None)
        logger.info(f"Fetched {len(spotify_podcasts_raw)} raw podcasts from Spotify.")

        processed_spotify_list = []
        logger.info("Processing Spotify podcasts: Scraping pages for emails/RSS and filtering...")
        for podcast_data in spotify_podcasts_raw:
            source_url = podcast_data[KEY_SOURCE_URL]
            logger.debug(f"Processing Spotify item: {podcast_data[KEY_TITLE]} ({source_url})")

            scraped_info = extract_info_from_url(source_url)
            podcast_data[KEY_EMAILS] = scraped_info[KEY_EMAILS]

            if not podcast_data.get(KEY_RSS_URL) and scraped_info.get(KEY_RSS_URL):
                logger.info(f"Found RSS feed '{scraped_info[KEY_RSS_URL]}' via scraping for '{podcast_data[KEY_TITLE]}'")
                podcast_data[KEY_RSS_URL] = scraped_info[KEY_RSS_URL]

            has_valid_email = bool(podcast_data.get(KEY_EMAILS))
            has_valid_rss = is_valid_url(podcast_data.get(KEY_RSS_URL))

            if has_valid_email and has_valid_rss:
                podcast_data.pop('description', None)
                processed_spotify_list.append(podcast_data)
                logger.debug(f"KEEPING Spotify podcast: '{podcast_data[KEY_TITLE]}' (Email: Yes, RSS: Yes)")

        filtered_spotify_podcasts = processed_spotify_list
        logger.info(f"Found {len(filtered_spotify_podcasts)} Spotify podcasts meeting criteria (valid email & RSS).")

        save_cache(CACHE_FILE_PATH, {
            "filtered_spotify_podcasts": filtered_spotify_podcasts,
            "filtered_db_podcasts": filtered_db_podcasts,
            "filtered_podcastindex_podcasts": filtered_podcastindex_podcasts,
        })
    else:
        logger.info("ℹ️ Skipping Spotify fetching/processing - data loaded from cache.")

    if not filtered_db_podcasts:
        logger.info("Fetching and filtering data from Azure DB...")
        filtered_db_podcasts = fetch_data_from_azure_db(AZURE_DB_CONTAINER, AZURE_DB_BLOB_PATH)
        save_cache(CACHE_FILE_PATH, {
            "filtered_spotify_podcasts": filtered_spotify_podcasts,
            "filtered_db_podcasts": filtered_db_podcasts,
            "filtered_podcastindex_podcasts": filtered_podcastindex_podcasts,
        })
    else:
        logger.info("ℹ️ Skipping Azure DB fetching - data loaded from cache.")

    if not filtered_podcastindex_podcasts:
        logger.info("Fetching and filtering data from Podcast Index API...")
        filtered_podcastindex_podcasts = fetch_podcastindex_data(max_feeds=5000)
        save_cache(CACHE_FILE_PATH, {
            "filtered_spotify_podcasts": filtered_spotify_podcasts,
            "filtered_db_podcasts": filtered_db_podcasts,
            "filtered_podcastindex_podcasts": filtered_podcastindex_podcasts,
        })
    else:
        logger.info("ℹ️ Skipping Podcast Index fetching - data loaded from cache.")
>>>>>>> a6621ce8

    # --- 4. MongoDB Exclusion Check ---
    logger.info("Fetching existing user podcast associations from Live MongoDB...")
    existing_user_rss = get_existing_user_podcast_rss_urls() # Renamed variable

    # --- 5. Combine, De-duplicate, and Final Filter ---
    logger.info("Combining and de-duplicating podcast data...")
    combined_data: Dict[str, Dict[str, Any]] = {} # Use Any type hint
    duplicates_merged = 0

    # Combine lists (include commented-out Azure list for structure)
    all_sources = [
        ("PodcastIndex", filtered_podcastindex_podcasts),
        ("Spotify", filtered_spotify_podcasts),
    ]

    for source_name, podcast_list in all_sources:
        processed_count = 0
        for podcast in podcast_list:
            rss_url = podcast.get(KEY_RSS_URL)
            # Ensure RSS URL is valid before using as key
            if not rss_url or not isinstance(rss_url, str) or not is_valid_url(rss_url):
                logger.warning(f"Skipping item from {source_name} with invalid RSS URL: {podcast.get(KEY_TITLE)} - {rss_url}")
                continue

            existing = combined_data.get(rss_url)
            if not existing:
                combined_data[rss_url] = podcast
                processed_count += 1
            else:
                # Merge emails - ensure emails are cleaned
                existing_emails = set(existing.get(KEY_EMAILS, []))
                new_emails = set(podcast.get(KEY_EMAILS, [])) # Assume already cleaned
                merged_emails = list(existing_emails.union(new_emails))
                if len(merged_emails) > len(existing_emails):
                     logger.debug(f"Merging emails for duplicate RSS '{rss_url}' from {source_name}. Old: {existing_emails}, New: {new_emails}")
                     existing[KEY_EMAILS] = merged_emails
                     duplicates_merged += 1 # Count only if emails were actually added

        logger.info(f"Processed {processed_count} unique items from {source_name}.")

    if duplicates_merged > 0:
        logger.info(f"Merged email data for {duplicates_merged} duplicate podcasts found based on RSS URL.")

    logger.info(f"Total unique podcasts before exclusion: {len(combined_data)}")

    # --- 6. Exclude existing user feeds ---
    logger.info("Filtering combined data against existing user podcasts...")
    podcasts_for_xml = []
    excluded_count = 0
    for rss_url, podcast_data in combined_data.items():
        if rss_url in existing_user_rss: # Use renamed variable
            logger.debug(f"Excluding podcast '{podcast_data.get(KEY_TITLE)}' (RSS: {rss_url}) as it's linked to an existing user.")
            excluded_count += 1
        else:
            podcasts_for_xml.append(podcast_data)

    logger.info(f"Excluded {excluded_count} podcasts already associated with users.")
    logger.info(f"Total unique podcasts for XML after exclusion: {len(podcasts_for_xml)}")

    # --- 7. Generate XML ---
    if podcasts_for_xml:
        logger.info("Generating XML file...")
        root = ET.Element("podcasts")

        for podcast in podcasts_for_xml:
            podcast_elem = ET.SubElement(root, "podcast")
            # Ensure values are strings for XML
            ET.SubElement(podcast_elem, KEY_TITLE).text = str(podcast.get(KEY_TITLE, ""))
            ET.SubElement(podcast_elem, KEY_RSS_URL).text = str(podcast.get(KEY_RSS_URL, ""))
            emails_elem = ET.SubElement(podcast_elem, KEY_EMAILS)
            # Ensure emails are strings
            for email in podcast.get(KEY_EMAILS, []):
                ET.SubElement(emails_elem, "email").text = str(email)

        xml_str = ET.tostring(root, encoding='unicode')
        dom = minidom.parseString(xml_str)
        pretty_xml_str = dom.toprettyxml(indent="  ")

<<<<<<< HEAD
        # Use PROJECT_ROOT for output path
=======
>>>>>>> a6621ce8
        output_filename = os.path.join(PROJECT_ROOT, "scraped.xml")

        try:
            with open(output_filename, "w", encoding="utf-8") as f:
                f.write(pretty_xml_str)
            logger.info(f"✅ Podcast data successfully saved to {output_filename}")
<<<<<<< HEAD
            clear_cache(CACHE_PATH) # Clear cache on success
        except IOError as e:
            logger.error(f"❌ Error writing XML file: {e}", exc_info=True)
            # Keep cache if write fails
    else:
        logger.info("ℹ️ No podcasts meeting criteria found to save to XML.")
        clear_cache(CACHE_PATH) # Clear cache even if no results
=======
            clear_cache(CACHE_FILE_PATH)
        except IOError as e:
            logger.error(f"❌ Error writing XML file: {e}", exc_info=True)
    else:
        logger.info("ℹ️ No podcasts meeting criteria (valid email & RSS, not existing user) found to save to XML.")
        clear_cache(CACHE_FILE_PATH)
>>>>>>> a6621ce8

    logger.info("--- Scraping Finished ---")


if __name__ == "__main__":
    main()<|MERGE_RESOLUTION|>--- conflicted
+++ resolved
@@ -21,8 +21,6 @@
 from urllib3.util.retry import Retry # For retries
 from bs4 import BeautifulSoup
 from dotenv import load_dotenv
-<<<<<<< HEAD
-=======
 import xml.etree.ElementTree as ET
 from xml.dom import minidom
 import sqlite3
@@ -31,7 +29,6 @@
 import time
 import hashlib
 import json
->>>>>>> a6621ce8
 from pymongo import MongoClient
 from pymongo.errors import ConfigurationError, ConnectionFailure
 from spotipy.oauth2 import SpotifyOAuth
@@ -76,14 +73,10 @@
 PODCASTINDEX_SECRET = os.getenv("PODCAST_INDEX_SECRET")
 SCRAPE_DB_URI = os.getenv("SCRAPE_DB_URI")
 
-<<<<<<< HEAD
-# --- Spotify Auth ---
-=======
 SCRIPT_DIR = os.path.dirname(os.path.abspath(__file__))
 PROJECT_ROOT = os.path.abspath(os.path.join(SCRIPT_DIR, "..", "..", ".."))
 CACHE_FILE_PATH = os.path.join(PROJECT_ROOT, "scrape_cache.json")
 
->>>>>>> a6621ce8
 try:
     sp = spotipy.Spotify(
         auth_manager=SpotifyOAuth(
@@ -290,22 +283,23 @@
 
             for row in rows:
                 title, feed_url, publisher, email_str = row
-
-<<<<<<< HEAD
-                # Validate URL
-                feed_url = feed_url.strip() if feed_url else None
-                is_feed_url_valid = is_valid_url(feed_url)
-=======
+                final_email_to_add = None
+                is_feed_url_valid = False
+
                 if feed_url:
                     feed_url = feed_url.strip()
                     if is_valid_url(feed_url):
                         is_feed_url_valid = True
->>>>>>> a6621ce8
-
-                # Validate Email
-                cleaned_emails = clean_emails([email_str] if email_str else [])
-
-                if cleaned_emails and is_feed_url_valid:
+
+                if email_str:
+                    cleaned_email_str = email_str.strip()
+                    match = EMAIL_EXTRACT_PATTERN.match(cleaned_email_str)
+                    if match:
+                        extracted_email = match.group(0)
+                        if EMAIL_VALIDATE_PATTERN.match(extracted_email):
+                            final_email_to_add = extracted_email
+
+                if final_email_to_add and is_feed_url_valid:
                     filtered_db_podcasts.append({
                         KEY_TITLE: title.strip() if title else "",
                         KEY_RSS_URL: feed_url,
@@ -313,14 +307,6 @@
                         KEY_PUBLISHER: publisher.strip() if publisher else "",
                         KEY_EMAILS: cleaned_emails # Use the cleaned list
                     })
-<<<<<<< HEAD
-                else:
-                    reason = []
-                    if not cleaned_emails: reason.append("invalid/missing email")
-                    if not is_feed_url_valid: reason.append("invalid/missing feed URL")
-                    logger.warning(f"Skipping DB entry '{title}' due to: {', '.join(reason)}. Email='{email_str}', Feed='{feed_url}'")
-=======
->>>>>>> a6621ce8
 
         except sqlite3.Error as db_err:
             logger.error(f"Database error processing {temp_db_path}: {db_err}", exc_info=True)
@@ -388,45 +374,24 @@
             email_str = feed.get('ownerEmail')
             publisher = feed.get('author')
 
-<<<<<<< HEAD
             # Validate URL first
             rss_url = rss_url.strip() if rss_url else None
             is_feed_url_valid = is_valid_url(rss_url)
-
-            # Validate Email from API data
-            cleaned_emails = clean_emails([email_str] if email_str else [])
-
-            # --- Fallback: Fetch RSS if email missing/invalid and URL is valid ---
-            if not cleaned_emails and is_feed_url_valid:
-                logger.info(f"Podcast Index: Email missing/invalid for '{title}'. Attempting to fetch RSS feed: {rss_url}")
-                rss_fetch_attempts += 1
-                # Use RSSService to fetch and parse the feed
-                # Note: This adds significant overhead
-                feed_data, status_code = RSSService.fetch_rss_feed(rss_url)
-                if status_code == 200 and feed_data.get("email"):
-                    rss_email = feed_data.get("email")
-                    rss_cleaned_emails = clean_emails([rss_email])
-                    if rss_cleaned_emails:
-                        logger.info(f"Podcast Index: Found valid email '{rss_cleaned_emails[0]}' via RSS fetch for '{title}'.")
-                        cleaned_emails = rss_cleaned_emails # Use email found from RSS
-                        rss_fetch_success_email += 1
-                    else:
-                        logger.info(f"Podcast Index: Email '{rss_email}' found via RSS fetch for '{title}' was invalid after cleaning.")
-                else:
-                     logger.info(f"Podcast Index: Failed to fetch or find email in RSS feed for '{title}' (Status: {status_code}).")
-            # --- End Fallback ---
-=======
-            final_email_to_add = None
-            is_feed_url_valid = False
 
             if rss_url:
                 rss_url = rss_url.strip()
                 if is_valid_url(rss_url):
                     is_feed_url_valid = True
->>>>>>> a6621ce8
-
-
-            if cleaned_emails and is_feed_url_valid:
+
+            if email_str:
+                cleaned_email_str = email_str.strip()
+                match = EMAIL_EXTRACT_PATTERN.match(cleaned_email_str)
+                if match:
+                    extracted_email = match.group(0)
+                    if EMAIL_VALIDATE_PATTERN.match(extracted_email):
+                        final_email_to_add = extracted_email
+
+            if final_email_to_add and is_feed_url_valid:
                 podcastindex_podcasts.append({
                     KEY_TITLE: title.strip() if title else "",
                     KEY_RSS_URL: rss_url,
@@ -434,28 +399,6 @@
                     KEY_PUBLISHER: publisher.strip() if publisher else "",
                     KEY_EMAILS: cleaned_emails
                 })
-<<<<<<< HEAD
-                processed_count += 1
-            else:
-                reason = []
-                # Check original email_str for logging context if fallback failed
-                original_email_invalid = not clean_emails([email_str] if email_str else [])
-                if original_email_invalid and not cleaned_emails: reason.append("invalid/missing email (API & RSS fetch)")
-                elif not cleaned_emails: reason.append("invalid/missing email (API)") # Should not happen if fallback works, but good to cover
-                if not is_feed_url_valid: reason.append("invalid/missing feed URL")
-
-                logger.info(f"Skipping Podcast Index entry '{title}' due to: {', '.join(reason)}. API Email='{email_str}', Feed='{rss_url}'")
-                # Count skips based on final state
-                if not cleaned_emails: skipped_email += 1
-                if not is_feed_url_valid: skipped_rss += 1
-
-
-        logger.info(f"Podcast Index: Processed {processed_count} valid entries.")
-        logger.info(f"Podcast Index: Attempted {rss_fetch_attempts} RSS fetches for missing emails, found {rss_fetch_success_email} valid emails.")
-        logger.info(f"Podcast Index: Skipped {skipped_email} final entries for email, {skipped_rss} for RSS URL.")
-
-=======
->>>>>>> a6621ce8
 
     except requests.exceptions.RequestException as e:
         logger.error(f"Error during Podcast Index API request: {e}", exc_info=True)
@@ -510,10 +453,6 @@
 
     return existing_rss_urls
 
-<<<<<<< HEAD
-# --- Caching Functions ---
-=======
->>>>>>> a6621ce8
 def load_cache(cache_path):
     default_data = {
         "filtered_spotify_podcasts": [],
@@ -524,10 +463,6 @@
         try:
             with open(cache_path, 'r', encoding='utf-8') as f:
                 data = json.load(f)
-<<<<<<< HEAD
-                # Ensure all keys exist, even if cache is partial/old
-=======
->>>>>>> a6621ce8
                 for key in default_data:
                     if key not in data:
                         data[key] = default_data[key]
@@ -561,97 +496,6 @@
         except OSError as e:
             logger.error(f"❌ Error deleting cache file {cache_path}: {e}")
 
-<<<<<<< HEAD
-# --- Main Execution ---
-if __name__ == "__main__":
-    logger.info("--- Starting Podcast Scraping ---")
-
-    # --- Load Cache ---
-    cached_data = load_cache(CACHE_PATH)
-    filtered_spotify_podcasts = cached_data["filtered_spotify_podcasts"]
-    filtered_db_podcasts = cached_data["filtered_db_podcasts"] # Keep variable even if unused
-    filtered_podcastindex_podcasts = cached_data["filtered_podcastindex_podcasts"]
-
-    # --- 1. Azure DB (Commented out as requested) ---
-    # if not filtered_db_podcasts:
-    #     logger.info("Fetching and filtering data from Azure DB...")
-    #     filtered_db_podcasts = fetch_data_from_azure_db(AZURE_CONTAINER, AZURE_DB_BLOB)
-    #     save_cache(CACHE_PATH, { # Save progress
-    #         "filtered_spotify_podcasts": filtered_spotify_podcasts,
-    #         "filtered_db_podcasts": filtered_db_podcasts,
-    #         "filtered_podcastindex_podcasts": filtered_podcastindex_podcasts,
-    #     })
-    # else:
-    #     logger.info("ℹ️ Skipping Azure DB fetching - data loaded from cache.")
-    logger.info("ℹ️ Skipping Azure DB fetching (step disabled).") # Add info message
-
-    # --- 2. Podcast Index ---
-    if not filtered_podcastindex_podcasts:
-        logger.info("Fetching and filtering data from Podcast Index API...")
-        # Fetch more feeds if possible, API limit might be higher
-        filtered_podcastindex_podcasts = fetch_podcastindex_data(max_feeds=10000) # Increased max_feeds
-        save_cache(CACHE_PATH, { # Save progress
-            "filtered_spotify_podcasts": filtered_spotify_podcasts,
-            "filtered_db_podcasts": filtered_db_podcasts, # Save empty list if skipped
-            "filtered_podcastindex_podcasts": filtered_podcastindex_podcasts,
-        })
-    else:
-        logger.info("ℹ️ Skipping Podcast Index fetching - data loaded from cache.")
-
-    # --- 3. Spotify Fetch & Scrape ---
-    if not filtered_spotify_podcasts:
-        spotify_podcasts_raw = fetch_spotify_catalogue() # Renamed variable
-        processed_spotify_list = []
-        logger.info(f"Scraping {len(spotify_podcasts_raw)} Spotify pages concurrently (Threads: {THREADS})...")
-        with ThreadPoolExecutor(max_workers=THREADS) as pool:
-            # Map URLs to future objects, store original show dict as value
-            future_to_show = {pool.submit(scrape_page, s[KEY_SOURCE_URL]): s for s in spotify_podcasts_raw}
-            processed_count = 0
-            for future in as_completed(future_to_show):
-                show_original = future_to_show[future]
-                url = show_original[KEY_SOURCE_URL]
-                processed_count += 1
-                if processed_count % 100 == 0: # Log progress periodically
-                    logger.info(f"Spotify Scrape Progress: {processed_count}/{len(spotify_podcasts_raw)} pages processed.")
-                try:
-                    scraped_data = future.result()
-                    # Merge scraped data (emails, potentially RSS) into original show dict
-                    show_original[KEY_EMAILS] = scraped_data.get(KEY_EMAILS, [])
-                    # Only update RSS if it wasn't found via description AND was found via scraping
-                    # (RSS from description removed, so just check if scrape found one)
-                    if scraped_data.get(KEY_RSS_URL):
-                        show_original[KEY_RSS_URL] = scraped_data.get(KEY_RSS_URL)
-
-                    # --- Filter scraped Spotify shows ---
-                    has_valid_email = bool(show_original[KEY_EMAILS])
-                    has_valid_rss = is_valid_url(show_original.get(KEY_RSS_URL))
-
-                    if has_valid_email and has_valid_rss:
-                        show_original.pop('description', None) # Remove description before adding
-                        processed_spotify_list.append(show_original)
-                        logger.debug(f"KEEPING Spotify podcast: '{show_original[KEY_TITLE]}' (Email: Yes, RSS: Yes)")
-                    else:
-                        # Log skips for Spotify items
-                        reason = []
-                        if not has_valid_email: reason.append("no valid email found")
-                        if not has_valid_rss: reason.append("no valid RSS feed found")
-                        logger.info(f"SKIPPING Spotify podcast: '{show_original.get(KEY_TITLE, 'N/A')}' ({', '.join(reason)})")
-
-
-                except Exception as exc:
-                    logger.error(f"Error processing result for {url}: {exc}", exc_info=True)
-
-        filtered_spotify_podcasts = processed_spotify_list
-        logger.info(f"Found {len(filtered_spotify_podcasts)} Spotify podcasts meeting criteria (valid email & RSS).")
-        # Save progress after completing Spotify processing
-        save_cache(CACHE_PATH, {
-            "filtered_spotify_podcasts": filtered_spotify_podcasts,
-            "filtered_db_podcasts": filtered_db_podcasts, # Save current state (likely empty)
-            "filtered_podcastindex_podcasts": filtered_podcastindex_podcasts, # Save current state (likely empty)
-        })
-    else:
-        logger.info("ℹ️ Skipping Spotify fetching/processing - data loaded from cache.")
-=======
 if __name__ == "__main__":
     logger.info("--- Starting Podcast Scraping ---")
 
@@ -718,9 +562,7 @@
         })
     else:
         logger.info("ℹ️ Skipping Podcast Index fetching - data loaded from cache.")
->>>>>>> a6621ce8
-
-    # --- 4. MongoDB Exclusion Check ---
+
     logger.info("Fetching existing user podcast associations from Live MongoDB...")
     existing_user_rss = get_existing_user_podcast_rss_urls() # Renamed variable
 
@@ -798,32 +640,18 @@
         dom = minidom.parseString(xml_str)
         pretty_xml_str = dom.toprettyxml(indent="  ")
 
-<<<<<<< HEAD
-        # Use PROJECT_ROOT for output path
-=======
->>>>>>> a6621ce8
         output_filename = os.path.join(PROJECT_ROOT, "scraped.xml")
 
         try:
             with open(output_filename, "w", encoding="utf-8") as f:
                 f.write(pretty_xml_str)
             logger.info(f"✅ Podcast data successfully saved to {output_filename}")
-<<<<<<< HEAD
-            clear_cache(CACHE_PATH) # Clear cache on success
-        except IOError as e:
-            logger.error(f"❌ Error writing XML file: {e}", exc_info=True)
-            # Keep cache if write fails
-    else:
-        logger.info("ℹ️ No podcasts meeting criteria found to save to XML.")
-        clear_cache(CACHE_PATH) # Clear cache even if no results
-=======
             clear_cache(CACHE_FILE_PATH)
         except IOError as e:
             logger.error(f"❌ Error writing XML file: {e}", exc_info=True)
     else:
         logger.info("ℹ️ No podcasts meeting criteria (valid email & RSS, not existing user) found to save to XML.")
         clear_cache(CACHE_FILE_PATH)
->>>>>>> a6621ce8
 
     logger.info("--- Scraping Finished ---")
 
