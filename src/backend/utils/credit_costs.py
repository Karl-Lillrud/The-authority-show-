--- conflicted
+++ resolved
@@ -1,9 +1,5 @@
 CREDIT_COSTS = {
-<<<<<<< HEAD
-    # ai services
-=======
     #ai services
->>>>>>> c80dc4fe
     "ai_audio_analysis": 300,
     "ai_audio_cutting": 500,
     "ai_quotes": 200,
@@ -17,17 +13,12 @@
     "video_cutting": 800,
     "video_enhancement": 800,
     "voice_isolation": 500,
-<<<<<<< HEAD
+
     # credits
     "basic_pack": 2500,
     "pro_pack": 5000,
     "studio_pack": 12000,
     "episode_pack": 5000,
-=======
-    #credits
-    "starter_pack": 3000,
-    "pro_pack": 5000,
-    "studio_pack": 6000
->>>>>>> c80dc4fe
+
     # Add more plans and their corresponding credit costs here
 }