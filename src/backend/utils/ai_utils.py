# ai_utils.py

# Standard library imports
import os
import re
import csv
import json
import math
import time
import base64
import random
import logging
<<<<<<< HEAD
import tempfile
import subprocess
import wave
from pathlib import Path
from io import BytesIO
from collections import Counter

# Third-party imports
import numpy as np
import requests
import soundfile as sf
=======
from flask import jsonify, g
>>>>>>> 517a0e22
from textblob import TextBlob
from textstat import textstat
from transformers import pipeline
from pydub import AudioSegment
from PIL import Image, ImageDraw, ImageFont
import streamlit as st
from openai import OpenAI, OpenAIError, BadRequestError
import tiktoken

# Local imports (if any)
import difflib
from typing import List

client = OpenAI()

API_BASE_URL = os.getenv("API_BASE_URL")
ELEVENLABS_API_KEY = os.getenv("ELEVENLABS_API_KEY")
logger = logging.getLogger(__name__)

client = OpenAI()

emotion_classifier = pipeline("text-classification", model="bhadresh-savani/distilbert-base-uncased-emotion")

logger = logging.getLogger(__name__)

def remove_filler_words(text: str) -> str:
    """
    Removes timestamps and speaker tags, then uses GPT-4 to remove filler words.
    """
    # Remove timestamps (e.g. 00:01, [00:01:23], (00:00), etc.)
    text = re.sub(r'\[?\(?\b\d{1,2}:\d{2}(?::\d{2})?\b\)?\]?', '', text)

    # Remove speaker tags (e.g., "Speaker 1:", "Interviewer:", etc.)
    text = re.sub(r'\b(Speaker \d+|Interviewer|Interviewee|Host|Guest):', '', text, flags=re.IGNORECASE)

    # Strip extra whitespace
    text = re.sub(r'\s+', ' ', text).strip()

    # Ask GPT to remove filler words
    prompt = f"Remove unnecessary filler words (um, uh, ah, like, you know, etc.) from this text:\n{text}"
    try:
        response = client.chat.completions.create(
            model="gpt-4",
            messages=[{"role": "user", "content": prompt}]
        )
        return response.choices[0].message.content.strip()
    except Exception as e:
        logger.error(f"Error removing filler words: {str(e)}")
        return text  # fallback

def analyze_sentiment(text: str) -> str:
    blob = TextBlob(text)
    polarity = blob.sentiment.polarity
    if polarity > 0:
        return "Positive"
    elif polarity < 0:
        return "Negative"
    else:
        return "Neutral"

def calculate_clarity_score(cleaned_transcript: str) -> str:
    """
    Calculate clarity: Flesch-Kincaid + filler penalty, etc.
    Return a text explanation.
    """
    # Example
    readability_score = textstat.flesch_kincaid_grade(cleaned_transcript)
    filler_count = sum(cleaned_transcript.lower().count(w) for w in ["um","uh","like","you know"])
    filler_penalty = filler_count * 0.2
    clarity_val = 100 - readability_score - filler_penalty
    return (
        f"Clarity Score: {max(0, clarity_val)}\n"
        f"Filler Words Detected: {filler_count}\n"
        f"Readability (Flesch-Kincaid Score): {readability_score}\n"
        f"Filler Word Penalty: {filler_penalty}\n"
    )

def analyze_emotions(text: str) -> List[dict]:
    sentences = text.split(". ")
    results = []
    for sentence in sentences:
        if sentence.strip():
            result = emotion_classifier(sentence)
            results.append({
                "text": sentence,
                "emotions": result  # List of dicts with label + score
            })
    return results

<<<<<<< HEAD
def enhance_audio_with_ffmpeg(input_path: str, output_path: str) -> bool:
    try:
        ffmpeg_cmd = [
            "ffmpeg",
            "-y",
            "-i", input_path,
            "-ac", "1",                
            "-ar", "16000",            
            "-sample_fmt", "s16",      
            "-c:a", "pcm_s16le",       
            "-af",
            "afftdn=nf=-25,"
            "highpass=f=50,highpass=f=60,highpass=f=70,"
            "equalizer=f=50:t=q:w=1:g=-40,"
            "equalizer=f=60:t=q:w=1:g=-40,"
            "highpass=f=100,loudnorm",
            output_path
        ]
        subprocess.run(ffmpeg_cmd, check=True)

        # Optional: Debug check
        
        info = sf.info(output_path)
        logger.info(f"Output WAV info: {info}")

        return os.path.exists(output_path)
    except Exception as e:
        logger.error(f"FFmpeg enhancement error: {str(e)}")
        return False




def detect_background_noise(audio_path: str, threshold=1000, max_freq=500) -> str:
    """
    Analyze frequency content for background noise.  
    """
    try:
        with wave.open(audio_path, "rb") as wf:
            sample_rate = wf.getframerate()
            n_frames = wf.getnframes()
            audio_data = wf.readframes(n_frames)
            audio_array = np.frombuffer(audio_data, dtype=np.int16)

        fft_result = np.fft.fft(audio_array)
        magnitude = np.abs(fft_result)
        low_freqs = magnitude[:max_freq]
        avg_magnitude = np.mean(low_freqs)

        if avg_magnitude > threshold:
            return "Background noise detected"
        else:
            return "No significant background noise detected"
    except Exception as e:
        logger.error(f"Error in background noise detection: {str(e)}")
        return f"Error: {str(e)}"

def extract_audio(video_path: str, audio_path: str):
    """
    Extract WAV audio from video using FFmpeg.
    """
    cmd = [
        "ffmpeg", "-i", video_path,
        "-ac", "1", "-ar", "16000", audio_path, "-y"
    ]
    subprocess.run(cmd, check=True)

def convert_audio_to_wav(file_bytes: bytes, original_ext=".mp3") -> str:
    """Converts any audio format to a .wav temp file and returns the path."""
    with tempfile.NamedTemporaryFile(delete=False, suffix=original_ext) as input_file:
        input_file.write(file_bytes)
        input_path = input_file.name

    output_path = input_path.replace(original_ext, ".wav")

    try:
        # Convert using pydub
        audio = AudioSegment.from_file(input_path)
        audio.export(output_path, format="wav")

        if not os.path.exists(output_path) or os.path.getsize(output_path) == 0:
            raise FileNotFoundError(f"Conversion failed, file not found or empty: {output_path}")

        logger.info(f"Converted to WAV: {output_path}")
        return output_path
    finally:
        os.remove(input_path)

def get_sentence_timestamps_fuzzy(sentence: str, word_timings: list, threshold: float = 0.7) -> dict:
    from_word_list = [w["word"].lower().strip(".,!?") for w in word_timings]
    target_words = sentence.lower().strip().split()

    best_score = 0
    best_start = 0
    best_end = 0

    for i in range(len(from_word_list)):
        for j in range(i + 1, min(i + len(target_words) + 5, len(from_word_list) + 1)):
            window = from_word_list[i:j]
            window_str = " ".join(window)
            sentence_str = " ".join(target_words)

            score = difflib.SequenceMatcher(None, sentence_str, window_str).ratio()
            if score > best_score and score >= threshold:
                best_score = score
                best_start = i
                best_end = j - 1

    if best_score >= threshold:
        start_time = word_timings[best_start]["start"]
        end_time = word_timings[best_end]["end"]
        return {"start": start_time, "end": end_time}

    # fallback
    return {"start": 0.0, "end": 0.5}

def convert_to_pcm_wav(input_bytes: bytes) -> bytes:
        with tempfile.NamedTemporaryFile(delete=False, suffix=".input") as input_tmp:
            input_tmp.write(input_bytes)
            input_tmp.flush()

        output_path = input_tmp.name.replace(".input", ".wav")

        cmd = [
            "ffmpeg", "-y",
            "-i", input_tmp.name,
            "-acodec", "pcm_s16le",
            "-ar", "16000",  
            output_path
        ]
        proc = subprocess.run(cmd, capture_output=True)

        if proc.returncode != 0:
            raise RuntimeError(f"FFmpeg conversion failed:\n{proc.stderr.decode()}")

        with open(output_path, "rb") as f:
            converted_bytes = f.read()

        os.remove(input_tmp.name)
        os.remove(output_path)
        return converted_bytes

def format_transcription(transcription):
    if isinstance(transcription, list):
        return "\n".join([
            f"[{item['start']}-{item['end']}] {item['speaker']}: {item['text'].strip()}"
            for item in transcription
        ])
    return transcription

def download_button_text(label, text, filename, key_prefix=""):
    if isinstance(text, list):
        text = format_transcription(text)
    b64 = base64.b64encode(text.encode()).decode()
    key = f"{key_prefix}_{filename}" if key_prefix else filename
    return st.download_button(label, text, filename, key=key)

def translate_text(text: str, target_language: str) -> str:
    prompt = f"Translate the following transcript to {target_language}:\n\n{text}"
    retries = 3
    for attempt in range(retries):
        try:
            response = client.chat.completions.create(
                model="gpt-4",
                messages=[
                    {"role": "system", "content": "You are a professional translator."},
                    {"role": "user", "content": prompt}
                ]
            )
            return response.choices[0].message.content.strip()
        except Exception as e:
            logger.warning(f"Retry {attempt+1}/{retries} failed: {e}")
            time.sleep(1)
    logger.error("Translation permanently failed after retries.")
    return "Failed to translate. Try again later."

import tiktoken
import time
from openai import OpenAIError, BadRequestError

def truncate_to_token_limit(text, model="gpt-4", max_tokens=7000):
    enc = tiktoken.encoding_for_model(model)
    tokens = enc.encode(text)
    return enc.decode(tokens[:max_tokens]) if len(tokens) > max_tokens else text

def gpt_with_fallback(prompt: str, primary_model="gpt-4", fallback_model="gpt-3.5-turbo-16k") -> str:
    try:
        return _safe_gpt_call(prompt, primary_model)
    except BadRequestError as e:
        if "context_length_exceeded" in str(e):
            print("⚠️ Too long for GPT-4, falling back to gpt-3.5-turbo-16k")
            return _safe_gpt_call(prompt, fallback_model)
        raise e

def _safe_gpt_call(prompt: str, model: str, max_tokens: int = 7000, retries: int = 2) -> str:
    prompt = truncate_to_token_limit(prompt, model=model, max_tokens=max_tokens)
    for attempt in range(retries):
        try:
            response = client.chat.completions.create(
                model=model,
                messages=[{"role": "user", "content": prompt}]
            )
            return response.choices[0].message.content
        except OpenAIError as e:
            if "rate limit" in str(e).lower():
                if model == "gpt-4":
                    logger.warning("⚠️ GPT-4 TPM limit hit — falling back to gpt-3.5-turbo-16k.")
                    return _safe_gpt_call(prompt, "gpt-3.5-turbo-16k")
                time.sleep((attempt + 1) * 5)
            else:
                raise e
    raise RuntimeError("GPT call failed after retries.")

def generate_ai_suggestions(text):
    prompt = f"""
    Review the following transcription and provide suggestions for improvement.
    Focus on removing filler words, grammar/spelling corrections, and awkward phrasing.

    {text}
    """
    return gpt_with_fallback(prompt)

def generate_show_notes(text):
    prompt = f"""
    Generate clear, concise podcast show notes based on this transcript:

    {text}
    """
    return gpt_with_fallback(prompt)

def transcribe_with_whisper(audio_path: str) -> str:
    try:
        with open(audio_path, "rb") as f:
            response = client.audio.transcriptions.create(
                model="whisper-1",
                file=f
            )
        return response.text
    except Exception as e:
        logger.error(f"Error in Whisper transcription: {str(e)}")
        return ""

classifier = pipeline(
    "zero-shot-classification",
    model="facebook/bart-large-mnli"
)

def detect_filler_words(transcription):
    filler_words = [
        "um", "uh", "ah", "like", "you know", "so", "well", "I mean",
        "sort of", "kind of", "okay", "right"
    ]
    sentences = transcription.split(". ")
    return [
        sentence for sentence in sentences
        if any(re.search(rf"\\b{word}\\b", sentence, re.IGNORECASE) for word in filler_words)
    ]

def classify_sentence_relevance(transcription):
    sentences = transcription.split(". ")
    results = []
    labels = ["important", "filler", "off-topic", "redundant"]
    for s in sentences:
        result = classifier(s, candidate_labels=labels)
        results.append({
            "sentence": s,
            "category": result["labels"][0],
            "score": result["scores"][0]
        })
    return results

def analyze_certainty_levels(transcription):
    sentences = transcription.split(". ")
    labels = ["filler", "important", "redundant", "off-topic"]
    result_list = []

    for s in sentences:
        if not s.strip():
            continue
        result = classifier(s, candidate_labels=labels)
        certainty = result["scores"][result["labels"].index("important")]
        level = (
            "Green" if certainty <= 0.2 else
            "Light Green" if certainty <= 0.4 else
            "Yellow" if certainty <= 0.6 else
            "Orange" if certainty <= 0.8 else
            "Dark Orange" if certainty <= 0.9 else "Red"
        )
        result_list.append({
            "sentence": s,
            "certainty": certainty,
            "certainty_level": level
        })
    return result_list

def get_sentence_timestamps(sentence, word_timings, prev_end_time=0.0):
    def normalize(word):
        return word.strip().lower().strip(",.?!():;\"'")

    words = [normalize(w) for w in sentence.split()]
    if not words:
        return {"start": prev_end_time, "end": prev_end_time + 2.0}

    first_word = words[0]
    last_word = words[-1]

    start = next(
        (w["start"] for w in word_timings if normalize(w["word"]) == first_word and w["start"] >= prev_end_time),
        prev_end_time
    )
    end = next(
        (w["end"] for w in word_timings if normalize(w["word"]) == last_word and w["end"] >= start),
        start + 2.0
    )

    if end - start < 0.5:
        end += 0.5

    return {"start": start, "end": end}

def detect_long_pauses(audio_path, threshold=2.0):
    cmd = [
        "ffmpeg", "-i", audio_path,
        "-af", f"silencedetect=noise=-40dB:d={threshold}",
        "-f", "null", "-"
    ]
    process = subprocess.run(cmd, stderr=subprocess.PIPE, text=True)
    output = process.stderr

    starts = [float(m.group(1)) for m in re.finditer(r"silence_start: ([0-9.]+)", output)]
    ends = [float(m.group(1)) for m in re.finditer(r"silence_end: ([0-9.]+)", output)]

    return [{"start": s, "end": e} for s, e in zip(starts, ends)]

def generate_ai_show_notes(transcript):
    prompt = f"""
    Generate professional show notes for this podcast episode.
    - A brief summary of the discussion.
    - Key topics covered (bullet points).
    - Any important timestamps (if available).
    - Guest highlights (if mentioned).

    Transcript:
    {transcript}
    """
    try:
        response = client.chat.completions.create(
            model="gpt-4",
            messages=[
                {"role": "system", "content": "You are a professional podcast assistant."},
                {"role": "user", "content": prompt}
            ]
        )
        return response.choices[0].message.content.strip()
    except Exception as e:
        logger.error(f"Error generating show notes: {e}")
        return f"Error generating show notes: {str(e)}"

def generate_ai_quotes(transcript: str) -> str:
    prompt = f"""
    From the following podcast transcript, extract 3 impactful, quotable moments or sentences.
    - Keep each quote short and standalone (1–2 sentences).
    - The quotes should be insightful, funny, emotional, or thought-provoking.
    - Do NOT include speaker labels, just the raw quote text.

    Transcript:
    {transcript}
    """
    try:
        output = gpt_with_fallback(prompt, primary_model="gpt-4", fallback_model="gpt-3.5-turbo-16k")
        # Clean up formatting
        lines = [line.strip("•–—-• \n\"") for line in output.split("\n") if line.strip()]
        return "\n\n".join(lines[:3])
    except Exception as e:
        logger.error(f"Error generating quotes: {e}")
        return f"Error generating quotes: {str(e)}"

def generate_quote_images_dalle(quotes: List[str]) -> List[str]:
    urls = []
    for quote in quotes:
        prompt = f"Create a visually striking, artistic background that reflects this quote’s emotion: \"{quote}\". No text in the image."
        try:
            response = client.images.generate(
                prompt=prompt,
                model="dall-e-3",
                n=1,
                size="1024x1024"
            )
            url = response.data[0].url
            urls.append(url)
        except Exception as e:
            logger.error(f"Failed to generate image for quote: {quote} | Error: {e}")
            urls.append("")
    return urls

BASE_DIR = os.path.abspath(os.path.join(os.path.dirname(__file__), "..", "..", ".."))

def render_quote_images_local(quotes: List[str]) -> List[str]:
    output_dir = os.path.join(BASE_DIR, "src", "Frontend", "static", "quote_images")
    os.makedirs(output_dir, exist_ok=True)
    image_paths = []

    available_templates = list(FONT_MAPPING.keys())
    random.shuffle(available_templates)

    used_templates = set()
    i = 0  # Index för quote

    while i < len(quotes) and len(image_paths) < 3 and available_templates:
        template_key = available_templates.pop()
        template_name = f"{template_key}.jpg"
        layout_key = template_name

        # Skip duplicates
        if template_key in used_templates:
            continue
        used_templates.add(template_key)

        font_name = FONT_MAPPING.get(template_key)
        image_path = find_image_path(template_name, TEMPLATE_DIR)
        font_path = get_matching_font_path(font_name, FONT_FOLDER)

        if not image_path or not os.path.exists(image_path):
            logger.warning(f"⚠️ Skipped {template_key} — image not found")
            continue
        if not font_path:
            logger.warning(f"⚠️ Skipped {template_key} — font not found or mapping missing")
            continue
        if layout_key not in LAYOUTS:
            logger.warning(f"⚠️ Skipped {template_key} — no layout found in template_layouts.json")
            continue

        try:
            image = Image.open(image_path).convert("RGBA")
            draw = ImageDraw.Draw(image)
            font = ImageFont.truetype(font_path, 40)

            def wrap(text, font, max_width=400):
                words = text.split()
                lines = []
                if not words:
                    return ""
                line = words.pop(0)
                for word in words:
                    test = f"{line} {word}"
                    if draw.textlength(test, font=font) <= max_width:
                        line = test
                    else:
                        lines.append(line)
                        line = word
                lines.append(line)
                return "\n".join(lines)

            wrapped = wrap(quotes[i], font)
            bbox = draw.multiline_textbbox((0, 0), wrapped, font=font)
            x = LAYOUTS[layout_key]["x"]
            y = LAYOUTS[layout_key]["y"] - (bbox[3] - bbox[1]) // 2

            # Draw text with shadow
            draw.multiline_text((x+2, y+2), wrapped, font=font, fill=(0, 0, 0, 180), anchor="mm", align="center")
            draw.multiline_text((x, y), wrapped, font=font, fill=(255, 255, 255, 255), anchor="mm", align="center")

            output_path = os.path.join(output_dir, f"quote_local_{i+1}.jpg")
            image.convert("RGB").save(output_path)
            image_paths.append(f"/static/quote_images/quote_local_{i+1}.jpg")
            logger.info(f"✅ Saved: {output_path} with font {os.path.basename(font_path)}")

            i += 1

        except Exception as e:
            logger.error(f"❌ Error rendering template {template_key}: {e}")

    if len(image_paths) < 3:
        logger.warning(f"⚠️ Only {len(image_paths)} quote images generated (wanted 3).")

    return image_paths

def fetch_sfx_for_emotion(
    emotion: str,
    category: str,
    *,
    loop_src_seconds: int = 8,
    target_duration:  int = 30,
    crossfade_ms:     int = 250
) -> List[str]:
    url = "https://api.elevenlabs.io/v1/sound-generation"
    headers = {"xi-api-key": ELEVENLABS_API_KEY,
               "Content-Type": "application/json"}
    payload = {
        "text":
            f"Create a perfectly seamless {loop_src_seconds}-second loop of "
            f"ambient background music for a {category} podcast with a "
            f"{emotion} mood. The first and last 250 ms must share the same pad tone.",
        "duration_seconds": loop_src_seconds,
        "prompt_influence": 1
    }

    res = requests.post(url, headers=headers, json=payload)
    if "audio/mpeg" not in res.headers.get("Content-Type", ""):
        logger.warning("ElevenLabs returnerade inte audio/mpeg – ingen SFX.")
        return []

    seg = AudioSegment.from_file(BytesIO(res.content), format="mp3")

    if crossfade_ms:
        head = seg[:crossfade_ms].fade_out(crossfade_ms)
        tail = seg[-crossfade_ms:].fade_in(crossfade_ms)
        seg  = head.overlay(tail) + seg[crossfade_ms:-crossfade_ms]

    need_ms  = target_duration * 1000
    repeats  = math.ceil(need_ms / len(seg))
    long_seg = (seg * repeats)[:need_ms]

    buf = BytesIO()
    long_seg.export(buf, format="mp3", bitrate="192k")
    b64 = base64.b64encode(buf.getvalue()).decode("utf-8")
    return [f"data:audio/mpeg;base64,{b64}"]

def suggest_sound_effects(
    emotion_data,
    *,
    category: str = "general",
    target_duration: int = 30
):
    cache, suggestions = {}, []
    for entry in emotion_data:
        emotion = entry["emotions"][0]["label"]
        if emotion not in cache:
            cache[emotion] = fetch_sfx_for_emotion(
                emotion, category, target_duration=target_duration
            )
        suggestions.append({
            "timestamp_text": entry["text"],
            "emotion":       emotion,
            "sfx_options":   cache[emotion]
        })
    return suggestions

def mix_background(
    original_wav_bytes: bytes,
    bg_b64_url: str,
    *,
    bg_gain_db: float = -45.0
) -> bytes:
    original = AudioSegment.from_file(BytesIO(original_wav_bytes), format="wav")

    bg_mp3   = base64.b64decode(bg_b64_url.split(",", 1)[1])
    bg_seg   = AudioSegment.from_file(BytesIO(bg_mp3), format="mp3") + bg_gain_db

    repeats  = math.ceil(len(original) / len(bg_seg))
    bg_long  = (bg_seg * repeats)[:len(original)]

    mixed    = original.overlay(bg_long)

    out_buf  = BytesIO()
    mixed.export(out_buf, format="wav")
    return out_buf.getvalue()

def pick_dominant_emotion(emotion_data: list) -> str:
    labels = [e["emotions"][0]["label"] for e in emotion_data]
    return Counter(labels).most_common(1)[0][0] if labels else "neutral"

def get_osint_info(guest_name: str) -> str:
    """
    Uses GPT-4 to retrieve OSINT-style background information about a guest.
    """
    client = OpenAI()

    prompt = f"Find detailed and recent public information about {guest_name}. Focus on professional achievements, background, and any recent mentions in news or social media."

    response = client.chat.completions.create(
        model="gpt-4",
        messages=[
            {"role": "system", "content": "You are OSINT-GPT, an expert in gathering open-source intelligence."},
            {"role": "user", "content": prompt}
        ]
    )

    return response.choices[0].message.content.strip()

def create_podcast_scripts_paid(osint_info: str, guest_name: str, transcript: str = "") -> str:
    prompt = f"""
You are a professional podcast scriptwriter.

Write a compelling **podcast intro and outro** based on the following episode transcript.

Start with the **topics and tone** from the transcript, then enrich it with background details about the guest ({guest_name}).

Transcript:
{transcript}

Guest background info:
{osint_info}

The intro should briefly tease the main topic(s) of the episode, using an engaging tone.
The outro should reflect on the discussion and invite the listener to tune in again.
"""

    try:
        return gpt_with_fallback(prompt, primary_model="gpt-4", fallback_model="gpt-3.5-turbo-16k").strip()
    except Exception as e:
        logger.error(f"Error generating intro/outro: {e}")
        return f"Error: {str(e)}"

def text_to_speech_with_elevenlabs(script: str, voice_id: str = "TX3LPaxmHKxFdv7VOQHJ") -> bytes:

    api_key = os.getenv("ELEVENLABS_API_KEY")
    url = f"https://api.elevenlabs.io/v1/text-to-speech/{voice_id}"

    headers = {
        "xi-api-key": api_key,
        "Content-Type": "application/json"
    }

    payload = {
        "text": script,
        "voice_settings": {
            "stability": 0.5,
            "similarity_boost": 0.8
        }
    }

    response = requests.post(url, headers=headers, json=payload)

    if response.status_code == 200:
        return response.content 
    else:
        raise RuntimeError(f"ElevenLabs error {response.status_code}: {response.text}")

BASE_DIR = os.path.abspath(os.path.join(os.path.dirname(__file__), "..", "..", ".."))

TEMPLATE_DIR = os.path.join(BASE_DIR, "src", "frontend", "static", "images", "clean_templates")
LAYOUTS_FILE = os.path.join(BASE_DIR, "src", "frontend", "static", "json", "template_layouts.json")
FONT_MAPPING_FILE = os.path.join(BASE_DIR, "src", "frontend", "static", "csv", "font_mapping_clean.csv")
FONT_FOLDER = os.path.join(BASE_DIR, "src", "frontend", "static", "fonts_flat")

# === Ladda mallpositioner ===
try:
    with open(LAYOUTS_FILE, encoding="utf-8") as f:
        LAYOUTS = json.load(f)
except FileNotFoundError:
    print(f"⚠️  Warning: Layouts file not found at {LAYOUTS_FILE}")
    LAYOUTS = {}

# === Ladda fontmapping ===
FONT_MAPPING = {}
try:
    with open(FONT_MAPPING_FILE, encoding="utf-8") as f:
        reader = csv.DictReader(f)
        for row in reader:
            filename = row["Filename"].strip()
            font_name = row["Font name"].strip()
            FONT_MAPPING[filename] = font_name
except FileNotFoundError:
    print(f"❌ Font mapping file not found at {FONT_MAPPING_FILE}")

def find_image_path(filename, template_dir):
    path = os.path.join(template_dir, filename)
    return path if os.path.exists(path) else None

def get_matching_font_path(font_name, font_folder):
    if not font_name:
        return None
    font_files = [f for f in os.listdir(font_folder) if f.lower().endswith(('.ttf', '.otf'))]
    
    # Försök exakt startswith-match först
    for f in font_files:
        if f.lower().startswith(font_name.lower()):
            return os.path.join(font_folder, f)

    # Fallback till fuzzy match
    matches = difflib.get_close_matches(font_name.lower(), [f.lower() for f in font_files], n=1, cutoff=0.6)
    if matches:
        best_match = next((f for f in font_files if f.lower() == matches[0]), None)
        if best_match:
            return os.path.join(font_folder, best_match)

    logger.warning(f"⚠️ No matching font found for: {font_name}")
    return None
=======
def insufficient_credits_response(feature: str, exc: Exception):
    logger.warning(
        f"User {g.user_id} has insufficient credits for {feature}: {exc}"
    )
    return jsonify({
        "error": str(exc),
        "redirect": "/store"
    }), 403
>>>>>>> 517a0e22
<|MERGE_RESOLUTION|>--- conflicted
+++ resolved
@@ -10,7 +10,6 @@
 import base64
 import random
 import logging
-<<<<<<< HEAD
 import tempfile
 import subprocess
 import wave
@@ -22,9 +21,7 @@
 import numpy as np
 import requests
 import soundfile as sf
-=======
 from flask import jsonify, g
->>>>>>> 517a0e22
 from textblob import TextBlob
 from textstat import textstat
 from transformers import pipeline
@@ -114,7 +111,6 @@
             })
     return results
 
-<<<<<<< HEAD
 def enhance_audio_with_ffmpeg(input_path: str, output_path: str) -> bool:
     try:
         ffmpeg_cmd = [
@@ -794,7 +790,6 @@
 
     logger.warning(f"⚠️ No matching font found for: {font_name}")
     return None
-=======
 def insufficient_credits_response(feature: str, exc: Exception):
     logger.warning(
         f"User {g.user_id} has insufficient credits for {feature}: {exc}"
@@ -802,5 +797,4 @@
     return jsonify({
         "error": str(exc),
         "redirect": "/store"
-    }), 403
->>>>>>> 517a0e22
+    }), 403