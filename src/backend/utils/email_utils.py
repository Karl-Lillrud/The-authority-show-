import smtplib
import logging
import os
from email.mime.multipart import MIMEMultipart
from email.mime.text import MIMEText
from email.mime.image import MIMEImage
from email.utils import formataddr  # Import formataddr
from dotenv import load_dotenv
from flask import render_template, Blueprint, request, jsonify, url_for, redirect
import urllib.parse
import requests
from backend.repository.guest_repository import GuestRepository
from google.auth.transport.requests import Request
from google.oauth2.credentials import Credentials
from google_auth_oauthlib.flow import InstalledAppFlow
from backend.utils.config_utils import get_client_secret
from backend.services.activity_service import ActivityService  # Add this import
from pymongo import MongoClient
from backend.database.mongo_connection import collection

# Load environment variables once
load_dotenv(override=True)

client = MongoClient(os.getenv("MONGODB_URI"))
db = client["Podmanager"]
podcasts = db["Podcasts"]


EMAIL_USER = os.getenv("EMAIL_USER")
EMAIL_PASSWORD = os.getenv("EMAIL_PASSWORD")
CLIENT_SECRET = get_client_secret()
TOKEN_FILE = os.getenv("TOKEN_FILE")
SMTP_SERVER = os.getenv("SMTP_SERVER")
SMTP_PORT = os.getenv("SMTP_PORT")

# Configure logger
logger = logging.getLogger(__name__)

google_calendar_bp = Blueprint("google_calendar", __name__)
guest_repo = GuestRepository()


@google_calendar_bp.route("/save_google_refresh_token", methods=["POST"])
def save_google_refresh_token():
    """
    Save the Google OAuth2 refresh token in the Users collection.
    """
    try:
        data = request.json
        refresh_token = data.get("refreshToken")
        user_id = request.headers.get("User-ID")

        if not refresh_token or not user_id:
            return jsonify({"error": "Missing refresh token or user ID"}), 400

        result = collection.database.Users.update_one(
            {"_id": user_id}, {"$set": {"googleRefresh": refresh_token}}, upsert=True
        )

        if result.modified_count > 0 or result.upserted_id:
            logger.info(f"✅ Refresh token saved successfully for user {user_id}.")
            return jsonify({"message": "Google refresh token saved successfully"}), 200
        else:
            logger.error(f"❌ Failed to save refresh token for user {user_id}.")
            return jsonify({"error": "Failed to save Google refresh token"}), 500
    except Exception as e:
        logger.exception("❌ ERROR: Failed to save Google refresh token")
        return jsonify({"error": f"Failed to save Google refresh token: {str(e)}"}), 500


@google_calendar_bp.route("/connect_google_calendar", methods=["GET"])
def connect_google_calendar():
    """
    Redirect the user to the Google OAuth URL for calendar access.
    """
    try:
        client_id = os.getenv("GOOGLE_CLIENT_ID")
        redirect_uri = os.getenv("GOOGLE_REDIRECT_URI")
        scope = "https://www.googleapis.com/auth/calendar"
        response_type = "code"
        access_type = "offline"
        include_granted_scopes = "true"

        params = {
            "client_id": client_id,
            "redirect_uri": redirect_uri,
            "scope": scope,
            "response_type": response_type,
            "access_type": access_type,
            "include_granted_scopes": include_granted_scopes,
        }

        auth_url = f"{os.getenv('GOOGLE_OAUTH_URL')}?{urllib.parse.urlencode(params)}"
        return redirect(auth_url)
    except Exception as e:
        logger.exception("❌ ERROR: Failed to generate Google OAuth URL")
        return jsonify({"error": f"Failed to generate Google OAuth URL: {str(e)}"}), 500


@google_calendar_bp.route("/calendar_callback", methods=["GET"])
def calendar_callback():
    """
    Handle the Google OAuth2 callback and exchange the authorization code for tokens.
    """
    try:
        code = request.args.get("code")
        if not code:
            logger.error("❌ ERROR: Missing authorization code in callback")
            return jsonify({"error": "Missing authorization code"}), 400

        client_id = os.getenv("GOOGLE_CLIENT_ID")
        client_secret = CLIENT_SECRET
        redirect_uri = os.getenv("GOOGLE_REDIRECT_URI")

        if not client_id or not client_secret or not redirect_uri:
            logger.error("❌ ERROR: Missing required environment variables")
            return jsonify({"error": "Missing required environment variables"}), 500

        token_url = "https://oauth2.googleapis.com/token"
        payload = {
            "code": code,
            "client_id": client_id,
            "client_secret": client_secret,
            "redirect_uri": redirect_uri,
            "grant_type": "authorization_code",
        }

        logger.info(f"🔗 Sending token exchange request to {token_url}")
        response = requests.post(token_url, data=payload)
        if response.status_code != 200:
            logger.error(
                f"❌ ERROR: Failed to exchange code for tokens: {response.text}"
            )
            return jsonify({"error": "Failed to exchange code for tokens"}), 500

        tokens = response.json()
        logger.info(f"✅ Token exchange successful")
        refresh_token = tokens.get("refresh_token")
        if not refresh_token:
            logger.warning("⚠️ WARNING: No refresh token received")
            return jsonify({"error": "No refresh token received"}), 400

        user_id = request.headers.get("User-ID")
        if not user_id:
            logger.error("❌ ERROR: Missing user ID in headers")
            return jsonify({"error": "Missing user ID"}), 400

        save_result = guest_repo.save_google_refresh_token(user_id, refresh_token)
        if save_result[1] != 200:
            logger.error(
                f"❌ ERROR: Failed to save refresh token: {save_result[0]['error']}"
            )
            return jsonify({"error": "Failed to save refresh token"}), 500

        return jsonify({"message": "Google calendar connected successfully"}), 200

    except Exception as e:
        logger.exception("❌ ERROR: Failed to handle calendar callback")
        return jsonify({"error": f"Internal server error: {str(e)}"}), 500


def get_oauth2_credentials():
    """
    Get OAuth2 credentials for Gmail API.
    """
    creds = None
    if os.path.exists(TOKEN_FILE):
        creds = Credentials.from_authorized_user_file(TOKEN_FILE, SCOPES)
    if not creds or not creds.valid:
        if creds and creds.expired and creds.refresh_token:
            creds.refresh(Request())
        else:
            flow = InstalledAppFlow.from_client_secrets_file(CLIENT_SECRET_FILE, SCOPES)
            creds = flow.run_local_server(port=0)
        with open(TOKEN_FILE, "w") as token:
            token.write(creds.to_json())
    return creds


def send_email(to_email, subject, body, image_path=None):
    """
    Sends an email using Microsoft 365 SMTP server.
    """
    try:
        # Create the email message
        msg = MIMEMultipart("alternative")
        # Set the From header with display name and email address
        msg["From"] = formataddr(("PodManager.ai", EMAIL_USER))
        msg["To"] = to_email
        msg["Subject"] = subject
        msg.attach(MIMEText(body, "html"))

        if image_path and os.path.exists(image_path):
            with open(image_path, "rb") as img_file:
                img = MIMEImage(img_file.read(), _subtype="png")
                img.add_header("Content-ID", "<pod_manager_logo>")
                img.add_header(
                    "Content-Disposition", "inline", filename="PodManagerLogo.png"
                )
                msg.attach(img)

        # Connect to Microsoft 365 SMTP server
        logger.info(
            f"📡 Connecting to Microsoft 365 SMTP server {SMTP_SERVER}:{SMTP_PORT}"
        )
        with smtplib.SMTP(SMTP_SERVER, SMTP_PORT) as server:
            server.ehlo()
            server.starttls()
            server.ehlo()
            logger.info(f"🔐 Logging in as {EMAIL_USER}")
            server.login(EMAIL_USER, EMAIL_PASSWORD)
            server.sendmail(EMAIL_USER, to_email, msg.as_string())
            logger.info(f"✅ Email successfully sent to {to_email}")
            return {"success": True}
    except Exception as e:
        logger.error(f"❌ Failed to send email to {to_email}: {e}", exc_info=True)
        return {"error": f"Failed to send email: {str(e)}"}


def send_login_email(email, login_link, language="en"):
    """
    Sends a login email with OTP to the user.
    Supports multiple languages for email content.
    """
    try:
<<<<<<< HEAD
        # Email templates for different languages
        templates = {
            "en": {
                "subject": "Your PodManager Login Code",
                "body": f"""
                <html>
                    <body>
                        <h2>Your Login Code</h2>
                        <p>Please use the following code to log in to your PodManager account:</p>
                        <h1 style="font-size: 24px; color: #4a90e2; text-align: center; padding: 20px; background: #f5f5f5; border-radius: 5px;">{login_link}</h1>
                        <p>This code will expire in 10 minutes.</p>
                        <p>If you didn't request this code, please ignore this email.</p>
                        <p>Best regards,<br>The PodManager Team</p>
                    </body>
                </html>
                """
            },
            "ar": {
                "subject": "رمز تسجيل الدخول الخاص بك",
                "body": f"""
                <html dir="rtl">
                    <body>
                        <h2>رمز تسجيل الدخول الخاص بك</h2>
                        <p>يرجى استخدام الرمز التالي لتسجيل الدخول إلى حساب PodManager الخاص بك:</p>
                        <h1 style="font-size: 24px; color: #4a90e2; text-align: center; padding: 20px; background: #f5f5f5; border-radius: 5px;">{login_link}</h1>
                        <p>سينتهي هذا الرمز خلال 10 دقائق.</p>
                        <p>إذا لم تطلب هذا الرمز، يرجى تجاهل هذا البريد الإلكتروني.</p>
                        <p>مع تحياتنا،<br>فريق PodManager</p>
                    </body>
                </html>
                """
            }
        }

        # Get template for the specified language, default to English if not found
        template = templates.get(language, templates["en"])
        
        # Send the email
        result = send_email(
            to_email=email,
            subject=template["subject"],
            body=template["body"],
            image_path="static/images/PodManagerLogo.png"
        )
        
        if result:
            logger.info(f"Login email sent successfully to {email}")
            return {"success": True}
        subject = "Din inloggningslänk för PodManager"
=======
        subject = "Your login link for PodManager"
>>>>>>> 29633ff0
        body = f"""
        <html>
            <body>
                <p>Hello,</p>
                <p>Click the link below to log in to your PodManager account:</p>
                <a href="{login_link}" style="color: #ff7f3f; text-decoration: none;">Log in</a>
                <p>This link is valid for 10 minutes. If you did not request this, please ignore this email.</p>
                <p>Best regards,<br>PodManager Team</p>
            </body>
        </html>
        """
        logger.info(f"📧 Preparing to send login email to {email}")

        # Print the login link in pink color to the terminal
        print(f"\033[95mLogin link for {email}: {login_link}\033[0m", flush=True)

        result = send_email(email, subject, body)
        if result.get("success"):
            logger.info(f"✅ Login email sent successfully to {email}")
            # --- Log activity for login email sent ---
            try:
                user = collection.database.Users.find_one(
                    {"email": email.lower().strip()}
                )
                if user:
                    ActivityService().log_activity(
                        user_id=str(user["_id"]),
                        activity_type="login_email_sent",
                        description=f"Login email sent to {email}",
                        details={"email": email},
                    )
            except Exception as act_err:
                logger.error(
                    f"Failed to log login_email_sent activity: {act_err}", exc_info=True
                )
            # --- End activity log ---
        else:
            logger.error(f"Failed to send login email to {email}")
            return {"success": False, "error": "Failed to send email"}
            
    except Exception as e:
        logger.error(f"Error sending login email to {email}: {str(e)}", exc_info=True)
        return {"success": False, "error": str(e)}



def send_team_invite_email(
    email, invite_token, team_name=None, inviter_name=None, role=None
):
    """
    Sends an invitation email for a team membership with an inline logo.
    """
    # Use API_BASE_URL from environment variables, fallback to localhost
    base_url = os.getenv("API_BASE_URL", "http://127.0.0.1:8000")
    registration_link = f"{base_url}/register_team_member?token={invite_token}"
    if team_name:
        registration_link += f"&teamName={urllib.parse.quote(team_name)}"
    if role:
        registration_link += f"&role={urllib.parse.quote(role)}"

    logger.info(f"🔗 Team invite URL: {registration_link} for {email}")
    print(f"Team invite link for {email}: {registration_link}")

    subject = "You've been invited to join a team!"
    team_info = f"the team at {team_name}" if team_name else "a team"
    inviter_info = f" by {inviter_name}" if inviter_name else ""

    body = f"""
    <html>
        <body style="font-family: Arial, sans-serif; line-height: 1.6; color: #333; max-width: 600px; margin: 0 auto;">
            <div style="background-color: #f8f9fa; padding: 20px; border-radius: 5px; text-align: center;">
                <img src="cid:pod_manager_logo" alt="PodManager Logo" style="max-width: 150px; margin-bottom: 20px;">
                <h2 style="color: #0056b3;">Team Invitation</h2>
                <p>Hello,</p>
                <p>You've been invited to join {team_info}{inviter_info}.</p>
                <p>To accept this invitation, please click the button below to register as a team member:</p>
                <p style="text-align: center;">
                    <a href="{registration_link}" style="display: inline-block;
                        padding: 12px 24px;
                        background-color: #FF8C00;
                        color: white;
                        text-decoration: none;
                        border-radius: 5px;
                        font-weight: bold;">
                        Register as Team Member
                    </a>
                </p>
                <div style="margin-top: 30px; padding-top: 20px; border-top: 1px solid #ddd;">
                    <p style="font-size: 14px; color: #666;">
                        If you did not expect this invitation, you can safely ignore this email.
                    </p>
                    <p style="font-size: 14px; color: #666;">
                        This invitation link will expire in 48 hours.
                    </p>
                </div>
            </div>
        </body>
    </html>
    """

    image_path = "src/frontend/static/images/PodManagerLogo.png"
    result = send_email(email, subject, body, image_path=image_path)
    # --- Log activity for team invite email sent ---
    try:
        user = collection.database.Users.find_one({"email": email.lower().strip()})
        if user:
            ActivityService().log_activity(
                user_id=str(user["_id"]),
                activity_type="team_invite_email_sent",
                description=f"Team invite email sent to {email}",
                details={"email": email, "teamName": team_name, "role": role},
            )
    except Exception as act_err:
        logger.error(
            f"Failed to log team_invite_email_sent activity: {act_err}", exc_info=True
        )
    # --- End activity log ---
    return result


def send_guest_invitation_email(guest_name, guest_email, guest_form_url, podcast_name):
    """
    Sends an invitation email to a guest with a link to the guest form.
    """
    try:
        body = render_template(
            "guest-email/guest-email.html",
            guest_name=guest_name,
            guest_form_url=guest_form_url,
            podcast_name=podcast_name,
        )
        subject = f"You're Invited to Join {podcast_name} as a Guest!"
        result = send_email(guest_email, subject, body)
        # --- Log activity for guest invite email sent ---
        try:
            user = collection.database.Users.find_one(
                {"email": guest_email.lower().strip()}
            )
            if user:
                ActivityService().log_activity(
                    user_id=str(user["_id"]),
                    activity_type="guest_invite_email_sent",
                    description=f"Guest invitation email sent to {guest_email}",
                    details={"guestName": guest_name, "podcastName": podcast_name},
                )
        except Exception as act_err:
            logger.error(
                f"Failed to log guest_invite_email_sent activity: {act_err}",
                exc_info=True,
            )
        # --- End activity log ---
        return result
    except Exception as e:
        logger.error(f"Failed to send guest invitation email: {e}", exc_info=True)
        print(
            f"Guest invitation email could not be sent to {guest_email}. Content:\nSubject: {subject}\nBody: {body}"
        )
        return {"error": f"Failed to send guest invitation email: {str(e)}"}


def send_activation_email(email, activation_link, podcast_name, artwork_url=None):
    """
    Sends an activation email to the user with a link to activate their account.
    """
    html = f"""
    <html>
        <body>
            <p>Hi,</p>
            <p>We're thrilled to offer you exclusive early access to <strong>PodManager</strong>, 
            the ultimate tool built to simplify podcasting for creators like you!</p>
            <p>We’ve already prepared your account. Just activate it to start unlocking the full potential of PodManager:</p>
            <p><a href="{activation_link}" style="color: #ff7f3f; text-decoration: none;">Activate Your Account Now</a></p>
        </body>
    </html>
    """

    msg = MIMEText(html, "html")
    msg["Subject"] = "Exclusive Access to PodManager—Activate Your Account Today! 🚀"
    msg["From"] = os.getenv("ACTIVATION_EMAIL")
    msg["To"] = email

    try:
        with smtplib.SMTP(
            os.getenv("SMTP_SERVER"), int(os.getenv("SMTP_PORT"))
        ) as server:
            server.ehlo()
            server.starttls()
            server.ehlo()
            server.login(
                os.getenv("ACTIVATION_EMAIL"), os.getenv("ACTIVATION_PASSWORD")
            )
            server.send_message(msg)
        logger.info(f"✅ Activation email sent to {email}")
    except Exception as e:
        logger.error(
            f"❌ Failed to send activation email to {email}: {e}", exc_info=True
        )


@google_calendar_bp.route("/activation/invite", methods=["GET"])
def invite_user():
    """
    Sends an activation email to a user for their podcast account.
    """
    try:
        email = request.args.get("email")
        if not email:
            return jsonify({"error": "Missing email parameter"}), 400

        podcast = collection.database.Podcasts.find_one({"emails": email})
        if not podcast:
            return jsonify({"error": "No podcast found for the given email"}), 404

        base_url = os.getenv("API_BASE_URL", "http://127.0.0.1:8000")
        activation_link = f"{base_url}/signin?email={email}"
        send_activation_email(
            email, activation_link, podcast["title"], podcast.get("artwork_url", "")
        )

        return jsonify({"message": f"Activation email sent to {email}"}), 200
    except Exception as e:
        logger.error(f"❌ Failed to send activation email: {e}", exc_info=True)
        return jsonify({"error": f"Internal server error: {str(e)}"}), 500


def send_enterprise_inquiry_email(name, email, phone):
    """
    Sends an enterprise inquiry email to contact@podmanager.ai.
    """
    try:
        to_email = "contact@podmanager.ai"
        subject = "Enterprise Inquiry"
        body = f"""
        <html>
            <body>
                <h2>New Enterprise Inquiry</h2>
                <p><strong>Name:</strong> {name}</p>
                <p><strong>Email:</strong> {email}</p>
                <p><strong>Phone:</strong> {phone}</p>
                <br>
                <p>This inquiry was submitted through the /enterprise page form.</p>
            </body>
        </html>
        """
        logger.info(f"📧 Preparing to send enterprise inquiry email from {email}")
        result = send_email(to_email, subject, body)
        if result.get("success"):
            logger.info(f"✅ Enterprise inquiry email sent successfully from {email} to {to_email}")
        else:
            logger.error(
                f"❌ Failed to send enterprise inquiry email from {email} to {to_email}: {result.get('error')}"
            )
        return result
    except Exception as e:
        logger.error(
            f"❌ Error while sending enterprise inquiry email: {e}", exc_info=True
        )
        return {"error": f"Error while sending enterprise inquiry email: {str(e)}"}


def send_lia_inquiry_email(name, email, phone, school_and_study):
    """
    Sends an LIA inquiry email to me@karllillrud.com.
    """
    try:
        to_email = "me@karllillrud.com"
        subject = "New LIA Coming In"
        body = f"""
        <html>
            <body>
                <h2>New LIA on the way in!</h2>
                <p><strong>Name:</strong> {name}</p>
                <p><strong>Email:</strong> {email}</p>
                <p><strong>Phone:</strong> {phone}</p>
                <p><strong>School and Field of Study:</strong> {school_and_study}</p>
                <br>
                <p>This inquiry was submitted through the /lia page questionnaire.</p>
            </body>
        </html>
        """
        logger.info(f"📧 Preparing to send LIA inquiry email from {email}")
        result = send_email(to_email, subject, body)
        if result.get("success"):
            logger.info(f"✅ LIA inquiry email sent successfully from {email} to {to_email}")
        else:
            logger.error(
                f"❌ Failed to send LIA inquiry email from {email} to {to_email}: {result.get('error')}"
            )
        return result
    except Exception as e:
        logger.error(
            f"❌ Error while sending LIA inquiry email: {e}", exc_info=True
        )
        return {"error": f"Error while sending LIA inquiry email: {str(e)}"}<|MERGE_RESOLUTION|>--- conflicted
+++ resolved
@@ -223,59 +223,7 @@
     Supports multiple languages for email content.
     """
     try:
-<<<<<<< HEAD
-        # Email templates for different languages
-        templates = {
-            "en": {
-                "subject": "Your PodManager Login Code",
-                "body": f"""
-                <html>
-                    <body>
-                        <h2>Your Login Code</h2>
-                        <p>Please use the following code to log in to your PodManager account:</p>
-                        <h1 style="font-size: 24px; color: #4a90e2; text-align: center; padding: 20px; background: #f5f5f5; border-radius: 5px;">{login_link}</h1>
-                        <p>This code will expire in 10 minutes.</p>
-                        <p>If you didn't request this code, please ignore this email.</p>
-                        <p>Best regards,<br>The PodManager Team</p>
-                    </body>
-                </html>
-                """
-            },
-            "ar": {
-                "subject": "رمز تسجيل الدخول الخاص بك",
-                "body": f"""
-                <html dir="rtl">
-                    <body>
-                        <h2>رمز تسجيل الدخول الخاص بك</h2>
-                        <p>يرجى استخدام الرمز التالي لتسجيل الدخول إلى حساب PodManager الخاص بك:</p>
-                        <h1 style="font-size: 24px; color: #4a90e2; text-align: center; padding: 20px; background: #f5f5f5; border-radius: 5px;">{login_link}</h1>
-                        <p>سينتهي هذا الرمز خلال 10 دقائق.</p>
-                        <p>إذا لم تطلب هذا الرمز، يرجى تجاهل هذا البريد الإلكتروني.</p>
-                        <p>مع تحياتنا،<br>فريق PodManager</p>
-                    </body>
-                </html>
-                """
-            }
-        }
-
-        # Get template for the specified language, default to English if not found
-        template = templates.get(language, templates["en"])
-        
-        # Send the email
-        result = send_email(
-            to_email=email,
-            subject=template["subject"],
-            body=template["body"],
-            image_path="static/images/PodManagerLogo.png"
-        )
-        
-        if result:
-            logger.info(f"Login email sent successfully to {email}")
-            return {"success": True}
-        subject = "Din inloggningslänk för PodManager"
-=======
         subject = "Your login link for PodManager"
->>>>>>> 29633ff0
         body = f"""
         <html>
             <body>
@@ -317,8 +265,10 @@
             return {"success": False, "error": "Failed to send email"}
             
     except Exception as e:
-        logger.error(f"Error sending login email to {email}: {str(e)}", exc_info=True)
-        return {"success": False, "error": str(e)}
+        logger.error(
+            f"❌ Error while sending login email to {email}: {e}", exc_info=True
+        )
+        return {"error": f"Error while sending login email: {str(e)}"}
 
 
 
