--- conflicted
+++ resolved
@@ -4,21 +4,16 @@
 from email.mime.multipart import MIMEMultipart
 from email.mime.text import MIMEText
 from dotenv import load_dotenv
-<<<<<<< HEAD
-=======
 import os
 import logging
 
 load_dotenv()
->>>>>>> ecaf95a8
 
-# Load environment variables once when the module is imported
-load_dotenv(override=True)
+EMAIL_USER = os.getenv("EMAIL_USER")
+EMAIL_PASS = os.getenv("EMAIL_PASS")
+SMTP_SERVER = os.getenv("SMTP_SERVER")
+SMTP_PORT = os.getenv("SMTP_PORT")
 
-<<<<<<< HEAD
-# Configure logger
-logger = logging.getLogger(__name__)
-=======
 logger = logging.getLogger(__name__)
 
 # Log environment variables for debugging (do not log sensitive information in production)
@@ -26,7 +21,6 @@
 logger.info(f"SMTP_SERVER: {SMTP_SERVER}")  # Added log
 logger.info(f"SMTP_PORT: {SMTP_PORT}")  # Added log
 
->>>>>>> ecaf95a8
 
 def send_email(to_email, subject, body):
     """
@@ -60,73 +54,6 @@
     msg.attach(MIMEText(body, "html"))
     
     try:
-<<<<<<< HEAD
-        logger.info(f"Sending email to {to_email} via {smtp_server}:{smtp_port}")
-        
-        with smtplib.SMTP(smtp_server, int(smtp_port)) as server:
-            server.set_debuglevel(1)  # Enable debug output
-            server.starttls()
-            server.login(sender_email, sender_password)
-            server.sendmail(sender_email, to_email, msg.as_string())
-            
-        logger.info(f"Email sent successfully to {to_email}")
-        return True
-            
-    except Exception as e:
-        logger.error(f"Failed to send email to {to_email}: {str(e)}", exc_info=True)
-        logger.error(f"SMTP settings: Server={smtp_server}, Port={smtp_port}, User={sender_email}")
-        return False
-
-def send_team_invite_email(email, invite_token, company_name=None, inviter_name=None):
-    """Sends an invitation email for a team membership with registration link."""
-    subject = "You've been invited to join a team!"
-    
-    # Get the base URL from environment, with fallback options
-    base_url = os.getenv("PROD_BASE_URL") or "https://app.podmanager.ai"
-    
-    # Create the registration link with the invite token
-    registration_link = f"{base_url}/register_team_member.html?token={invite_token}"
-    
-    # Optional company name and inviter info
-    company_info = f"the team at {company_name}" if company_name else "a team"
-    inviter_info = f" by {inviter_name}" if inviter_name else ""
-    
-    logger.info(f"Preparing invitation email to {email} with link {registration_link}")
-    
-    body = f"""
-    <html>
-        <body style="font-family: Arial, sans-serif; line-height: 1.6; color: #333; max-width: 600px; margin: 0 auto;">
-            <div style="background-color: #f8f9fa; padding: 20px; border-radius: 5px;">
-                <h2 style="color: #0056b3;">Team Invitation</h2>
-                <p>Hello,</p>
-                <p>You've been invited to join {company_info}{inviter_info}.</p>
-                <p>To accept this invitation, please click the button below to register as a team member:</p>
-                <p style="text-align: center;">
-                    <a href="{registration_link}" style="
-                        display: inline-block;
-                        padding: 12px 24px;
-                        background-color: #007bff;
-                        color: white;
-                        text-decoration: none;
-                        border-radius: 5px;
-                        font-weight: bold;">
-                        Register as Team Member
-                    </a>
-                </p>
-                <div style="margin-top: 30px; padding-top: 20px; border-top: 1px solid #ddd;">
-                    <p style="font-size: 14px; color: #666;">
-                        If you did not expect this invitation, you can safely ignore this email.
-                    </p>
-                    <p style="font-size: 14px; color: #666;">
-                        This invitation link will expire in 48 hours.
-                    </p>
-                </div>
-            </div>
-        </body>
-    </html>
-    """
-    return send_email(email, subject, body)
-=======
         logger.info(f"Connecting to SMTP server {SMTP_SERVER}:{SMTP_PORT}")  # Added log
         server = smtplib.SMTP(SMTP_SERVER, SMTP_PORT)
         server.starttls()
@@ -136,5 +63,4 @@
         server.quit()
         logger.info(f"Email sent to {to_email}")  # Added log
     except Exception as e:
-        logger.error(f"Failed to send email to {to_email}: {e}")  # Added log
->>>>>>> ecaf95a8
+        logger.error(f"Failed to send email to {to_email}: {e}")  # Added log