import smtplib
import logging
import os
from email.mime.multipart import MIMEMultipart
from email.mime.text import MIMEText
from email.mime.image import MIMEImage
from email.utils import formataddr  # Import formataddr
from dotenv import load_dotenv
from flask import render_template, Blueprint, request, jsonify, url_for, redirect
import urllib.parse
import requests
from backend.repository.guest_repository import GuestRepository
from google.auth.transport.requests import Request
from google.oauth2.credentials import Credentials
from google_auth_oauthlib.flow import InstalledAppFlow
from backend.utils.config_utils import get_client_secret
from backend.services.activity_service import ActivityService  # Add this import
from pymongo import MongoClient
from backend.database.mongo_connection import collection

# Load environment variables once
load_dotenv(override=True)

client = MongoClient(os.getenv("MONGODB_URI"))
db = client["Podmanager"]
podcasts = db["Podcasts"]


EMAIL_USER = os.getenv("EMAIL_USER")
EMAIL_PASSWORD = os.getenv("EMAIL_PASSWORD")
CLIENT_SECRET = get_client_secret()
TOKEN_FILE = os.getenv("TOKEN_FILE")
SMTP_SERVER = os.getenv("SMTP_SERVER")
SMTP_PORT = os.getenv("SMTP_PORT")

# Configure logger
logger = logging.getLogger(__name__)

google_calendar_bp = Blueprint("google_calendar", __name__)
guest_repo = GuestRepository()


@google_calendar_bp.route("/save_google_refresh_token", methods=["POST"])
def save_google_refresh_token():
    """
    Save the Google OAuth2 refresh token in the Users collection.
    """
    try:
        data = request.json
        refresh_token = data.get("refreshToken")
        user_id = request.headers.get("User-ID")

        if not refresh_token or not user_id:
            return jsonify({"error": "Missing refresh token or user ID"}), 400

        result = collection.database.Users.update_one(
            {"_id": user_id}, {"$set": {"googleRefresh": refresh_token}}, upsert=True
        )

        if result.modified_count > 0 or result.upserted_id:
            logger.info(f"✅ Refresh token saved successfully for user {user_id}.")
            return jsonify({"message": "Google refresh token saved successfully"}), 200
        else:
            logger.error(f"❌ Failed to save refresh token for user {user_id}.")
            return jsonify({"error": "Failed to save Google refresh token"}), 500
    except Exception as e:
        logger.exception("❌ ERROR: Failed to save Google refresh token")
        return jsonify({"error": f"Failed to save Google refresh token: {str(e)}"}), 500


@google_calendar_bp.route("/connect_google_calendar", methods=["GET"])
def connect_google_calendar():
    """
    Redirect the user to the Google OAuth URL for calendar access.
    """
    try:
        client_id = os.getenv("GOOGLE_CLIENT_ID")
        redirect_uri = os.getenv("GOOGLE_REDIRECT_URI")
        scope = "https://www.googleapis.com/auth/calendar"
        response_type = "code"
        access_type = "offline"
        include_granted_scopes = "true"

        params = {
            "client_id": client_id,
            "redirect_uri": redirect_uri,
            "scope": scope,
            "response_type": response_type,
            "access_type": access_type,
            "include_granted_scopes": include_granted_scopes,
        }

        auth_url = f"{os.getenv('GOOGLE_OAUTH_URL')}?{urllib.parse.urlencode(params)}"
        return redirect(auth_url)
    except Exception as e:
        logger.exception("❌ ERROR: Failed to generate Google OAuth URL")
        return jsonify({"error": f"Failed to generate Google OAuth URL: {str(e)}"}), 500


@google_calendar_bp.route("/calendar_callback", methods=["GET"])
def calendar_callback():
    """
    Handle the Google OAuth2 callback and exchange the authorization code for tokens.
    """
    try:
        code = request.args.get("code")
        if not code:
            logger.error("❌ ERROR: Missing authorization code in callback")
            return jsonify({"error": "Missing authorization code"}), 400

        client_id = os.getenv("GOOGLE_CLIENT_ID")
        client_secret = CLIENT_SECRET
        redirect_uri = os.getenv("GOOGLE_REDIRECT_URI")

        if not client_id or not client_secret or not redirect_uri:
            logger.error("❌ ERROR: Missing required environment variables")
            return jsonify({"error": "Missing required environment variables"}), 500

        token_url = "https://oauth2.googleapis.com/token"
        payload = {
            "code": code,
            "client_id": client_id,
            "client_secret": client_secret,
            "redirect_uri": redirect_uri,
            "grant_type": "authorization_code",
        }

        logger.info(f"🔗 Sending token exchange request to {token_url}")
        response = requests.post(token_url, data=payload)
        if response.status_code != 200:
            logger.error(
                f"❌ ERROR: Failed to exchange code for tokens: {response.text}"
            )
            return jsonify({"error": "Failed to exchange code for tokens"}), 500

        tokens = response.json()
        logger.info(f"✅ Token exchange successful")
        refresh_token = tokens.get("refresh_token")
        if not refresh_token:
            logger.warning("⚠️ WARNING: No refresh token received")
            return jsonify({"error": "No refresh token received"}), 400

        user_id = request.headers.get("User-ID")
        if not user_id:
            logger.error("❌ ERROR: Missing user ID in headers")
            return jsonify({"error": "Missing user ID"}), 400

        save_result = guest_repo.save_google_refresh_token(user_id, refresh_token)
        if save_result[1] != 200:
            logger.error(
                f"❌ ERROR: Failed to save refresh token: {save_result[0]['error']}"
            )
            return jsonify({"error": "Failed to save refresh token"}), 500

        return jsonify({"message": "Google calendar connected successfully"}), 200

    except Exception as e:
        logger.exception("❌ ERROR: Failed to handle calendar callback")
        return jsonify({"error": f"Internal server error: {str(e)}"}), 500


def get_oauth2_credentials():
    """
    Get OAuth2 credentials for Gmail API.
    """
    creds = None
    if os.path.exists(TOKEN_FILE):
        creds = Credentials.from_authorized_user_file(TOKEN_FILE, SCOPES)
    if not creds or not creds.valid:
        if creds and creds.expired and creds.refresh_token:
            creds.refresh(Request())
        else:
            flow = InstalledAppFlow.from_client_secrets_file(CLIENT_SECRET_FILE, SCOPES)
            creds = flow.run_local_server(port=0)
        with open(TOKEN_FILE, "w") as token:
            token.write(creds.to_json())
    return creds


def send_email(to_email, subject, body, image_path=None):
    """
    Sends an email using Microsoft 365 SMTP server.
    """
    try:
        # Create the email message
        msg = MIMEMultipart("alternative")
        # Set the From header with display name and email address
        msg["From"] = formataddr(("PodManager.ai", EMAIL_USER))
        msg["To"] = to_email
        msg["Subject"] = subject
        msg.attach(MIMEText(body, "html"))

        if image_path and os.path.exists(image_path):
            with open(image_path, "rb") as img_file:
                img = MIMEImage(img_file.read(), _subtype="png")
                img.add_header("Content-ID", "<pod_manager_logo>")
                img.add_header(
                    "Content-Disposition", "inline", filename="PodManagerLogo.png"
                )
                msg.attach(img)

        # Connect to Microsoft 365 SMTP server
        logger.info(
            f"📡 Connecting to Microsoft 365 SMTP server {SMTP_SERVER}:{SMTP_PORT}"
        )
        with smtplib.SMTP(SMTP_SERVER, SMTP_PORT) as server:
            server.ehlo()
            server.starttls()
            server.ehlo()
            logger.info(f"🔐 Logging in as {EMAIL_USER}")
            server.login(EMAIL_USER, EMAIL_PASSWORD)
            server.sendmail(EMAIL_USER, to_email, msg.as_string())
            logger.info(f"✅ Email successfully sent to {to_email}")
            return {"success": True}
    except Exception as e:
        logger.error(f"❌ Failed to send email to {to_email}: {e}", exc_info=True)
        return {"error": f"Failed to send email: {str(e)}"}


def send_login_email(email, login_link):
    """
    Sends a login link email to the user and prints the link to the terminal.
    """
    try:
        subject = "Your login link for PodManager"
        body = f"""
        <html>
            <body>
                <p>Hello,</p>
                <p>Click the link below to log in to your PodManager account:</p>
                <a href="{login_link}" style="color: #ff7f3f; text-decoration: none;">Log in</a>
                <p>This link is valid for 10 minutes. If you did not request this, please ignore this email.</p>
                <p>Best regards,<br>PodManager Team</p>
            </body>
        </html>
        """
        logger.info(f"📧 Preparing to send login email to {email}")

        # Print the login link in pink color to the terminal
        print(f"\033[95mLogin link for {email}: {login_link}\033[0m", flush=True)

        result = send_email(email, subject, body)
        if result.get("success"):
            logger.info(f"✅ Login email sent successfully to {email}")
            # --- Log activity for login email sent ---
            try:
                user = collection.database.Users.find_one(
                    {"email": email.lower().strip()}
                )
                if user:
                    ActivityService().log_activity(
                        user_id=str(user["_id"]),
                        activity_type="login_email_sent",
                        description=f"Login email sent to {email}",
                        details={"email": email},
                    )
            except Exception as act_err:
                logger.error(
                    f"Failed to log login_email_sent activity: {act_err}", exc_info=True
                )
            # --- End activity log ---
        else:
            logger.error(
                f"❌ Failed to send login email to {email}: {result.get('error')}"
            )
        return result
    except Exception as e:
        logger.error(
            f"❌ Error while sending login email to {email}: {e}", exc_info=True
        )
        return {"error": f"Error while sending login email: {str(e)}"}


def send_team_invite_email(
    email, invite_token, team_name=None, inviter_name=None, role=None
):
    """
    Sends an invitation email for a team membership with an inline logo.
    """
    # Use API_BASE_URL from environment variables, fallback to localhost
    base_url = os.getenv("API_BASE_URL", "http://127.0.0.1:8000")
    registration_link = f"{base_url}/register_team_member?token={invite_token}"
    if team_name:
        registration_link += f"&teamName={urllib.parse.quote(team_name)}"
    if role:
        registration_link += f"&role={urllib.parse.quote(role)}"

    logger.info(f"🔗 Team invite URL: {registration_link} for {email}")
    print(f"Team invite link for {email}: {registration_link}")

    subject = "You've been invited to join a team!"
    team_info = f"the team at {team_name}" if team_name else "a team"
    inviter_info = f" by {inviter_name}" if inviter_name else ""

    body = f"""
    <html>
        <body style="font-family: Arial, sans-serif; line-height: 1.6; color: #333; max-width: 600px; margin: 0 auto;">
            <div style="background-color: #f8f9fa; padding: 20px; border-radius: 5px; text-align: center;">
                <img src="cid:pod_manager_logo" alt="PodManager Logo" style="max-width: 150px; margin-bottom: 20px;">
                <h2 style="color: #0056b3;">Team Invitation</h2>
                <p>Hello,</p>
                <p>You've been invited to join {team_info}{inviter_info}.</p>
                <p>To accept this invitation, please click the button below to register as a team member:</p>
                <p style="text-align: center;">
                    <a href="{registration_link}" style="display: inline-block;
                        padding: 12px 24px;
                        background-color: #FF8C00;
                        color: white;
                        text-decoration: none;
                        border-radius: 5px;
                        font-weight: bold;">
                        Register as Team Member
                    </a>
                </p>
                <div style="margin-top: 30px; padding-top: 20px; border-top: 1px solid #ddd;">
                    <p style="font-size: 14px; color: #666;">
                        If you did not expect this invitation, you can safely ignore this email.
                    </p>
                    <p style="font-size: 14px; color: #666;">
                        This invitation link will expire in 48 hours.
                    </p>
                </div>
            </div>
        </body>
    </html>
    """

    image_path = "src/frontend/static/images/PodManagerLogo.png"
    result = send_email(email, subject, body, image_path=image_path)
    # --- Log activity for team invite email sent ---
    try:
        user = collection.database.Users.find_one({"email": email.lower().strip()})
        if user:
            ActivityService().log_activity(
                user_id=str(user["_id"]),
                activity_type="team_invite_email_sent",
                description=f"Team invite email sent to {email}",
                details={"email": email, "teamName": team_name, "role": role},
            )
    except Exception as act_err:
        logger.error(
            f"Failed to log team_invite_email_sent activity: {act_err}", exc_info=True
        )
    # --- End activity log ---
    return result


def send_guest_invitation_email(guest_name, guest_email, guest_form_url, podcast_name):
    """
    Sends an invitation email to a guest with a link to the guest form.
    """
    try:
        body = render_template(
            "guest-email/guest-email.html",
            guest_name=guest_name,
            guest_form_url=guest_form_url,
            podcast_name=podcast_name,
        )
        subject = f"You're Invited to Join {podcast_name} as a Guest!"
        result = send_email(guest_email, subject, body)
        # --- Log activity for guest invite email sent ---
        try:
            user = collection.database.Users.find_one(
                {"email": guest_email.lower().strip()}
            )
            if user:
                ActivityService().log_activity(
                    user_id=str(user["_id"]),
                    activity_type="guest_invite_email_sent",
                    description=f"Guest invitation email sent to {guest_email}",
                    details={"guestName": guest_name, "podcastName": podcast_name},
                )
        except Exception as act_err:
            logger.error(
                f"Failed to log guest_invite_email_sent activity: {act_err}",
                exc_info=True,
            )
        # --- End activity log ---
        return result
    except Exception as e:
        logger.error(f"Failed to send guest invitation email: {e}", exc_info=True)
        print(
            f"Guest invitation email could not be sent to {guest_email}. Content:\nSubject: {subject}\nBody: {body}"
        )
        return {"error": f"Failed to send guest invitation email: {str(e)}"}


def send_podcaster_activation_email(email, activation_link):
    """
    Sends an activation email specifically for podcasters found by the scraper.
    """
    try:
        subject = "🚀 Activate Your Free PodManager.ai Account!"
        # Email body using the requested text
        body = f"""
        <html>
            <body style="font-family: Arial, sans-serif; line-height: 1.6; color: #333;">
                <p>Hello,</p>
                <p>Have you heard about <strong>PodManager.ai</strong>? The best platform on the planet for Podcasters. The platform where you can do everything in one place.</p>
                <p>We got you! We've found your podcast and prepared an account for you.</p>
                <p>Just press the link below and you are automatically registered to the PodManager platform! It’s completely free, and if you choose to stay with us, you will be rewarded!</p>
                <p style="margin: 20px 0;">
                    <a href="{activation_link}" style="background-color: #FF8C00; color: white; padding: 12px 24px; text-decoration: none; border-radius: 5px; font-weight: bold; display: inline-block;">
                        Activate Your PodManager Account
                    </a>
                </p>
                <p>This link is unique to you and will handle the activation.</p>
                <p>Best regards,<br>The PodManager.ai Team</p>
            </body>
        </html>
        """
        logger.info(f"📧 Preparing to send podcaster activation email to {email}")

        # Use the generic send_email function
        # Consider adding the logo image_path if desired
        image_path = (
            "src/frontend/static/images/PodManagerLogo.png"  # Optional: Add logo
        )
        result = send_email(email, subject, body, image_path=image_path)

        if result.get("success"):
            logger.info(f"✅ Podcaster activation email sent successfully to {email}")
            # --- Log activity ---
            try:
                # Find user by email to get ID for logging, might not exist yet
                user = collection.database.Users.find_one(
                    {"email": email.lower().strip()}
                )
                user_id_for_log = (
                    str(user["_id"]) if user else None
                )  # Log even if user doesn't exist yet
                ActivityService().log_activity(
                    user_id=user_id_for_log,  # Can be None if user is new
                    activity_type="podcaster_activation_email_sent",
                    description=f"Podcaster activation email sent to {email}",
                    details={"email": email, "activation_link_sent": True},
                    ip_address=(
                        request.remote_addr if request else None
                    ),  # Get IP if in request context
                )
            except Exception as act_err:
                logger.error(
                    f"Failed to log podcaster_activation_email_sent activity: {act_err}",
                    exc_info=True,
                )
            # --- End activity log ---
        else:
            logger.error(
                f"❌ Failed to send podcaster activation email to {email}: {result.get('error')}"
            )
        return result
    except Exception as e:
        logger.error(
            f"❌ Error while sending podcaster activation email to {email}: {e}",
            exc_info=True,
        )
<<<<<<< HEAD
        return {"error": f"Error while sending activation email: {str(e)}"}
=======

        return jsonify({"message": f"Activation email sent to {email}"}), 200
    except Exception as e:
        logger.error(f"❌ Failed to send activation email: {e}", exc_info=True)
        return jsonify({"error": f"Internal server error: {str(e)}"}), 500


def send_enterprise_inquiry_email(name, email, phone):
    """
    Sends an enterprise inquiry email to contact@podmanager.ai.
    """
    try:
        to_email = "contact@podmanager.ai"
        subject = "Enterprise Inquiry"
        body = f"""
        <html>
            <body>
                <h2>New Enterprise Inquiry</h2>
                <p><strong>Name:</strong> {name}</p>
                <p><strong>Email:</strong> {email}</p>
                <p><strong>Phone:</strong> {phone}</p>
                <br>
                <p>This inquiry was submitted through the /enterprise page form.</p>
            </body>
        </html>
        """
        logger.info(f"📧 Preparing to send enterprise inquiry email from {email}")
        result = send_email(to_email, subject, body)
        if result.get("success"):
            logger.info(f"✅ Enterprise inquiry email sent successfully from {email} to {to_email}")
        else:
            logger.error(
                f"❌ Failed to send enterprise inquiry email from {email} to {to_email}: {result.get('error')}"
            )
        return result
    except Exception as e:
        logger.error(
            f"❌ Error while sending enterprise inquiry email: {e}", exc_info=True
        )
        return {"error": f"Error while sending enterprise inquiry email: {str(e)}"}


def send_lia_inquiry_email(name, email, phone, school_and_study):
    """
    Sends an LIA inquiry email to me@karllillrud.com.
    """
    try:
        to_email = "me@karllillrud.com"
        subject = "New LIA Coming In"
        body = f"""
        <html>
            <body>
                <h2>New LIA on the way in!</h2>
                <p><strong>Name:</strong> {name}</p>
                <p><strong>Email:</strong> {email}</p>
                <p><strong>Phone:</strong> {phone}</p>
                <p><strong>School and Field of Study:</strong> {school_and_study}</p>
                <br>
                <p>This inquiry was submitted through the /lia page questionnaire.</p>
            </body>
        </html>
        """
        logger.info(f"📧 Preparing to send LIA inquiry email from {email}")
        result = send_email(to_email, subject, body)
        if result.get("success"):
            logger.info(f"✅ LIA inquiry email sent successfully from {email} to {to_email}")
        else:
            logger.error(
                f"❌ Failed to send LIA inquiry email from {email} to {to_email}: {result.get('error')}"
            )
        return result
    except Exception as e:
        logger.error(
            f"❌ Error while sending LIA inquiry email: {e}", exc_info=True
        )
        return {"error": f"Error while sending LIA inquiry email: {str(e)}"}
>>>>>>> ce3b533e
<|MERGE_RESOLUTION|>--- conflicted
+++ resolved
@@ -451,12 +451,29 @@
         return result
     except Exception as e:
         logger.error(
-            f"❌ Error while sending podcaster activation email to {email}: {e}",
-            exc_info=True,
-        )
-<<<<<<< HEAD
-        return {"error": f"Error while sending activation email: {str(e)}"}
-=======
+            f"❌ Failed to send activation email to {email}: {e}", exc_info=True
+        )
+
+
+@google_calendar_bp.route("/activation/invite", methods=["GET"])
+def invite_user():
+    """
+    Sends an activation email to a user for their podcast account.
+    """
+    try:
+        email = request.args.get("email")
+        if not email:
+            return jsonify({"error": "Missing email parameter"}), 400
+
+        podcast = collection.database.Podcasts.find_one({"emails": email})
+        if not podcast:
+            return jsonify({"error": "No podcast found for the given email"}), 404
+
+        base_url = os.getenv("API_BASE_URL", "http://127.0.0.1:8000")
+        activation_link = f"{base_url}/signin?email={email}"
+        send_activation_email(
+            email, activation_link, podcast["title"], podcast.get("artwork_url", "")
+        )
 
         return jsonify({"message": f"Activation email sent to {email}"}), 200
     except Exception as e:
@@ -532,5 +549,4 @@
         logger.error(
             f"❌ Error while sending LIA inquiry email: {e}", exc_info=True
         )
-        return {"error": f"Error while sending LIA inquiry email: {str(e)}"}
->>>>>>> ce3b533e
+        return {"error": f"Error while sending LIA inquiry email: {str(e)}"}