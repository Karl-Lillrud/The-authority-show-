import smtplib
import logging
import os
from email.mime.multipart import MIMEMultipart
from email.mime.text import MIMEText
from email.mime.image import MIMEImage  # Added for inline image support
from dotenv import load_dotenv
from flask import render_template, Blueprint, request, jsonify, url_for, redirect
import urllib.parse
import requests
from backend.repository.guest_repository import GuestRepository

# Load environment variables once
load_dotenv(override=True)

EMAIL_USER = os.getenv("EMAIL_USER")
EMAIL_PASS = os.getenv("EMAIL_PASS")
SMTP_SERVER = os.getenv("SMTP_SERVER")
SMTP_PORT = os.getenv("SMTP_PORT")

# Configure logger
logger = logging.getLogger(__name__)
<<<<<<< HEAD
logger.info(f"SMTP_SERVER: {SMTP_SERVER}, SMTP_PORT: {SMTP_PORT}, EMAIL_USER: {EMAIL_USER}")
=======

google_calendar_bp = Blueprint("google_calendar", __name__)
guest_repo = GuestRepository()

@google_calendar_bp.route("/save_google_refresh_token", methods=["POST"])
def save_google_refresh_token():
    """
    Save the Google OAuth2 refresh token in the Users collection.
    """
    try:
        data = request.json
        refresh_token = data.get("refreshToken")  # Ensure it's named refreshToken
        user_id = request.headers.get("User-ID")  # Assume User-ID is passed in headers

        if not refresh_token or not user_id:
            return jsonify({"error": "Missing refresh token or user ID"}), 400

        # Save the refresh token as googleRefresh
        result = collection.database.Users.update_one(
            {"_id": user_id},
            {"$set": {"googleRefresh": refresh_token}},  # Save as googleRefresh
            upsert=True
        )

        if result.modified_count > 0 or result.upserted_id:
            logger.info(f"✅ Refresh token saved successfully for user {user_id}.")
            return jsonify({"message": "Google refresh token saved successfully"}), 200
        else:
            logger.error(f"❌ Failed to save refresh token for user {user_id}.")
            return jsonify({"error": "Failed to save Google refresh token"}), 500
    except Exception as e:
        logger.exception("❌ ERROR: Failed to save Google refresh token")
        return jsonify({"error": f"Failed to save Google refresh token: {str(e)}"}), 500


@google_calendar_bp.route("/connect_google_calendar", methods=["GET"])
def connect_google_calendar():
    """
    Redirect the user to the Google OAuth URL for calendar access.
    """
    try:
        client_id = os.getenv("GOOGLE_CLIENT_ID")
        redirect_uri = os.getenv("GOOGLE_REDIRECT_URI")
        scope = "https://www.googleapis.com/auth/calendar"
        response_type = "code"
        access_type = "offline"
        include_granted_scopes = "true"

        params = {
            "client_id": client_id,
            "redirect_uri": redirect_uri,
            "scope": scope,
            "response_type": response_type,
            "access_type": access_type,
            "include_granted_scopes": include_granted_scopes,
        }

        auth_url = f"{os.getenv('GOOGLE_OAUTH_URL')}?{urllib.parse.urlencode(params)}"
        return redirect(auth_url)  # Redirect the user to the Google OAuth page
    except Exception as e:
        logger.exception("❌ ERROR: Failed to generate Google OAuth URL")
        return jsonify({"error": f"Failed to generate Google OAuth URL: {str(e)}"}), 500


@google_calendar_bp.route("/calendar_callback", methods=["GET"])
def calendar_callback():
    """
    Handle the Google OAuth2 callback and exchange the authorization code for tokens.
    """
    try:
        code = request.args.get("code")
        if not code:
            logger.error("❌ ERROR: Missing authorization code in callback")
            return jsonify({"error": "Missing authorization code"}), 400

        client_id = os.getenv("GOOGLE_CLIENT_ID")
        client_secret = os.getenv("GOOGLE_CLIENT_SECRET")
        redirect_uri = os.getenv("GOOGLE_REDIRECT_URI")

        if not client_id or not client_secret or not redirect_uri:
            logger.error("❌ ERROR: Missing required environment variables")
            return jsonify({"error": "Missing required environment variables"}), 500

        token_url = "https://oauth2.googleapis.com/token"
        payload = {
            "code": code,
            "client_id": client_id,
            "client_secret": client_secret,
            "redirect_uri": redirect_uri,
            "grant_type": "authorization_code",
        }

        logger.info(f"🔗 Sending token exchange request to {token_url} with payload: {payload}")

        response = requests.post(token_url, data=payload)
        if response.status_code != 200:
            logger.error(f"❌ ERROR: Failed to exchange code for tokens: {response.text}")
            return jsonify({"error": "Failed to exchange code for tokens"}), 500

        tokens = response.json()
        logger.info(f"✅ Token exchange successful: {tokens}")

        refresh_token = tokens.get("refresh_token")
        if not refresh_token:
            logger.warning("⚠️ WARNING: No refresh token received")
            return jsonify({"error": "No refresh token received"}), 400

        # Save the refresh token in the Users collection
        user_id = request.headers.get("User-ID")
        if not user_id:
            logger.error("❌ ERROR: Missing user ID in headers")
            return jsonify({"error": "Missing user ID"}), 400

        save_result = guest_repo.save_google_refresh_token(user_id, refresh_token)
        if save_result[1] != 200:
            logger.error(f"❌ ERROR: Failed to save refresh token: {save_result[0]['error']}")
            return jsonify({"error": "Failed to save refresh token"}), 500

        return jsonify({"message": "Google calendar connected successfully"}), 200

    except Exception as e:
        logger.exception("❌ ERROR: Failed to handle calendar callback")
        return jsonify({"error": f"Internal server error: {str(e)}"}), 500

>>>>>>> f85a5c28

def send_email(to_email, subject, body, image_path=None):
    """
    Sends an email with optional inline image attachments.
    """
    msg = MIMEMultipart("alternative")
    msg["From"] = EMAIL_USER
    msg["To"] = to_email
    msg["Subject"] = subject

    # Add plain-text version
    plain_text = "This is the plain-text version of the email. Please view it in an HTML-compatible email client."
    msg.attach(MIMEText(plain_text, "plain"))

    # Attach the HTML content
    msg.attach(MIMEText(body, "html"))

    # Attach inline image if provided
    if image_path and os.path.exists(image_path):
        try:
            with open(image_path, "rb") as img_file:
                img = MIMEImage(img_file.read(), _subtype="png")
                img.add_header("Content-ID", "<pod_manager_logo>")
                img.add_header("Content-Disposition", "inline", filename="PodManagerLogo.png")
                msg.attach(img)
            logger.info("✅ Attached inline image successfully.")
        except Exception as e:
            logger.error(f"❌ Failed to attach image: {e}")

    try:
        logger.info(f"📡 Connecting to SMTP server {SMTP_SERVER}:{SMTP_PORT}")
        with smtplib.SMTP(SMTP_SERVER, SMTP_PORT) as server:
            server.starttls()
            logger.info(f"🔐 Logging in as {EMAIL_USER}")
            server.login(EMAIL_USER, EMAIL_PASS)
            server.sendmail(EMAIL_USER, to_email, msg.as_string())
            logger.info(f"✅ Email successfully sent to {to_email}")
            return {"success": True}
    except smtplib.SMTPAuthenticationError as e:
        logger.error(f"❌ Authentication failed: {e}")
        return {"error": "Authentication failed. Check your email credentials."}
    except Exception as e:
        logger.error(f"❌ Failed to send email to {to_email}: {e}")
        return {"error": str(e)}


def send_team_invite_email(
    email, invite_token, team_name=None, inviter_name=None, role=None
):
    """
    Sends an invitation email for a team membership with an inline logo.
    """
    # 🔹 Force LOCALHOST for debugging
    base_url = "http://127.0.0.1:8000"

    # Create the registration link with the invite token, team name, and role
    registration_link = f"{base_url}/register_team_member?token={invite_token}"

    # Add team name and role parameters if available
    if team_name:
        registration_link += f"&teamName={team_name}"

    # Add role parameter (using default if not provided)
    registration_link += f"&role={role}"

    # ✅ Log the generated URL before sending the email
    logger.info(f"🔗 Forced LOCALHOST invite URL: {registration_link} for {email}")

    subject = "You've been invited to join a team!"

    team_info = f"the team at {team_name}" if team_name else "a team"
    inviter_info = f" by {inviter_name}" if inviter_name else ""

    body = f"""
    <html>
        <body style="font-family: Arial, sans-serif; line-height: 1.6; color: #333; max-width: 600px; margin: 0 auto;">
            <div style="background-color: #f8f9fa; padding: 20px; border-radius: 5px; text-align: center;">
                <img src="cid:pod_manager_logo" alt="PodManager Logo" style="max-width: 150px; margin-bottom: 20px;">
                <h2 style="color: #0056b3;">Team Invitation</h2>
                <p>Hello,</p>
                <p>You've been invited to join {team_info}{inviter_info}.</p>
                <p>To accept this invitation, please click the button below to register as a team member:</p>
                <p style="text-align: center;">
                    <a href="{registration_link}" style="display: inline-block;
                        padding: 12px 24px;
                        background-color: #FF8C00;
                        color: white;
                        text-decoration: none;
                        border-radius: 5px;
                        font-weight: bold;">
                        Register as Team Member
                    </a>
                </p>
                <div style="margin-top: 30px; padding-top: 20px; border-top: 1px solid #ddd;">
                    <p style="font-size: 14px; color: #666;">
                        If you did not expect this invitation, you can safely ignore this email.
                    </p>
                    <p style="font-size: 14px; color: #666;">
                        This invitation link will expire in 48 hours.
                    </p>
                </div>
            </div>
        </body>
    </html>
    """

    # Path to the PodManager logo
    image_path = "src/frontend/static/images/PodManagerLogo.png"

    # 🔹 Call send_email() with inline image support
    return send_email(email, subject, body, image_path=image_path)

<<<<<<< HEAD
def send_guest_invitation(data):
    logger.info(f"send_guest_invitation called with data: {data}")
    """
    Sends a podcast guest invitation email.

    Args:
        data (dict): Should include 'name', 'email', and 'episodeId'.
    """
    subject = "🎙️ You're Invited to Join a Podcast Episode!"
    recipient = data.get("email")
    name = data.get("name")
    episode_id = data.get("episodeId")

    # Replace with your actual public link if needed
    confirmation_link = f"http://127.0.0.1:8000/confirm_guest?episodeId={episode_id}&email={recipient}"

    body = f"""
    <html>
        <body style="font-family: Arial, sans-serif; line-height: 1.6; color: #333; max-width: 600px; margin: 0 auto;">
            <div style="background-color: #f9f9f9; padding: 30px; border-radius: 5px;">
                <h2 style="color: #FF3B30;">You're Invited, {name}!</h2>
                <p>We’d love to have you on our podcast as a guest for an upcoming episode.</p>
                <p><strong>Episode ID:</strong> {episode_id}</p>
                <p>To confirm your interest or ask questions, click below:</p>
                <p style="text-align: center;">
                    <a href="{confirmation_link}" style="display: inline-block;
                        padding: 12px 24px;
                        background-color: #FF3B30;
                        color: white;
                        text-decoration: none;
                        border-radius: 5px;
                        font-weight: bold;">
                        Confirm Participation
                    </a>
                </p>
                <p style="margin-top: 20px;">We’re excited to feature your voice on the show. 🎧</p>
                <p>The PodManager Team</p>
            </div>
        </body>
    </html>
    """

    image_path = "src/frontend/static/images/PodManagerLogo.png"
    logger.info(f"📬 Sending guest invitation to {recipient} for episode {episode_id}")
    return send_email(recipient, subject, body, image_path=image_path)

if __name__ == "__main__":
    print("🚀 Starting email_utils.py test run...")
    test_data = {
        "name": "Test-From-App",
        "email": "your@email.com",
        "episodeId": "ep002"
    }
    send_guest_invitation(test_data)
=======

def send_guest_invitation_email(guest_name, guest_email, guest_form_url, podcast_name):
    """
    Sends an invitation email to a guest with a link to the guest form.
    """
    try:
        # Render the email body using the guest-email.html template
        body = render_template(
            "guest-email/guest-email.html",
            guest_name=guest_name,
            guest_form_url=guest_form_url,
            podcast_name=podcast_name,
        )

        subject = f"You're Invited to Join {podcast_name} as a Guest!"
        return send_email(guest_email, subject, body)

    except Exception as e:
        logger.error(f"Failed to send guest invitation email: {e}", exc_info=True)
        return {"error": f"Failed to send guest invitation email: {str(e)}"}
>>>>>>> f85a5c28
<|MERGE_RESOLUTION|>--- conflicted
+++ resolved
@@ -20,134 +20,7 @@
 
 # Configure logger
 logger = logging.getLogger(__name__)
-<<<<<<< HEAD
 logger.info(f"SMTP_SERVER: {SMTP_SERVER}, SMTP_PORT: {SMTP_PORT}, EMAIL_USER: {EMAIL_USER}")
-=======
-
-google_calendar_bp = Blueprint("google_calendar", __name__)
-guest_repo = GuestRepository()
-
-@google_calendar_bp.route("/save_google_refresh_token", methods=["POST"])
-def save_google_refresh_token():
-    """
-    Save the Google OAuth2 refresh token in the Users collection.
-    """
-    try:
-        data = request.json
-        refresh_token = data.get("refreshToken")  # Ensure it's named refreshToken
-        user_id = request.headers.get("User-ID")  # Assume User-ID is passed in headers
-
-        if not refresh_token or not user_id:
-            return jsonify({"error": "Missing refresh token or user ID"}), 400
-
-        # Save the refresh token as googleRefresh
-        result = collection.database.Users.update_one(
-            {"_id": user_id},
-            {"$set": {"googleRefresh": refresh_token}},  # Save as googleRefresh
-            upsert=True
-        )
-
-        if result.modified_count > 0 or result.upserted_id:
-            logger.info(f"✅ Refresh token saved successfully for user {user_id}.")
-            return jsonify({"message": "Google refresh token saved successfully"}), 200
-        else:
-            logger.error(f"❌ Failed to save refresh token for user {user_id}.")
-            return jsonify({"error": "Failed to save Google refresh token"}), 500
-    except Exception as e:
-        logger.exception("❌ ERROR: Failed to save Google refresh token")
-        return jsonify({"error": f"Failed to save Google refresh token: {str(e)}"}), 500
-
-
-@google_calendar_bp.route("/connect_google_calendar", methods=["GET"])
-def connect_google_calendar():
-    """
-    Redirect the user to the Google OAuth URL for calendar access.
-    """
-    try:
-        client_id = os.getenv("GOOGLE_CLIENT_ID")
-        redirect_uri = os.getenv("GOOGLE_REDIRECT_URI")
-        scope = "https://www.googleapis.com/auth/calendar"
-        response_type = "code"
-        access_type = "offline"
-        include_granted_scopes = "true"
-
-        params = {
-            "client_id": client_id,
-            "redirect_uri": redirect_uri,
-            "scope": scope,
-            "response_type": response_type,
-            "access_type": access_type,
-            "include_granted_scopes": include_granted_scopes,
-        }
-
-        auth_url = f"{os.getenv('GOOGLE_OAUTH_URL')}?{urllib.parse.urlencode(params)}"
-        return redirect(auth_url)  # Redirect the user to the Google OAuth page
-    except Exception as e:
-        logger.exception("❌ ERROR: Failed to generate Google OAuth URL")
-        return jsonify({"error": f"Failed to generate Google OAuth URL: {str(e)}"}), 500
-
-
-@google_calendar_bp.route("/calendar_callback", methods=["GET"])
-def calendar_callback():
-    """
-    Handle the Google OAuth2 callback and exchange the authorization code for tokens.
-    """
-    try:
-        code = request.args.get("code")
-        if not code:
-            logger.error("❌ ERROR: Missing authorization code in callback")
-            return jsonify({"error": "Missing authorization code"}), 400
-
-        client_id = os.getenv("GOOGLE_CLIENT_ID")
-        client_secret = os.getenv("GOOGLE_CLIENT_SECRET")
-        redirect_uri = os.getenv("GOOGLE_REDIRECT_URI")
-
-        if not client_id or not client_secret or not redirect_uri:
-            logger.error("❌ ERROR: Missing required environment variables")
-            return jsonify({"error": "Missing required environment variables"}), 500
-
-        token_url = "https://oauth2.googleapis.com/token"
-        payload = {
-            "code": code,
-            "client_id": client_id,
-            "client_secret": client_secret,
-            "redirect_uri": redirect_uri,
-            "grant_type": "authorization_code",
-        }
-
-        logger.info(f"🔗 Sending token exchange request to {token_url} with payload: {payload}")
-
-        response = requests.post(token_url, data=payload)
-        if response.status_code != 200:
-            logger.error(f"❌ ERROR: Failed to exchange code for tokens: {response.text}")
-            return jsonify({"error": "Failed to exchange code for tokens"}), 500
-
-        tokens = response.json()
-        logger.info(f"✅ Token exchange successful: {tokens}")
-
-        refresh_token = tokens.get("refresh_token")
-        if not refresh_token:
-            logger.warning("⚠️ WARNING: No refresh token received")
-            return jsonify({"error": "No refresh token received"}), 400
-
-        # Save the refresh token in the Users collection
-        user_id = request.headers.get("User-ID")
-        if not user_id:
-            logger.error("❌ ERROR: Missing user ID in headers")
-            return jsonify({"error": "Missing user ID"}), 400
-
-        save_result = guest_repo.save_google_refresh_token(user_id, refresh_token)
-        if save_result[1] != 200:
-            logger.error(f"❌ ERROR: Failed to save refresh token: {save_result[0]['error']}")
-            return jsonify({"error": "Failed to save refresh token"}), 500
-
-        return jsonify({"message": "Google calendar connected successfully"}), 200
-
-    except Exception as e:
-        logger.exception("❌ ERROR: Failed to handle calendar callback")
-        return jsonify({"error": f"Internal server error: {str(e)}"}), 500
-
->>>>>>> f85a5c28
 
 def send_email(to_email, subject, body, image_path=None):
     """
@@ -260,7 +133,6 @@
     # 🔹 Call send_email() with inline image support
     return send_email(email, subject, body, image_path=image_path)
 
-<<<<<<< HEAD
 def send_guest_invitation(data):
     logger.info(f"send_guest_invitation called with data: {data}")
     """
@@ -314,26 +186,4 @@
         "email": "your@email.com",
         "episodeId": "ep002"
     }
-    send_guest_invitation(test_data)
-=======
-
-def send_guest_invitation_email(guest_name, guest_email, guest_form_url, podcast_name):
-    """
-    Sends an invitation email to a guest with a link to the guest form.
-    """
-    try:
-        # Render the email body using the guest-email.html template
-        body = render_template(
-            "guest-email/guest-email.html",
-            guest_name=guest_name,
-            guest_form_url=guest_form_url,
-            podcast_name=podcast_name,
-        )
-
-        subject = f"You're Invited to Join {podcast_name} as a Guest!"
-        return send_email(guest_email, subject, body)
-
-    except Exception as e:
-        logger.error(f"Failed to send guest invitation email: {e}", exc_info=True)
-        return {"error": f"Failed to send guest invitation email: {str(e)}"}
->>>>>>> f85a5c28
+    send_guest_invitation(test_data)