import os
import logging
import subprocess  # Add this import
import requests  # Import the requests module
from flask import Flask, request, session, g, jsonify, render_template
from flask_cors import CORS
from backend.routes.auth import auth_bp
from backend.routes.forgot_pass import forgotpass_bp
from backend.routes.podcast import podcast_bp  # Import the podcast blueprint
from backend.routes.dashboard import dashboard_bp
from backend.routes.pod_management import pod_management_bp
from backend.routes.podtask import podtask_bp
from backend.routes.account import account_bp
from backend.routes.team import team_bp
from backend.routes.guest import guest_bp
from backend.routes.user_to_team import usertoteam_bp
from backend.routes.invitation import invitation_bp
from backend.routes.google_calendar import google_calendar_bp
from backend.routes.episode import episode_bp
from backend.routes.podprofile import podprofile_bp  # Import the podprofile blueprint
from backend.routes.frontend import frontend_bp  # Import the frontend blueprint
from backend.routes.guestpage import guestpage_bp
from backend.routes.guest_to_eposide import guesttoepisode_bp
from backend.routes.guest_form import guest_form_bp  # Import the guest_form blueprint
from backend.routes.transcription import transcription_bp
from backend.routes.landingpage import landingpage_bp
from dotenv import load_dotenv
from backend.utils import venvupdate
from backend.database.mongo_connection import collection
from backend.utils.email_utils import send_email
from backend.routes.Mailing_list import Mailing_list_bp
from backend.routes.user import user_bp
from backend.routes.audio_routes import audio_bp
from backend.routes.video_routes import video_bp
from flask import Flask, Response

from backend.routes.highlight import highlights_bp


if os.getenv("SKIP_VENV_UPDATE", "false").lower() not in ("true", "1", "yes"):
    venvupdate.update_venv_and_requirements()

load_dotenv()

template_folder = os.path.join(
    os.path.abspath(os.path.dirname(__file__)), "frontend", "templates"
)
static_folder = os.path.join(
    os.path.abspath(os.path.dirname(__file__)), "frontend", "static"
)

app = Flask(__name__, template_folder=template_folder, static_folder=static_folder)


CORS(
    app,
    resources={
        r"/*": {
            "origins": [
                "https://devapp.podmanager.ai",  # Test Branch (testMain)
                "https://app.podmanager.ai",  # Live branch (Main)
                "http://127.0.0.1:8000",  # Localhost
            ]
        }
    },
)

# These can cause  GET https://app.podmanager.ai/ 503 (Service Unavailable) error in the browser if not set
app.secret_key = os.getenv("SECRET_KEY")
app.config["PREFERRED URL SCHEME"] = "https"

# Register blueprints for different routes
app.register_blueprint(auth_bp)
app.register_blueprint(user_bp)
app.register_blueprint(forgotpass_bp)
app.register_blueprint(podcast_bp)  # Register the podcast blueprint
app.register_blueprint(dashboard_bp)
app.register_blueprint(pod_management_bp)
app.register_blueprint(podtask_bp)
app.register_blueprint(team_bp)
app.register_blueprint(Mailing_list_bp)
app.register_blueprint(
    guest_bp
)  # Ensure this line is present and has the correct prefix
app.register_blueprint(guestpage_bp)
app.register_blueprint(account_bp)
app.register_blueprint(usertoteam_bp)
app.register_blueprint(invitation_bp)
app.register_blueprint(google_calendar_bp)
app.register_blueprint(episode_bp)
app.register_blueprint(podprofile_bp)  # Register the podprofile blueprint
app.register_blueprint(frontend_bp)  # Register the frontend blueprint
app.register_blueprint(guesttoepisode_bp)
app.register_blueprint(
    guest_form_bp, url_prefix="/guest-form"
)  # Register the guest_form blueprint with URL prefix
app.register_blueprint(transcription_bp)
app.register_blueprint(audio_bp)
app.register_blueprint(video_bp)
# Register the guest_form blueprint with URL prefix

app.register_blueprint(landingpage_bp)

# Set the application environment (defaults to production)
APP_ENV = os.getenv("APP_ENV", "production")

# Configure logging
logging.basicConfig(level=logging.INFO)
logger = logging.getLogger(__name__)

# Set the API base URL dynamically based on the environment
if APP_ENV == "production":
    API_BASE_URL = os.getenv("PROD_BASE_URL")
else:
    API_BASE_URL = os.getenv("LOCAL_BASE_URL")

<<<<<<< HEAD
# Configure logging
logging.basicConfig(level=logging.INFO)
logger = logging.getLogger(__name__)  # Ensure logger is defined here

=======
>>>>>>> ada9e58d
# Log the updated API_BASE_URL
logger.info(f"Dynamic API_BASE_URL: {API_BASE_URL}")

# Log the configuration
logger.info(f"MONGODB_URI: {os.getenv('MONGODB_URI')}")
logger.info(f"APP_ENV: {APP_ENV}")


# Start Streamlit when the app starts
def start_streamlit():
    streamlit_port = os.getenv("STREAMLIT_PORT", "8501")
    streamlit_command = [
        "streamlit",
        "run",
        "src/backend/routes/transcript/streamlit_transcription.py",  # Replace with the actual Streamlit app file if different
        "--server.port",
        streamlit_port,
        "--server.headless",
        "true",
    ]
    subprocess.Popen(streamlit_command)


# Start Streamlit in a separate process
start_streamlit()


@app.route("/streamlit/<path:path>", methods=["GET", "POST"])
def proxy_streamlit(path):
    url = f"http://localhost:8501/{path}"
    resp = requests.request(
        method=request.method, url=url, headers=request.headers, data=request.data
    )
    return Response(resp.content, resp.status_code, resp.raw.headers.items())


@app.before_request
def load_user():
    g.user_id = session.get("user_id")
    logger.info(f"Request to {request.path} by user {g.user_id}")


# Run the app
if __name__ == "__main__":
    import os

    port = int(
        os.environ.get("PORT", 5000)
    )  # Använd port givet av Azure om tiSSllgänglig
    app.run(host="0.0.0.0", port=port)<|MERGE_RESOLUTION|>--- conflicted
+++ resolved
@@ -114,13 +114,6 @@
 else:
     API_BASE_URL = os.getenv("LOCAL_BASE_URL")
 
-<<<<<<< HEAD
-# Configure logging
-logging.basicConfig(level=logging.INFO)
-logger = logging.getLogger(__name__)  # Ensure logger is defined here
-
-=======
->>>>>>> ada9e58d
 # Log the updated API_BASE_URL
 logger.info(f"Dynamic API_BASE_URL: {API_BASE_URL}")
 
