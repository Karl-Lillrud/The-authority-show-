--- conflicted
+++ resolved
@@ -19,11 +19,7 @@
 from routes.podtask import podtask_bp
 from routes.team import team_bp
 from routes.guest import guest_bp
-<<<<<<< HEAD
-from routes.episodes import episodes_bp  # Import the episodes blueprint
-=======
 from routes.account import account_bp
->>>>>>> 99bfefc6
 from dotenv import load_dotenv
 import os
 import logging
@@ -61,13 +57,7 @@
 app.register_blueprint(podtask_bp)
 app.register_blueprint(team_bp)
 app.register_blueprint(guest_bp)
-<<<<<<< HEAD
-app.register_blueprint(
-    episodes_bp, url_prefix="/episodes"
-)  # Register the episodes blueprint with the correct URL prefix
-=======
 app.register_blueprint(account_bp)
->>>>>>> 99bfefc6
 
 APP_ENV = os.getenv("APP_ENV", "production")  # Default to production
 
