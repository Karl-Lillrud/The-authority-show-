--- conflicted
+++ resolved
@@ -19,14 +19,9 @@
 from backend.routes.frontend import frontend_bp  # Import the frontend blueprint
 from backend.routes.guest_to_eposide import guesttoepisode_bp
 from backend.routes.guest_form import guest_form_bp  # Import the guest_form blueprint
-<<<<<<< HEAD
-
 # from backend.routes.transcription import transcription_bp
-=======
 from backend.routes.transcription import transcription_bp
 from backend.routes.landingpage import landingpage_bp
-
->>>>>>> 2479d71f
 from dotenv import load_dotenv
 from backend.utils import venvupdate
 from backend.routes.user import user_bp
@@ -82,17 +77,11 @@
 app.register_blueprint(podprofile_bp)  # Register the podprofile blueprint
 app.register_blueprint(frontend_bp)  # Register the frontend blueprint
 app.register_blueprint(guesttoepisode_bp)
-<<<<<<< HEAD
-app.register_blueprint(
-    guest_form_bp, url_prefix="/guest-form"
-)  # Register the guest_form blueprint with URL prefix
+app.register_blueprint(guest_form_bp, url_prefix="/guest-form")  # Register the guest_form blueprint with URL prefix
 # app.register_blueprint(transcription_bp)
-=======
 app.register_blueprint(guest_form_bp, url_prefix='/guest-form')  # Register the guest_form blueprint with URL prefix
 app.register_blueprint(transcription_bp)
 app.register_blueprint(landingpage_bp)
-
->>>>>>> 2479d71f
 
 # Set the application environment (defaults to production)
 APP_ENV = os.getenv("APP_ENV", "production")
@@ -116,7 +105,6 @@
     g.user_id = session.get("user_id")
     logger.info(f"Request to {request.path} by user {g.user_id}")
 
-
 # Run the app
 if __name__ == "__main__":
     app.run(
