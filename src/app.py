--- conflicted
+++ resolved
@@ -11,47 +11,38 @@
 )
 from flask_cors import CORS
 from backend.routes.auth import auth_bp
-from backend.routes.podcast import podcast_bp  # Import the podcast blueprint
+from backend.routes.podcast import podcast_bp
 from backend.routes.dashboard import dashboard_bp
 from backend.routes.pod_management import pod_management_bp
 from backend.routes.podtask import podtask_bp
 from backend.routes.account import account_bp
 from backend.routes.credits_routes import credits_bp
 from backend.routes.team import team_bp
-from backend.routes.guest import (
-    guest_bp,
-)  # Ensure the guest blueprint is correctly imported
+from backend.routes.guest import guest_bp
 from backend.routes.user_to_team import usertoteam_bp
 from backend.routes.invitation import invitation_bp
 from backend.routes.google_calendar import google_calendar_bp
 from backend.routes.episode import episode_bp
-from backend.routes.podprofile import podprofile_bp  # Import the podprofile blueprint
-from backend.routes.frontend import frontend_bp  # Import the frontend blueprint
+from backend.routes.podprofile import podprofile_bp
+from backend.routes.frontend import frontend_bp
 from backend.routes.guestpage import guestpage_bp
 from backend.routes.guest_to_eposide import guesttoepisode_bp
-from backend.routes.guest_form import guest_form_bp  # Import the guest_form blueprint
+from backend.routes.guest_form import guest_form_bp
 from backend.services.spotify_integration import file_bp
 from backend.routes.transcription import transcription_bp
 from backend.utils.email_utils import send_email
 from backend.utils.scheduler import start_scheduler
-from backend.routes.billing import billing_bp  # Added this back
+from backend.routes.billing import billing_bp
 from backend.routes.landingpage import landingpage_bp
 from dotenv import load_dotenv
 from backend.utils import venvupdate
 from backend.database.mongo_connection import collection
 from backend.routes.Mailing_list import Mailing_list_bp
 from backend.routes.user import user_bp
-<<<<<<< HEAD
-from backend.routes.highlight import highlights_bp
-from backend.routes.audio_routes import audio_bp
-from backend.routes.video_routes import video_bp
-=======
-#from backend.routes.highlight import highlights_bp
-#from backend.routes.audio_routes import audio_bp
-#from backend.routes.video_routes import video_bp
-#from backend.routes.transcription import transcription_bp
-from colorama import Fore, Style, init  # Import colorama for styled logs
->>>>>>> 0bc1e98f
+# Keep or Uncomment these imports based on requirement
+# from backend.routes.highlight import highlights_bp
+# from backend.routes.audio_routes import audio_bp
+# from backend.routes.video_routes import video_bp
 
 if os.getenv("SKIP_VENV_UPDATE", "false").lower() not in ("true", "1", "yes"):
     venvupdate.update_venv_and_requirements()
@@ -73,49 +64,47 @@
     resources={
         r"/*": {
             "origins": [
-                "https://devapp.podmanager.ai",  # Test Branch (testMain)
-                "https://app.podmanager.ai",  # Live branch (Main)
-                "http://127.0.0.1:8000",  # Localhost
+                "https://devapp.podmanager.ai", 
+                "https://app.podmanager.ai", 
+                "http://127.0.0.1:8000", 
             ]
         }
     },
 )
 
-# These can cause GET https://app.podmanager.ai/ 503 (Service Unavailable) error in the browser if not set
 app.secret_key = os.getenv("SECRET_KEY")
 app.config["PREFERRED URL SCHEME"] = "https"
 
 # Register blueprints for different routes
 app.register_blueprint(auth_bp)
-app.register_blueprint(podcast_bp)  # Register the podcast blueprint
+app.register_blueprint(podcast_bp) 
 app.register_blueprint(dashboard_bp)
 app.register_blueprint(pod_management_bp)
 app.register_blueprint(podtask_bp)
 app.register_blueprint(team_bp)
 app.register_blueprint(Mailing_list_bp)
-app.register_blueprint(guest_bp)  # Ensure the guest blueprint is correctly registered
+app.register_blueprint(guest_bp)  
 app.register_blueprint(guestpage_bp)
 app.register_blueprint(account_bp)
 app.register_blueprint(credits_bp)
 app.register_blueprint(usertoteam_bp)
 app.register_blueprint(invitation_bp)
-app.register_blueprint(google_calendar_bp)  # Register the google_calendar blueprint
+app.register_blueprint(google_calendar_bp)  
 app.register_blueprint(episode_bp)
-app.register_blueprint(podprofile_bp)  # Register the podprofile blueprint
-app.register_blueprint(frontend_bp)  # Register the frontend blueprint
+app.register_blueprint(podprofile_bp)  
+app.register_blueprint(frontend_bp)  
 app.register_blueprint(guesttoepisode_bp)
-#app.register_blueprint(transcription_bp, url_prefix="/transcription")
-#app.register_blueprint(audio_bp)
-#app.register_blueprint(video_bp)
+# Uncomment if needed
+# app.register_blueprint(transcription_bp, url_prefix="/transcription")
+# app.register_blueprint(audio_bp)
+# app.register_blueprint(video_bp)
 app.register_blueprint(billing_bp)
-app.register_blueprint(
-    guest_form_bp, url_prefix="/guest-form"
-)  # Register the guest_form blueprint with URL prefix
+app.register_blueprint(guest_form_bp, url_prefix="/guest-form")  
 app.register_blueprint(user_bp)
 app.register_blueprint(landingpage_bp)
 
 
-# Set the application environment (defaults to production)
+# Set the application environment
 APP_ENV = os.getenv("APP_ENV", "production")
 
 # Set the API base URL depending on the environment
@@ -148,34 +137,15 @@
 logger.info(f"{Fore.GREEN}========================================")
 
 
-# Log the request with user info
 @app.before_request
 def load_user():
     g.user_id = session.get("user_id")
-<<<<<<< HEAD
-    logger.info(f"Request to {request.path} by user {g.user_id}")
-@app.route("/default-image.png")
-def default_image():
-    default_image_path = os.path.join(app.static_folder, "images", "default-image.png")
-    if os.path.exists(default_image_path):
-        return send_from_directory(
-            os.path.join(app.static_folder, "images"), "default-image.png"
-        )
-    return "Default image not found", 404
-
-start_scheduler(app)
-
-
-# Run the app
-=======
     logger.info(f"{Fore.BLUE}Request to {request.path} by user {g.user_id}")
 
 
 start_scheduler(app)
 
-# Styled startup message
->>>>>>> 0bc1e98f
 if __name__ == "__main__":
     app.run(
         host="0.0.0.0", port=8000, debug=True
-    )  # Ensure the port matches your request URL+    )  