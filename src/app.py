--- conflicted
+++ resolved
@@ -34,15 +34,15 @@
 from backend.routes.audio_routes import audio_bp
 from backend.routes.video_routes import video_bp
 from backend.routes.transcription import transcription_bp
-<<<<<<< HEAD
+
 from backend.routes.guest_form import guest_form_bp  # Import the guest_form_bp blueprint
 from backend.routes.auth import auth_bp  # Import the auth blueprint
 
 
 
-=======
+
 from colorama import Fore, Style, init  # Import colorama for styled logs
->>>>>>> 3acc2ee0
+
 
 if os.getenv("SKIP_VENV_UPDATE", "false").lower() not in ("true", "1", "yes"):
     venvupdate.update_venv_and_requirements()
@@ -110,16 +110,16 @@
 app.register_blueprint(audio_bp)
 app.register_blueprint(video_bp)
 app.register_blueprint(billing_bp)
-<<<<<<< HEAD
+
 
 app.register_blueprint(guest_form_bp, url_prefix="/guest-form")  # Register the guest_form blueprint with URL prefix
 
-=======
+
 app.register_blueprint(
     guest_form_bp, url_prefix="/guest-form"
 )  # Register the guest_form blueprint with URL prefix
 app.register_blueprint(user_bp)
->>>>>>> 3acc2ee0
+
 app.register_blueprint(landingpage_bp)
 
 app.register_blueprint(auth_bp, url_prefix="/")  # Register the auth blueprint
