--- conflicted
+++ resolved
@@ -39,11 +39,8 @@
 from backend.routes.comment import comment_bp  # Import the comment blueprint
 from colorama import Fore, Style, init  # Import colorama for styled logs
 from backend.routes.activity import activity_bp
-<<<<<<< HEAD
 from backend.services.authService import AuthService  # Add this import
-=======
 from backend.routes.stripe_config import stripe_config_bp  # Import the renamed config blueprint
->>>>>>> 84abab13
 
 if os.getenv("SKIP_VENV_UPDATE", "false").lower() not in ("true", "1", "yes"):
     venvupdate.update_venv_and_requirements()
