import os
import logging
from flask import Flask, request, session, g, jsonify, render_template
from flask_cors import CORS
from backend.routes.auth import auth_bp
from backend.routes.forgot_pass import forgotpass_bp
from backend.routes.podcast import podcast_bp  # Import the podcast blueprint
from backend.routes.dashboard import dashboard_bp
from backend.routes.pod_management import pod_management_bp
from backend.routes.podtask import podtask_bp
from backend.routes.account import account_bp
from backend.routes.team import team_bp
from backend.routes.guest import guest_bp
from backend.routes.user_to_team import usertoteam_bp
from backend.routes.invitation import invitation_bp
from backend.routes.google_calendar import google_calendar_bp
from backend.routes.episode import episode_bp
from backend.routes.podprofile import podprofile_bp  # Import the podprofile blueprint
from backend.routes.frontend import frontend_bp  # Import the frontend blueprint
from backend.routes.guest_to_eposide import guesttoepisode_bp
from backend.routes.guest_form import guest_form_bp  # Import the guest_form blueprint
<<<<<<< HEAD
from backend.routes.auto_publish import auto_publish_bp
from backend.routes.spotify_oauth import spotify_oauth_bp


#from backend.routes.transcription import transcription_bp
=======

# from backend.routes.transcription import transcription_bp
from backend.routes.landingpage import landingpage_bp
>>>>>>> d9c6a2a0
from dotenv import load_dotenv
from backend.utils import venvupdate
from backend.database.mongo_connection import collection
from backend.utils.email_utils import send_email
from backend.routes.Mailing_list import Mailing_list_bp
from backend.routes.user import user_bp


if os.getenv("SKIP_VENV_UPDATE", "false").lower() not in ("true", "1", "yes"):
    venvupdate.update_venv_and_requirements()

load_dotenv()

template_folder = os.path.join(
    os.path.abspath(os.path.dirname(__file__)), "frontend", "templates"
)
static_folder = os.path.join(
    os.path.abspath(os.path.dirname(__file__)), "frontend", "static"
)

app = Flask(__name__, template_folder=template_folder, static_folder=static_folder)


CORS(
    app,
    resources={
        r"/*": {
            "origins": [
                "https://devapp.podmanager.ai",  # Test Branch (testMain)
                "https://app.podmanager.ai",  # Live branch (Main)
                "http://127.0.0.1:8000",  # Localhost
            ]
        }
    },
)

# These can cause  GET https://app.podmanager.ai/ 503 (Service Unavailable) error in the browser if not set
app.secret_key = os.getenv("SECRET_KEY")
app.config["PREFERRED URL SCHEME"] = "https"

# Register blueprints for different routes
app.register_blueprint(auth_bp)
app.register_blueprint(spotify_oauth_bp)
app.register_blueprint(auto_publish_bp)
app.register_blueprint(user_bp)
app.register_blueprint(forgotpass_bp)
app.register_blueprint(podcast_bp)  # Register the podcast blueprint
app.register_blueprint(dashboard_bp)
app.register_blueprint(pod_management_bp)
app.register_blueprint(podtask_bp)
app.register_blueprint(team_bp)
app.register_blueprint(Mailing_list_bp)
app.register_blueprint(
    guest_bp
)  # Ensure this line is present and has the correct prefix
app.register_blueprint(account_bp)
app.register_blueprint(usertoteam_bp)
app.register_blueprint(invitation_bp)
app.register_blueprint(google_calendar_bp)
app.register_blueprint(episode_bp)
app.register_blueprint(podprofile_bp)  # Register the podprofile blueprint
app.register_blueprint(frontend_bp)  # Register the frontend blueprint
app.register_blueprint(guesttoepisode_bp)
<<<<<<< HEAD
app.register_blueprint(guest_form_bp, url_prefix='/guest-form')  # Register the guest_form blueprint with URL prefix
#app.register_blueprint(transcription_bp)
=======
app.register_blueprint(
    guest_form_bp, url_prefix="/guest-form"
)  # Register the guest_form blueprint with URL prefix
# app.register_blueprint(transcription_bp)

# Register the guest_form blueprint with URL prefix

app.register_blueprint(landingpage_bp)
>>>>>>> d9c6a2a0

# Set the application environment (defaults to production)
APP_ENV = os.getenv("APP_ENV", "production")

# Set the API base URL depending on the environment
API_BASE_URL = os.getenv("API_BASE_URL")

# Configure logging
logging.basicConfig(level=logging.INFO)
logger = logging.getLogger(__name__)

# Log the configuration
logger.info(f"API_BASE_URL: {API_BASE_URL}")
logger.info(f"MONGODB_URI: {os.getenv('MONGODB_URI')}")
logger.info(f"APP_ENV: {APP_ENV}")


# Log the request with user info
@app.before_request
def load_user():
    g.user_id = session.get("user_id")
    logger.info(f"Request to {request.path} by user {g.user_id}")

app.config['MAX_CONTENT_LENGTH'] = 16 * 1024 * 1024  # 16MB max file size



# Run the app
if __name__ == "__main__":
    app.run(
        host="0.0.0.0", port=8000, debug=False
    )  # Ensure the port matches your request URL<|MERGE_RESOLUTION|>--- conflicted
+++ resolved
@@ -19,17 +19,12 @@
 from backend.routes.frontend import frontend_bp  # Import the frontend blueprint
 from backend.routes.guest_to_eposide import guesttoepisode_bp
 from backend.routes.guest_form import guest_form_bp  # Import the guest_form blueprint
-<<<<<<< HEAD
+from backend.routes.spotify_oauth import spotify_oauth_bp
 from backend.routes.auto_publish import auto_publish_bp
-from backend.routes.spotify_oauth import spotify_oauth_bp
-
-
-#from backend.routes.transcription import transcription_bp
-=======
+from backend.models.episodes import UPLOAD_FOLDER  # Import UPLOAD_FOLDER
 
 # from backend.routes.transcription import transcription_bp
 from backend.routes.landingpage import landingpage_bp
->>>>>>> d9c6a2a0
 from dotenv import load_dotenv
 from backend.utils import venvupdate
 from backend.database.mongo_connection import collection
@@ -52,6 +47,8 @@
 
 app = Flask(__name__, template_folder=template_folder, static_folder=static_folder)
 
+# Ensure the upload folder exists
+os.makedirs(UPLOAD_FOLDER, exist_ok=True)
 
 CORS(
     app,
@@ -93,10 +90,6 @@
 app.register_blueprint(podprofile_bp)  # Register the podprofile blueprint
 app.register_blueprint(frontend_bp)  # Register the frontend blueprint
 app.register_blueprint(guesttoepisode_bp)
-<<<<<<< HEAD
-app.register_blueprint(guest_form_bp, url_prefix='/guest-form')  # Register the guest_form blueprint with URL prefix
-#app.register_blueprint(transcription_bp)
-=======
 app.register_blueprint(
     guest_form_bp, url_prefix="/guest-form"
 )  # Register the guest_form blueprint with URL prefix
@@ -105,7 +98,6 @@
 # Register the guest_form blueprint with URL prefix
 
 app.register_blueprint(landingpage_bp)
->>>>>>> d9c6a2a0
 
 # Set the application environment (defaults to production)
 APP_ENV = os.getenv("APP_ENV", "production")
@@ -129,9 +121,6 @@
     g.user_id = session.get("user_id")
     logger.info(f"Request to {request.path} by user {g.user_id}")
 
-app.config['MAX_CONTENT_LENGTH'] = 16 * 1024 * 1024  # 16MB max file size
-
-
 
 # Run the app
 if __name__ == "__main__":
