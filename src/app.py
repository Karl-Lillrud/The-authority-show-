--- conflicted
+++ resolved
@@ -87,10 +87,9 @@
     guest_form_bp, url_prefix="/guest-form"
 )  # Register the guest_form blueprint with URL prefix
 # app.register_blueprint(transcription_bp)
-<<<<<<< HEAD
+
 # Register the guest_form blueprint with URL prefix
-=======
->>>>>>> 45190496
+
 app.register_blueprint(landingpage_bp)
 
 # Set the application environment (defaults to production)
