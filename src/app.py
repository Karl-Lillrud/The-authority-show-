import os
import logging
from flask import Flask, request, session, g, jsonify, render_template
from flask_cors import CORS
from backend.routes.auth import auth_bp
from backend.routes.forgot_pass import forgotpass_bp
from backend.routes.podcast import podcast_bp  # Import the podcast blueprint
from backend.routes.dashboard import dashboard_bp
from backend.routes.podcast_management import pod_management_bp
from backend.routes.podtask import podtask_bp
from backend.routes.account import account_bp
from backend.routes.team import team_bp
from backend.routes.guest import guest_bp
from backend.routes.user_to_team import usertoteam_bp
from backend.routes.invitation import invitation_bp
from backend.routes.google_calendar import google_calendar_bp
from backend.routes.episode import episode_bp
from backend.routes.podprofile import podprofile_bp  # Import the podprofile blueprint
from backend.routes.frontend import frontend_bp  # Import the frontend blueprint
from backend.routes.guestpage import guestpage_bp
from backend.routes.guest_to_eposide import guesttoepisode_bp
from backend.routes.guest_form import guest_form_bp  # Import the guest_form blueprint
from backend.utils.email_utils import send_email
from backend.utils.scheduler import start_scheduler


from backend.routes.landingpage import landingpage_bp
from backend.routes.Mailing_list import Mailing_list_bp
from backend.routes.user import user_bp
from backend.routes.highlight import highlights_bp
from backend.routes.listenerdashboard import listenerdashboard_bp  # Corrected import path for listenerdashboard blueprint
from dotenv import load_dotenv
from backend.utils import venvupdate
from backend.database.mongo_connection import collection
from backend.routes.Mailing_list import Mailing_list_bp
from backend.routes.user import user_bp
from backend.routes.audio_routes import audio_bp
from backend.routes.video_routes import video_bp

from backend.routes.highlight import highlights_bp


<<<<<<< HEAD


=======
>>>>>>> bff2fee3
if os.getenv("SKIP_VENV_UPDATE", "false").lower() not in ("true", "1", "yes"):
    venvupdate.update_venv_and_requirements()

load_dotenv()

template_folder = os.path.join(
    os.path.abspath(os.path.dirname(__file__)), "frontend", "templates"
)
static_folder = os.path.join(
    os.path.abspath(os.path.dirname(__file__)), "frontend", "static"
)

app = Flask(__name__, template_folder=template_folder, static_folder=static_folder)

CORS(
    app,
    resources={
        r"/*": {
            "origins": [
                "https://devapp.podmanager.ai",  # Test Branch (testMain)
                "https://app.podmanager.ai",  # Live branch (Main)
                "http://127.0.0.1:8000",  # Localhost
            ]
        }
    },
)

# These can cause  GET https://app.podmanager.ai/ 503 (Service Unavailable) error in the browser if not set
app.secret_key = os.getenv("SECRET_KEY")
app.config["PREFERRED URL SCHEME"] = "https"

# Register blueprints for different routes
app.register_blueprint(auth_bp)
app.register_blueprint(user_bp)
app.register_blueprint(forgotpass_bp)
app.register_blueprint(podcast_bp)  # Register the podcast blueprint
app.register_blueprint(dashboard_bp)
app.register_blueprint(pod_management_bp)  # Register the pod_management blueprint
app.register_blueprint(podtask_bp)
app.register_blueprint(team_bp)
app.register_blueprint(Mailing_list_bp)
app.register_blueprint(guest_bp)  # Ensure this line is present and has the correct prefix
app.register_blueprint(guestpage_bp)
app.register_blueprint(account_bp)
app.register_blueprint(usertoteam_bp)
app.register_blueprint(invitation_bp)
app.register_blueprint(google_calendar_bp)
app.register_blueprint(episode_bp)
app.register_blueprint(podprofile_bp)  # Register the podprofile blueprint
app.register_blueprint(frontend_bp)  # Register the frontend blueprint
app.register_blueprint(guesttoepisode_bp)
app.register_blueprint(
    guest_form_bp, url_prefix="/guest-form"
)  # Register the guest_form blueprint with URL prefix

app.register_blueprint(audio_bp)
app.register_blueprint(video_bp)
# Register the guest_form blueprint with URL prefix


app.register_blueprint(landingpage_bp)
app.register_blueprint(listenerdashboard_bp)  # Register the listenerdashboard blueprint

# Set the application environment (defaults to production)
APP_ENV = os.getenv("APP_ENV", "production")

# Set the API base URL depending on the environment
API_BASE_URL = os.getenv("API_BASE_URL")

# Configure logging
logging.basicConfig(level=logging.INFO)
logger = logging.getLogger(__name__)

# Log the configuration
logger.info(f"API_BASE_URL: {API_BASE_URL}")
logger.info(f"MONGODB_URI: {os.getenv('MONGODB_URI')}")
logger.info(f"APP_ENV: {APP_ENV}")

# Log the request with user info
@app.before_request
def load_user():
    g.user_id = session.get("user_id")
    logger.info(f"Request to {request.path} by user {g.user_id}")

<<<<<<< HEAD
=======

start_scheduler(app)
>>>>>>> bff2fee3

# Run the app
if __name__ == "__main__":
    app.run(
        host="0.0.0.0", port=8000, debug=True
    )  # Ensure the port matches your request URL<|MERGE_RESOLUTION|>--- conflicted
+++ resolved
@@ -40,11 +40,6 @@
 from backend.routes.highlight import highlights_bp
 
 
-<<<<<<< HEAD
-
-
-=======
->>>>>>> bff2fee3
 if os.getenv("SKIP_VENV_UPDATE", "false").lower() not in ("true", "1", "yes"):
     venvupdate.update_venv_and_requirements()
 
@@ -129,11 +124,9 @@
     g.user_id = session.get("user_id")
     logger.info(f"Request to {request.path} by user {g.user_id}")
 
-<<<<<<< HEAD
-=======
 
 start_scheduler(app)
->>>>>>> bff2fee3
+
 
 # Run the app
 if __name__ == "__main__":
