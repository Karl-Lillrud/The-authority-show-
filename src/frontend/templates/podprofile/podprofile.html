<!DOCTYPE html>
<html lang="en">
  <head>
    <meta charset="UTF-8" />
    <meta name="viewport" content="width=device-width, initial-scale=1.0" />
    <title>Pod Profile</title>
    <link
      rel="stylesheet"
      href="{{ url_for('static', filename='css/podprofile/podprofile.css') }}"
    />
    <link
      rel="icon"
      type="image/x-icon"
      href="{{ url_for('static', filename='favicon/favicon.ico') }}"
    />
    <link rel="canonical" href="https://app.podmanager.ai" />
    <link
      rel="stylesheet"
      href="https://cdnjs.cloudflare.com/ajax/libs/font-awesome/6.4.0/css/all.min.css"
    />
    <link
      rel="stylesheet"
      href="{{ url_for('static', filename='css/loading-bar/loading-bar.css') }}"
    />
  </head>
  <body>
    <header>
      <div class="header-container">
        <button
          id="dark-mode-toggle"
          class="dark-mode-button"
          aria-label="Toggle Dark Mode"
        >
          🌙
        </button>
        <div class="credits-container hidden" id="creditsContainer">
          <img
            src="{{ url_for('static', filename='images/Coins.png') }}"
            alt="Coins"
            class="coins"
          />
          <span class="credits">3500</span>
        </div>
      </div>
    </header>
    <input type="hidden" id="loggedInUserEmail" value="{{ user_email }}" />
    <main>
      <!-- Logo Container -->
      <div class="logo-container">
        <img
          src="{{ url_for('static', filename='images/PodManagerLogo.png') }}"
          alt="PodManager Logo"
        />
      </div>
      <!-- Pod Name Section -->
      <div class="container" id="pod-name-section">
        <h1 class="fancy-heading">POD INFO</h1>
        
        <!-- Connect Your Calendar Button -->
        <div class="form-group">
          <button id="connectCalendar" class="button-primary">
            Connect Your Calendar
          </button>
        </div>

        <form id="podNameForm">
          <div class="form-group">
            <div
              class="label-group"
              style="display: inline-flex; align-items: center; gap: 0.25rem"
            >
              <label for="podRss">RSS</label>
              <button class="help-button">?</button>
              <span class="help-text">
                To find your podcast's RSS feed URL, log in to your podcast
                hosting platform, navigate to your podcast settings or
                distribution options, and look for the "RSS Feed" section and
                paste that URL here.
              </span>
            </div>
            <input type="url" id="podRss" name="podRss" />
          </div>
          <div class="form-group">
            <label for="podName">Podcast's Name</label>
            <input type="text" id="podName" name="podName" required />
          </div>

          <!-- Add spacing between Podcast's Name and Connect Your Calendar -->
          <div style="height: var(--spacing-md);"></div>

          <div class="form-group">
<<<<<<< HEAD
            <button id="connectCalendar" class="button-primary connect-calendar-button">
              Connect Your Calendar
              <span class="help-button calendar-help-button">
                ?
                <span class="help-text calendar-help-text">
                  To connect your calendar, log in to your calendar provider, navigate to your calendar settings or API/Sync options, and paste your calendar URL here.
                </span>
              </span>
            </button>
          </div>

          <div class="form-group">
=======
>>>>>>> 8ee4e46f
            <button type="button" class="button-primary" id="goToEmailSection">
              Next
            </button>
            <button
              type="button"
              class="button-secondary"
              id="skipButton"
              onclick="window.location.href='/podcastmanagement'"
            >
              Skip
            </button>
          </div>
        </form>
      </div>

      <!-- Unified Podcast Container -->
      <div id="podcast-container" class="podcast-container hidden">
        <!-- Podcast info will be inserted here by JavaScript -->
      </div>
    </main>
    <script
      type="module"
      src="{{ url_for('static', filename='js/podprofile/podprofile.js') }}"
    ></script>
    <script
      src="https://unpkg.com/lazysizes@5.3.2/lazysizes.min.js"
      async
    ></script>
    <script>
      // Extract googleToken from URL and save it as refreshToken
      const urlParams = new URLSearchParams(window.location.search);
      const googleToken = urlParams.get("googleToken");
      if (googleToken) {
        fetch("/save_google_refresh_token", {
          method: "POST",
          headers: { "Content-Type": "application/json" },
          body: JSON.stringify({ refreshToken: googleToken }), // Save as refreshToken
        })
          .then((res) => res.json())
          .then((data) => {
            if (data.message) {
              console.log("Google refresh token saved successfully.");
            } else {
              console.error("Error saving Google refresh token:", data.error);
            }
          })
          .catch((error) => {
            console.error("Error saving Google refresh token:", error);
          });
      }
    </script>
  </body>
</html>
<|MERGE_RESOLUTION|>--- conflicted
+++ resolved
@@ -1,159 +1,156 @@
-<!DOCTYPE html>
-<html lang="en">
-  <head>
-    <meta charset="UTF-8" />
-    <meta name="viewport" content="width=device-width, initial-scale=1.0" />
-    <title>Pod Profile</title>
-    <link
-      rel="stylesheet"
-      href="{{ url_for('static', filename='css/podprofile/podprofile.css') }}"
-    />
-    <link
-      rel="icon"
-      type="image/x-icon"
-      href="{{ url_for('static', filename='favicon/favicon.ico') }}"
-    />
-    <link rel="canonical" href="https://app.podmanager.ai" />
-    <link
-      rel="stylesheet"
-      href="https://cdnjs.cloudflare.com/ajax/libs/font-awesome/6.4.0/css/all.min.css"
-    />
-    <link
-      rel="stylesheet"
-      href="{{ url_for('static', filename='css/loading-bar/loading-bar.css') }}"
-    />
-  </head>
-  <body>
-    <header>
-      <div class="header-container">
-        <button
-          id="dark-mode-toggle"
-          class="dark-mode-button"
-          aria-label="Toggle Dark Mode"
-        >
-          🌙
-        </button>
-        <div class="credits-container hidden" id="creditsContainer">
-          <img
-            src="{{ url_for('static', filename='images/Coins.png') }}"
-            alt="Coins"
-            class="coins"
-          />
-          <span class="credits">3500</span>
-        </div>
-      </div>
-    </header>
-    <input type="hidden" id="loggedInUserEmail" value="{{ user_email }}" />
-    <main>
-      <!-- Logo Container -->
-      <div class="logo-container">
-        <img
-          src="{{ url_for('static', filename='images/PodManagerLogo.png') }}"
-          alt="PodManager Logo"
-        />
-      </div>
-      <!-- Pod Name Section -->
-      <div class="container" id="pod-name-section">
-        <h1 class="fancy-heading">POD INFO</h1>
-        
-        <!-- Connect Your Calendar Button -->
-        <div class="form-group">
-          <button id="connectCalendar" class="button-primary">
-            Connect Your Calendar
-          </button>
-        </div>
-
-        <form id="podNameForm">
-          <div class="form-group">
-            <div
-              class="label-group"
-              style="display: inline-flex; align-items: center; gap: 0.25rem"
-            >
-              <label for="podRss">RSS</label>
-              <button class="help-button">?</button>
-              <span class="help-text">
-                To find your podcast's RSS feed URL, log in to your podcast
-                hosting platform, navigate to your podcast settings or
-                distribution options, and look for the "RSS Feed" section and
-                paste that URL here.
-              </span>
-            </div>
-            <input type="url" id="podRss" name="podRss" />
-          </div>
-          <div class="form-group">
-            <label for="podName">Podcast's Name</label>
-            <input type="text" id="podName" name="podName" required />
-          </div>
-
-          <!-- Add spacing between Podcast's Name and Connect Your Calendar -->
-          <div style="height: var(--spacing-md);"></div>
-
-          <div class="form-group">
-<<<<<<< HEAD
-            <button id="connectCalendar" class="button-primary connect-calendar-button">
-              Connect Your Calendar
-              <span class="help-button calendar-help-button">
-                ?
-                <span class="help-text calendar-help-text">
-                  To connect your calendar, log in to your calendar provider, navigate to your calendar settings or API/Sync options, and paste your calendar URL here.
-                </span>
-              </span>
-            </button>
-          </div>
-
-          <div class="form-group">
-=======
->>>>>>> 8ee4e46f
-            <button type="button" class="button-primary" id="goToEmailSection">
-              Next
-            </button>
-            <button
-              type="button"
-              class="button-secondary"
-              id="skipButton"
-              onclick="window.location.href='/podcastmanagement'"
-            >
-              Skip
-            </button>
-          </div>
-        </form>
-      </div>
-
-      <!-- Unified Podcast Container -->
-      <div id="podcast-container" class="podcast-container hidden">
-        <!-- Podcast info will be inserted here by JavaScript -->
-      </div>
-    </main>
-    <script
-      type="module"
-      src="{{ url_for('static', filename='js/podprofile/podprofile.js') }}"
-    ></script>
-    <script
-      src="https://unpkg.com/lazysizes@5.3.2/lazysizes.min.js"
-      async
-    ></script>
-    <script>
-      // Extract googleToken from URL and save it as refreshToken
-      const urlParams = new URLSearchParams(window.location.search);
-      const googleToken = urlParams.get("googleToken");
-      if (googleToken) {
-        fetch("/save_google_refresh_token", {
-          method: "POST",
-          headers: { "Content-Type": "application/json" },
-          body: JSON.stringify({ refreshToken: googleToken }), // Save as refreshToken
-        })
-          .then((res) => res.json())
-          .then((data) => {
-            if (data.message) {
-              console.log("Google refresh token saved successfully.");
-            } else {
-              console.error("Error saving Google refresh token:", data.error);
-            }
-          })
-          .catch((error) => {
-            console.error("Error saving Google refresh token:", error);
-          });
-      }
-    </script>
-  </body>
-</html>
+<!DOCTYPE html>
+<html lang="en">
+  <head>
+    <meta charset="UTF-8" />
+    <meta name="viewport" content="width=device-width, initial-scale=1.0" />
+    <title>Pod Profile</title>
+    <link
+      rel="stylesheet"
+      href="{{ url_for('static', filename='css/podprofile/podprofile.css') }}"
+    />
+    <link
+      rel="icon"
+      type="image/x-icon"
+      href="{{ url_for('static', filename='favicon/favicon.ico') }}"
+    />
+    <link rel="canonical" href="https://app.podmanager.ai" />
+    <link
+      rel="stylesheet"
+      href="https://cdnjs.cloudflare.com/ajax/libs/font-awesome/6.4.0/css/all.min.css"
+    />
+    <link
+      rel="stylesheet"
+      href="{{ url_for('static', filename='css/loading-bar/loading-bar.css') }}"
+    />
+  </head>
+  <body>
+    <header>
+      <div class="header-container">
+        <button
+          id="dark-mode-toggle"
+          class="dark-mode-button"
+          aria-label="Toggle Dark Mode"
+        >
+          🌙
+        </button>
+        <div class="credits-container hidden" id="creditsContainer">
+          <img
+            src="{{ url_for('static', filename='images/Coins.png') }}"
+            alt="Coins"
+            class="coins"
+          />
+          <span class="credits">3500</span>
+        </div>
+      </div>
+    </header>
+    <input type="hidden" id="loggedInUserEmail" value="{{ user_email }}" />
+    <main>
+      <!-- Logo Container -->
+      <div class="logo-container">
+        <img
+          src="{{ url_for('static', filename='images/PodManagerLogo.png') }}"
+          alt="PodManager Logo"
+        />
+      </div>
+      <!-- Pod Name Section -->
+      <div class="container" id="pod-name-section">
+        <h1 class="fancy-heading">POD INFO</h1>
+        
+        <!-- Connect Your Calendar Button -->
+        <div class="form-group">
+          <button id="connectCalendar" class="button-primary">
+            Connect Your Calendar
+          </button>
+        </div>
+
+        <form id="podNameForm">
+          <div class="form-group">
+            <div
+              class="label-group"
+              style="display: inline-flex; align-items: center; gap: 0.25rem"
+            >
+              <label for="podRss">RSS</label>
+              <button class="help-button">?</button>
+              <span class="help-text">
+                To find your podcast's RSS feed URL, log in to your podcast
+                hosting platform, navigate to your podcast settings or
+                distribution options, and look for the "RSS Feed" section and
+                paste that URL here.
+              </span>
+            </div>
+            <input type="url" id="podRss" name="podRss" />
+          </div>
+          <div class="form-group">
+            <label for="podName">Podcast's Name</label>
+            <input type="text" id="podName" name="podName" required />
+          </div>
+
+          <!-- Add spacing between Podcast's Name and Connect Your Calendar -->
+          <div style="height: var(--spacing-md);"></div>
+
+          <div class="form-group">
+            <button id="connectCalendar" class="button-primary connect-calendar-button">
+              Connect Your Calendar
+              <span class="help-button calendar-help-button">
+                ?
+                <span class="help-text calendar-help-text">
+                  To connect your calendar, log in to your calendar provider, navigate to your calendar settings or API/Sync options, and paste your calendar URL here.
+                </span>
+              </span>
+            </button>
+          </div>
+
+          <div class="form-group">
+            <button type="button" class="button-primary" id="goToEmailSection">
+              Next
+            </button>
+            <button
+              type="button"
+              class="button-secondary"
+              id="skipButton"
+              onclick="window.location.href='/podcastmanagement'"
+            >
+              Skip
+            </button>
+          </div>
+        </form>
+      </div>
+
+      <!-- Unified Podcast Container -->
+      <div id="podcast-container" class="podcast-container hidden">
+        <!-- Podcast info will be inserted here by JavaScript -->
+      </div>
+    </main>
+    <script
+      type="module"
+      src="{{ url_for('static', filename='js/podprofile/podprofile.js') }}"
+    ></script>
+    <script
+      src="https://unpkg.com/lazysizes@5.3.2/lazysizes.min.js"
+      async
+    ></script>
+    <script>
+      // Extract googleToken from URL and save it as refreshToken
+      const urlParams = new URLSearchParams(window.location.search);
+      const googleToken = urlParams.get("googleToken");
+      if (googleToken) {
+        fetch("/save_google_refresh_token", {
+          method: "POST",
+          headers: { "Content-Type": "application/json" },
+          body: JSON.stringify({ refreshToken: googleToken }), // Save as refreshToken
+        })
+          .then((res) => res.json())
+          .then((data) => {
+            if (data.message) {
+              console.log("Google refresh token saved successfully.");
+            } else {
+              console.error("Error saving Google refresh token:", data.error);
+            }
+          })
+          .catch((error) => {
+            console.error("Error saving Google refresh token:", error);
+          });
+      }
+    </script>
+  </body>
+</html>