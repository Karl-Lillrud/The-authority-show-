<!DOCTYPE html>
<html lang="en">
  <head>
    <meta charset="UTF-8" />
    <meta name="viewport" content="width=device-width, initial-scale=1.0" />
    <title>Pod Profile</title>
    <link
      rel="stylesheet"
      href="{{ url_for('static', filename='css/podprofile.css') }}"
    />
  </head>
  <body>
    <header>
      <div class="header-container">
        <button
          id="dark-mode-toggle"
          class="dark-mode-button"
          aria-label="Toggle Dark Mode"
        >
          🌙
        </button>
        <div class="credits-container hidden" id="creditsContainer">
          <img
            src="{{ url_for('static', filename='images/Coins.png') }}"
            alt="Coins"
            class="coins"
          />
          <span class="credits">3500</span>
        </div>
      </div>
    </header>
    <input type="hidden" id="loggedInUserEmail" value="{{ user_email }}" />
    <main>
      <!-- Logo Container -->
      <div class="logo-container">
        <img
          src="{{ url_for('static', filename='images/PodManagerLogo.png') }}"
          alt="PodManager Logo"
        />
      </div>
      <!-- Pod Name Section -->
      <div class="container" id="pod-name-section">
        <h1 class="fancy-heading">POD INFO</h1>
        <form id="podNameForm">
          <div
            class="help-container"
            style="text-align: right; margin-bottom: 10px"
          >
            <button class="help-button">?</button>
            <span class="help-text"
              >To find your podcast's RSS feed URL, log in to your podcast
              hosting platform, navigate to your podcast settings or
              distribution options, and look for the "RSS Feed" section and
              paste that URL here.</span
            >
          </div>
          <div class="form-group">
            <label for="podRss">RSS</label>
            <input type="url" id="podRss" name="podRss" />
          </div>
          <div class="form-group">
            <label for="podName">Podcast's Name</label>
            <input type="text" id="podName" name="podName" required />
          </div>
<<<<<<< HEAD
          <button type="button" class="button-secondary" id="skipToDashboard" style="display: none;">
=======
          <!-- <button type="button" class="button-secondary" id="skipToDashboard">
>>>>>>> 4aab214e
            Skip
          </button> -->
          <button type="button" class="button-primary" id="goToEmailSection">
            Next
          </button>
        </form>
      </div>

      <!-- Email Section -->
      <div class="container hidden" id="email-section">
        <h1 class="fancy-heading">Welcome to PodManager.ai!</h1>
        <div class="success-message">
          <p>
            🎉 Congratulations!<br><br>
            Your spot in the Beta Tester queue is locked in! Get ready for your exclusive sneak peek...<br><br> 
            💰 To kick things off, we’ve added 3,500 Credits to your account!<br><br>
            PodManager.ai will revolutionize your podcasting with AI-powered workflow automation, seamless guest management, and faster episode production- so you can focus on creating amazing content!
            <br><br>
            ✨ Check your email right now for more exciting features!
          </p>
      </div>
    </main>
    <script
      type="module"
      src="{{ url_for('static', filename='requests/podcastRequests.js') }}"
    ></script>
    <script
      type="module"
      src="{{ url_for('static', filename='js/podprofile.js') }}"
    ></script>
    <script
      src="https://unpkg.com/lazysizes@5.3.2/lazysizes.min.js"
      async
    ></script>
  </body>
</html>
<|MERGE_RESOLUTION|>--- conflicted
+++ resolved
@@ -1,105 +1,101 @@
-<!DOCTYPE html>
-<html lang="en">
-  <head>
-    <meta charset="UTF-8" />
-    <meta name="viewport" content="width=device-width, initial-scale=1.0" />
-    <title>Pod Profile</title>
-    <link
-      rel="stylesheet"
-      href="{{ url_for('static', filename='css/podprofile.css') }}"
-    />
-  </head>
-  <body>
-    <header>
-      <div class="header-container">
-        <button
-          id="dark-mode-toggle"
-          class="dark-mode-button"
-          aria-label="Toggle Dark Mode"
-        >
-          🌙
-        </button>
-        <div class="credits-container hidden" id="creditsContainer">
-          <img
-            src="{{ url_for('static', filename='images/Coins.png') }}"
-            alt="Coins"
-            class="coins"
-          />
-          <span class="credits">3500</span>
-        </div>
-      </div>
-    </header>
-    <input type="hidden" id="loggedInUserEmail" value="{{ user_email }}" />
-    <main>
-      <!-- Logo Container -->
-      <div class="logo-container">
-        <img
-          src="{{ url_for('static', filename='images/PodManagerLogo.png') }}"
-          alt="PodManager Logo"
-        />
-      </div>
-      <!-- Pod Name Section -->
-      <div class="container" id="pod-name-section">
-        <h1 class="fancy-heading">POD INFO</h1>
-        <form id="podNameForm">
-          <div
-            class="help-container"
-            style="text-align: right; margin-bottom: 10px"
-          >
-            <button class="help-button">?</button>
-            <span class="help-text"
-              >To find your podcast's RSS feed URL, log in to your podcast
-              hosting platform, navigate to your podcast settings or
-              distribution options, and look for the "RSS Feed" section and
-              paste that URL here.</span
-            >
-          </div>
-          <div class="form-group">
-            <label for="podRss">RSS</label>
-            <input type="url" id="podRss" name="podRss" />
-          </div>
-          <div class="form-group">
-            <label for="podName">Podcast's Name</label>
-            <input type="text" id="podName" name="podName" required />
-          </div>
-<<<<<<< HEAD
-          <button type="button" class="button-secondary" id="skipToDashboard" style="display: none;">
-=======
-          <!-- <button type="button" class="button-secondary" id="skipToDashboard">
->>>>>>> 4aab214e
-            Skip
-          </button> -->
-          <button type="button" class="button-primary" id="goToEmailSection">
-            Next
-          </button>
-        </form>
-      </div>
-
-      <!-- Email Section -->
-      <div class="container hidden" id="email-section">
-        <h1 class="fancy-heading">Welcome to PodManager.ai!</h1>
-        <div class="success-message">
-          <p>
-            🎉 Congratulations!<br><br>
-            Your spot in the Beta Tester queue is locked in! Get ready for your exclusive sneak peek...<br><br> 
-            💰 To kick things off, we’ve added 3,500 Credits to your account!<br><br>
-            PodManager.ai will revolutionize your podcasting with AI-powered workflow automation, seamless guest management, and faster episode production- so you can focus on creating amazing content!
-            <br><br>
-            ✨ Check your email right now for more exciting features!
-          </p>
-      </div>
-    </main>
-    <script
-      type="module"
-      src="{{ url_for('static', filename='requests/podcastRequests.js') }}"
-    ></script>
-    <script
-      type="module"
-      src="{{ url_for('static', filename='js/podprofile.js') }}"
-    ></script>
-    <script
-      src="https://unpkg.com/lazysizes@5.3.2/lazysizes.min.js"
-      async
-    ></script>
-  </body>
-</html>
+<!DOCTYPE html>
+<html lang="en">
+  <head>
+    <meta charset="UTF-8" />
+    <meta name="viewport" content="width=device-width, initial-scale=1.0" />
+    <title>Pod Profile</title>
+    <link
+      rel="stylesheet"
+      href="{{ url_for('static', filename='css/podprofile.css') }}"
+    />
+  </head>
+  <body>
+    <header>
+      <div class="header-container">
+        <button
+          id="dark-mode-toggle"
+          class="dark-mode-button"
+          aria-label="Toggle Dark Mode"
+        >
+          🌙
+        </button>
+        <div class="credits-container hidden" id="creditsContainer">
+          <img
+            src="{{ url_for('static', filename='images/Coins.png') }}"
+            alt="Coins"
+            class="coins"
+          />
+          <span class="credits">3500</span>
+        </div>
+      </div>
+    </header>
+    <input type="hidden" id="loggedInUserEmail" value="{{ user_email }}" />
+    <main>
+      <!-- Logo Container -->
+      <div class="logo-container">
+        <img
+          src="{{ url_for('static', filename='images/PodManagerLogo.png') }}"
+          alt="PodManager Logo"
+        />
+      </div>
+      <!-- Pod Name Section -->
+      <div class="container" id="pod-name-section">
+        <h1 class="fancy-heading">POD INFO</h1>
+        <form id="podNameForm">
+          <div
+            class="help-container"
+            style="text-align: right; margin-bottom: 10px"
+          >
+            <button class="help-button">?</button>
+            <span class="help-text"
+              >To find your podcast's RSS feed URL, log in to your podcast
+              hosting platform, navigate to your podcast settings or
+              distribution options, and look for the "RSS Feed" section and
+              paste that URL here.</span
+            >
+          </div>
+          <div class="form-group">
+            <label for="podRss">RSS</label>
+            <input type="url" id="podRss" name="podRss" />
+          </div>
+          <div class="form-group">
+            <label for="podName">Podcast's Name</label>
+            <input type="text" id="podName" name="podName" required />
+          </div>
+          <!-- <button type="button" class="button-secondary" id="skipToDashboard">
+            Skip
+          </button> -->
+          <button type="button" class="button-primary" id="goToEmailSection">
+            Next
+          </button>
+        </form>
+      </div>
+
+      <!-- Email Section -->
+      <div class="container hidden" id="email-section">
+        <h1 class="fancy-heading">Welcome to PodManager.ai!</h1>
+        <div class="success-message">
+          <p>
+            🎉 Congratulations!<br><br>
+            Your spot in the Beta Tester queue is locked in! Get ready for your exclusive sneak peek...<br><br> 
+            💰 To kick things off, we’ve added 3,500 Credits to your account!<br><br>
+            PodManager.ai will revolutionize your podcasting with AI-powered workflow automation, seamless guest management, and faster episode production- so you can focus on creating amazing content!
+            <br><br>
+            ✨ Check your email right now for more exciting features!
+          </p>
+      </div>
+    </main>
+    <script
+      type="module"
+      src="{{ url_for('static', filename='requests/podcastRequests.js') }}"
+    ></script>
+    <script
+      type="module"
+      src="{{ url_for('static', filename='js/podprofile.js') }}"
+    ></script>
+    <script
+      src="https://unpkg.com/lazysizes@5.3.2/lazysizes.min.js"
+      async
+    ></script>
+  </body>
+</html>