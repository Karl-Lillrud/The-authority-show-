<!DOCTYPE html>
<html lang="en">
  <head>
    <meta charset="UTF-8" />
    <meta name="viewport" content="width=device-width, initial-scale=1.0" />
    <title data-i18n="signInTitle">Sign In</title>
    <link rel="stylesheet" href="/static/css/signin/signin.css" />
    <link
      rel="icon"
      type="image/x-icon"
      href="{{ url_for('static', filename='favicon/favicon.ico') }}"
    />
    <link rel="canonical" href="https://app.podmanager.ai" />
    <!-- global stylesheets -->
    <link
    rel="stylesheet"
    href="https://fonts.googleapis.com/css2?family=Inter:wght@400;500;600;700&display=swap"
    />
    <link
      rel="stylesheet"
      href="{{ url_for('static', filename='css/components/variables.css') }}"
    />
    <link
      rel="stylesheet"
      href="{{ url_for('static', filename='css/components/general.css') }}"
    />
    <link
    rel="stylesheet"
    href="{{ url_for('static', filename='css/components/typography.css') }}"
    />
    <!-- Add Font Awesome for the icons -->
    <link rel="stylesheet" href="https://cdnjs.cloudflare.com/ajax/libs/font-awesome/6.4.0/css/all.min.css" />
  </head>
  <body>
    <!-- Language Switcher -->
    <div class="language-switcher" role="group" aria-label="Language Selection">
      <button onclick="window.languageManager.setLanguage('en')" class="lang-btn" data-i18n-title="switchToEnglish">English</button>
      <button onclick="window.languageManager.setLanguage('ar')" class="lang-btn" data-i18n-title="switchToArabic">العربية</button>
    </div>

    <!-- Logo -->
    <div class="logo-container">
      <img
        src="{{ url_for('static', filename='images/PodManagerLogo.png') }}"
        alt="PodManager Logo"
        data-i18n-alt="podManagerLogo"
      />
    </div>

    <div class="image">
      <img
        src="{{ url_for('static', filename='images/podmanager_extended_background.webp') }}"
        alt="PodManager Background"
        data-i18n-alt="podManagerBackground"
      />
    </div>

    <div class="overlay"></div>

    <div class="sliding-container">
      <button class="close-button" aria-label="Close" data-i18n-aria-label="close">
        <i class="fas fa-times"></i>
      </button>
      <h2 data-i18n="podcastingReimagined">Podcasting, Reimagined</h2>
      <p class="subtitle" data-i18n="growFaster">Grow faster, improve quality, Earn more</p>
      <p class="no-credit" data-i18n="noCreditCard"><i class="fas fa-credit-card"></i> no credit card required</p>
      
      <ul class="feature-list">
        <li data-i18n="aiPoweredTasks"><i class="fas fa-robot"></i> AI-powered repetitive tasks</li>
        <li data-i18n="manageGuestsTeams"><i class="fas fa-users"></i> Manage guests & teams</li>
        <li data-i18n="episodeChecklists"><i class="fas fa-tasks"></i> Episode checklists</li>
        <li data-i18n="shareReadyContent"><i class="fas fa-share-alt"></i> Share-ready content in clicks</li>
        <li data-i18n="everythingInDashboard"><i class="fas fa-th-large"></i> Everything in one dashboard</li>
      </ul>

      <a href="{{ url_for('frontend.about_page') }}" class="learn-more-link" data-i18n-title="learnMore">
        <span data-i18n="findOutMore">Find out more about all our features</span>
        <i class="fas fa-arrow-right"></i>
      </a>
    </div>

    <div class="center-box">
<<<<<<< HEAD
      <h1 class="title" data-i18n="continueToPodManager">Continue to PodManager</h1>
=======
>>>>>>> 8d88e12c
      <div id="success-message" class="success-message" style="display: none"></div>
      <div id="error-message" class="error-message" style="display: none"></div>

      <form id="signin-form">
        <div class="input-group">
          <label for="email" class="label" data-i18n="emailLabel"></label>
          <input
            type="email"
            id="email"
            name="email"
            class="input"
            data-i18n-placeholder="email"
            placeholder="Email"
            required
            aria-label="Email"
          />
        </div>

        <div class="form-actions">
          <button
            type="button"
            id="send-login-link-button"
            class="button button-primary"
            data-i18n="getLoginLink"
            data-i18n-aria-label="getLoginLink"
          >
            Log In
          </button>
        </div>
        
        <div class="policy-links">
          <a href="{{ url_for('frontend.terms_of_service_page') }}" class="link" data-i18n="termsOfService" data-i18n-title="termsOfService">Terms of Service</a>
          |
          <a href="{{ url_for('frontend.privacy_policy_page') }}" class="link" data-i18n="privacyPolicy" data-i18n-title="privacyPolicy">Privacy Policy</a>
          |
          <a href="{{ url_for('frontend.about_page') }}" class="link" data-i18n="aboutPodManager" data-i18n-title="aboutPodManager">About PodManager</a>
        </div>
        
        <!-- Community Links Section -->
        <div class="community-links">
          <p data-i18n="followDevelopment">Follow our development and join our discord</p>
          <div class="social-icons">
            <a href="https://discord.gg/vwdhqFxhVm" target="_blank" data-i18n-title="joinDiscord">
              <i class="fab fa-discord"></i>
            </a>
          </div>
        </div>
      </form>
    </div>
    <script type="module" src="{{ url_for('static', filename='js/i18n/translations.js') }}"></script>
    <script type="module" src="{{ url_for('static', filename='js/i18n/languageManager.js') }}"></script>
    <script type="module" src="{{ url_for('static', filename='js/signin/signin.js') }}"></script>
  </body>
</html><|MERGE_RESOLUTION|>--- conflicted
+++ resolved
@@ -80,10 +80,7 @@
     </div>
 
     <div class="center-box">
-<<<<<<< HEAD
       <h1 class="title" data-i18n="continueToPodManager">Continue to PodManager</h1>
-=======
->>>>>>> 8d88e12c
       <div id="success-message" class="success-message" style="display: none"></div>
       <div id="error-message" class="error-message" style="display: none"></div>
 
