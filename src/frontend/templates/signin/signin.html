--- conflicted
+++ resolved
@@ -54,8 +54,31 @@
             required
           />
         </div>
+      <div id="signin-container">
+        <form id="signin-form">
+          <div class="input-group">
+            <label for="email" class="label"></label>
+            <input
+              type="email"
+              id="email"
+              name="email"
+              class="input"
+              placeholder="Email"
+              required
+            />
+          </div>
+          <div class="input-group">
+            <label for="password" class="label"></label>
+            <input
+              type="password"
+              id="password"
+              name="password"
+              class="input"
+              placeholder="Password"
+              required
+            />
+          </div>
 
-<<<<<<< HEAD
         <div class="form-actions">
           <button
             type="button"
@@ -76,75 +99,6 @@
           >
         </div>
       </form>
-=======
-          <div class="form-actions">
-            <!-- Button to send log-in link -->
-            <button
-              type="button"
-              id="send-login-link-button"
-              class="button button-secondary"
-            >
-              Send Log-In Link
-            </button>
-            <!-- Sign In button -->
-            <button type="submit" class="button button-primary">Sign In</button>
-          </div>
-
-          <div class="register-link">
-            <a href="{{ url_for('auth_bp.register_page') }}" class="link">
-              Don't Have an Account? Register Here</a
-            >
-          </div>
-          <div class="policy-links">
-            <a href="{{ url_for('frontend.terms_of_service_page') }}" class="link"
-              >Terms of Service</a
-            >
-            |
-            <a href="{{ url_for('frontend.privacy_policy_page') }}" class="link"
-              >Privacy Policy</a
-            >
-            |
-            <a href="{{ url_for('frontend.about_page') }}" class="link"
-              >About PodManager</a
-            >
-          </div>
-        </form>
-      </div>
-
-      <!-- New container for "Sign In with Verification Code" -->
-      <div id="verification-code-container" style="display: none;">
-        <h2>Sign In with Verification Code</h2>
-        <form id="verification-code-form">
-          <div class="input-group">
-            <input
-              type="email"
-              id="verification-email"
-              class="input"
-              placeholder="Enter your email"
-              required
-            />
-          </div>
-          <div class="input-group" id="verification-code-group" style="display: none;">
-            <input
-              type="text"
-              id="verification-code"
-              class="input"
-              placeholder="Enter verification code"
-              required
-            />
-          </div>
-          <div class="form-actions">
-            <button type="submit" class="button button-primary">Verify and Sign In</button>
-          </div>
-        </form>
-        <p><a href="/" class="link">Back to Login</a></p>
-      </div>
-    </div>
-    <div class="form-actions">
-      <a href="/dashboard" class="button button-secondary">
-        Back to Dashboard
-      </a>
->>>>>>> 4e08e2ca
     </div>
     <script type="module" src="{{ url_for('static', filename='js/signin/signin.js') }}"></script>
   </body>
