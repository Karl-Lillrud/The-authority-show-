<!DOCTYPE html>
<html lang="en">

<head>
  <meta charset="UTF-8">
  <meta name="viewport" content="width=device-width, initial-scale=1.0">
  <title>GUEST REGISTRATION</title>
  <!-- Other -->
  <link rel="stylesheet" href="{{ url_for('static', filename='css/guest-form/guest-form.css') }}"> <!-- Link to the CSS file -->
  <script src="https://cdn.jsdelivr.net/npm/emailjs-com@2.6.4/dist/email.min.js"></script>
  <script src="https://cdn.tailwindcss.com"></script>

  <style>
    html, body {
      height: 100%;
      margin: 0;
      display: flex;
      flex-direction: column;
    }
    .content {
      flex: 1;
      display: flex;
      justify-content: center;
      align-items: center;
    }
    .footer {
      text-align: center;
      padding: 1rem;
      background-color: #f8f9fa;
      border-top: 1px solid #e9ecef;
    }
    .footer-logo {
      height: 40px;
    }
    .footer-text {
      margin-top: 0.5rem;
      font-size: 0.9rem;
      color: #6c757d;
    }
  </style>
  
</head>

<body>

<!-- Link to the CSS file 
  <div class="image">
    <img
     src="{{ url_for('static', filename='images/vivi.jpg') }}" alt="Beskrivning av bilden"/>
  </div>-->

  <div class="content">
    <div class=" p-6 rounded-lg shadow-xl w-full max-w-xl" id="guestFormContainer">
      <!--- Top Image -->
      <div class="w-full h-32 mb-4 rounded-lg flex items-center justify-center">
        <img src="{{ url_for('static', filename='images/PodManagerLogo.png') }}" alt="PodManager Logo" class="h-full object-contain">
      </div>
    
     
      <!--- Title -->
      <h2 class="text-2xl font-bold text-center text-gray-700 mb-4">Guest Registration</h2>
      <form id="guestForm" class="space-y-4">

              <!-- Image section -->
        <div class="mb-6">
          <label class="block text-gray-600 font-medium">
            Profile photo <span class="text-red-500">*</span>
          </label>
          <p class="text-sm text-gray-500">
            (Preferably with a neutral background so we can make it transparent for the episode cover.)<br><br>
          </p>
          <p class="text-sm text-gray-500">Upload a Profile Image (Max 10 MB)</p>

          <!-- Hidden default file input -->
          <input type="file" id="profilePhoto" accept="image/*" class="hidden" onchange="previewImage()">

          <!-- Custom styled button -->
          <label for="profilePhoto" id="profilePhotoLabel">
            Browse
          </label>
          
          <!-- File name display -->
          <p id="fileName" class="text-sm text-gray-700 mt-2"></p>

          <!-- Image preview initially hidden -->
          <div id="imagePreviewContainer" class="hidden mt-4">
            <img id="imagePreview" class="w-32 h-32 object-cover rounded-lg border" alt="Image Preview">
            <button type="button" class="mt-2 bg-red-500 text-white px-3 py-1 rounded"
              onclick="removeImage()">Remove</button>
          </div>

          <!-- Error message placeholder -->
          <p id="photoError" class="text-red-500 text-sm mt-1"></p>
        </div>

        <!--- Asks for Full Name -->
<<<<<<< HEAD
        <div>
          <label class="block text-gray-600 font-medium">Name *</label>
          <input type="text" id="name" class="input-field" placeholder="Enter your First name" required>
          <p id="firstnameError" class="error-message"></p>
        </div>

        <!--- Asks for email adress -->
        <div>
          <label class="block text-gray-600 font-medium">Email *</label>
          <input type="text" id="email" class="input-field" placeholder="Enter your email" required>
          <p id="emailError" class="error-message"></p>
        </div>
=======
<div>
  <label class="block text-gray-600 font-medium">Name *</label>
  <input type="text" id="firstName" class="input-field" placeholder="Enter your First name" required>
  <p id="firstnameError" class="error-message"></p>
</div>

<!--- Asks for email address -->
<div>
  <label class="block text-gray-600 font-medium">Email *</label>
  <input type="text" id="email" class="input-field" placeholder="Enter your email" required>
  <p id="emailError" class="error-message"></p>
</div>
>>>>>>> 83e09015

              <!--- Bio -->
        <div>
          <label class="block text-gray-600 font-medium">Short Bio *</label>
          <textarea id="bio" class="input-field" placeholder="Tell us about yourself" required></textarea>
        </div>

        <!--- Longer question format-->
        <div>
          <label class="block text-gray-600 font-medium">
            Think of three (3) areas of interest for your episode recording that you and your listeners will find interesting to hear about. *</label>
          <textarea id="interest" class="input-field" placeholder="Tell us" required></textarea>
        </div>

        <!--- Calender -->
        <!-- Date & Time Selection -->
        <div>
          <label class="block text-gray-600 font-medium">Select a Recording Date & Time *</label>

          <!-- Button to show calendar with an icon -->
          <button id="openDatePicker" type="button" class="flex items-center gap-2 text-white px-4 py-2 rounded-lg bg-[#ff3b30] transition">
            <svg xmlns="http://www.w3.org/2000/svg" fill="none" viewBox="0 0 24 24" stroke-width="1.5" stroke="currentColor" class="w-5 h-5">
              <path stroke-linecap="round" stroke-linejoin="round" d="M8 7V3m8 4V3m-9 8h10m-11 9h12a2 2 0 002-2V7a2 2 0 00-2-2H5a2 2 0 00-2 2v10a2 2 0 002 2z" />
            </svg>
          </button>
          

          <!-- Inline Calendar + Time Picker (Initially Hidden) -->
          <div id="dateTimeContainer" class="hidden mt-4 p-4 bg-white shadow-lg rounded-lg w-full max-w-md">

            <!-- Year Selection Dropdown -->
            <select id="yearSelector" class="border p-2 rounded w-full mb-3"></select>

            <!-- Month & Year Selection -->
            <div class="flex justify-between items-center mb-3">
              <button id="prevMonth" class="text-gray-700 px-3 py-1 border rounded hover:bg-gray-100">←</button>
              <span id="currentMonthYear" class="font-semibold"></span>
              <button id="nextMonth" class="text-gray-700 px-3 py-1 border rounded hover:bg-gray-100">→</button>
            </div>

            <!-- Calendar UI -->
            <div id="calendarPicker" class="grid grid-cols-7 gap-2"></div>

            <!-- Time Picker -->
            <div id="timePickerContainer" class="mt-4 hidden">
              <label class="block text-gray-600 font-medium">Select Time</label>
              <select id="timePicker" class="w-full border p-2 rounded"></select>
            </div>

            <!-- Confirm Button -->
            <button id="confirmDateTime" class="bg-[#ff3b30] text-white px-4 py-2 rounded hidden mt-4">Confirm</button>
          </div>

          <!-- Display selected date & time -->
          <p id="selectedDateTime" class="mt-2 text-gray-700"></p>

          <!-- Hidden input fields to store selected values -->
          <input type="hidden" id="recordingDate" required>
          <input type="hidden" id="recordingTime" required>
        </div>

        <!--- Asks for company -->
        <div>
          <label class="block text-gray-600 font-medium">Company</label>
          <input type="text" id="company" class="input-field" placeholder="Enter your Company name">
          <p id="companyError" class="error-message"></p>
        </div>

        <!--- Asks for phone number -->
        <div>
          <label class="block text-gray-600 font-medium">Phone</label>
          <input type="text" id="phone" class="input-field" placeholder="Enter your phone number">
          <p id="phoneError" class="error-message"></p>
        </div>

        <!-- asks if you have a social media account -->
        <label class="block text-gray-600 font-medium mb-2">Do you wish to add a social media account?</label>

        <!-- Button to add social media -->
      
          <button id="addSocialButton" type="button" onclick="addSocialMedia()">Link Social Media</button>


        <!-- Container where social media fields will be added -->
        <div id="socialMediaContainer" class="mt-4 space-y-4"></div>

        <!-- Adds recommended guests part -->
        <label class="block text-gray-600 font-medium mb-2">Do you want to recommend a guest?</label>

        <!-- Button to add a recommended guest -->
        <button id="addGuestButton" type="button" onclick="addRecommendedGuest()">Add Guest</button>


        <!-- Container where recommended guest fields will be added -->
        <div id="recommendedGuestContainer" class="mt-4 space-y-4"></div>
        <!-- list of other people -->
        <div>
          <label class="block text-gray-600 font-medium">List of other people you think we should invite</label>
          <textarea id="list" class="input-field" placeholder="List them here"></textarea>
        </div>

        <!-- General added notes etc -->
        <div>
          <label class="block text-gray-600 font-medium">Comments</label>
          <textarea id="notes" class="input-field" placeholder="Write you notes here"></textarea>
        </div>

        <!--- Question about future opportunities -->
        <label class="block text-gray-600 font-medium">Would you be interested in future opportunities? Like live events,
        guest panel discussions, or special episodes. We'd love to keep the collaboration going!</label>

        <!-- Yes/No Radio Buttons -->
        <div class="flex gap-4 mt-2">
          <label class="flex items-center">
            <input type="radio" name="updatesOption" value="no" checked>
            <span class="ml-2">No</span>
          </label>

          <label class="flex items-center">
            <input type="radio" name="updatesOption" value="yes">
            <span class="ml-2">Yes</span>
          </label>
        </div>

        <div></div>

        <!--- Submit button -->
        <button type="submit" class="w-full bg-[#ff3b30] text-white py-2 rounded-lg font-semibold transition-all">
          Submit
        </button>
        
      </form>
    </div>
  </div>

  <!--- Link to script -->
  <script src="{{ url_for('static', filename='js/guest-form/guest-form.js') }}"></script>
  <footer class="footer">
    <img src="{{ url_for('static', filename='images/PodManagerLogo.png') }}" alt="Pod Manager" class="footer-logo">
    <p class="footer-text">Powered by Pod Manager</p>

  </footer>
  
</body>

</html><|MERGE_RESOLUTION|>--- conflicted
+++ resolved
@@ -94,25 +94,11 @@
         </div>
 
         <!--- Asks for Full Name -->
-<<<<<<< HEAD
         <div>
           <label class="block text-gray-600 font-medium">Name *</label>
           <input type="text" id="name" class="input-field" placeholder="Enter your First name" required>
           <p id="firstnameError" class="error-message"></p>
         </div>
-
-        <!--- Asks for email adress -->
-        <div>
-          <label class="block text-gray-600 font-medium">Email *</label>
-          <input type="text" id="email" class="input-field" placeholder="Enter your email" required>
-          <p id="emailError" class="error-message"></p>
-        </div>
-=======
-<div>
-  <label class="block text-gray-600 font-medium">Name *</label>
-  <input type="text" id="firstName" class="input-field" placeholder="Enter your First name" required>
-  <p id="firstnameError" class="error-message"></p>
-</div>
 
 <!--- Asks for email address -->
 <div>
@@ -120,7 +106,6 @@
   <input type="text" id="email" class="input-field" placeholder="Enter your email" required>
   <p id="emailError" class="error-message"></p>
 </div>
->>>>>>> 83e09015
 
               <!--- Bio -->
         <div>
