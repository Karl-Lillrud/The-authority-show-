<!DOCTYPE html>
<html lang="en">

<head>
  <meta charset="UTF-8">
  <meta name="viewport" content="width=device-width, initial-scale=1.0">
  <title>GUEST REGISTRATION</title>
  <!-- Other -->
  <link rel="stylesheet" href="{{ url_for('static', filename='css/guest-form/guest-form.css') }}"> <!-- Link to the CSS file -->
  <script src="https://cdn.jsdelivr.net/npm/emailjs-com@2.6.4/dist/email.min.js"></script>
  <script src="https://cdn.tailwindcss.com"></script>
</head>

<body >

<!-- Link to the CSS file 
  <div class="image">
    <img
     src="{{ url_for('static', filename='images/vivi.jpg') }}" alt="Beskrivning av bilden"/>
  </div>-->


  <div class=" p-6 rounded-lg shadow-xl w-full max-w-xl" id="guestFormContainer">
    <!--- Top Image -->
    <div class="w-full h-32 mb-4 rounded-lg flex items-center justify-center">
      <img src="{{ url_for('static', filename='images/PodManagerLogo.png') }}" alt="PodManager Logo" class="h-full object-contain">
    </div>
  
   
    <!--- Title -->
    <h2 class="text-2xl font-bold text-center text-gray-700 mb-4">Guest Registration</h2>
    <form id="guestForm" class="space-y-4">

            <!-- Image section -->
      <div class="mb-6">
        <label class="block text-gray-600 font-medium">
          Profile photo <span class="text-red-500">*</span>
        </label>
        <p class="text-sm text-gray-500">
          (Preferably with a neutral background so we can make it transparent for the episode cover.)<br><br>
        </p>
        <p class="text-sm text-gray-500">Upload a Profile Image: <br><br>Image (Max 10 MB).</p>

        <!-- Hidden default file input -->
        <input type="file" id="profilePhoto" accept="image/*" class="hidden" onchange="previewImage()">

        <!-- Custom styled button -->
        <label for="profilePhoto" id="profilePhotoLabel">
          Browse
        </label>
        
        <!-- File name display -->
        <p id="fileName" class="text-sm text-gray-700 mt-2"></p>

        <!-- Image preview initially hidden -->
        <div id="imagePreviewContainer" class="hidden mt-4">
          <img id="imagePreview" class="w-32 h-32 object-cover rounded-lg border" alt="Image Preview">
          <button type="button" class="mt-2 bg-red-500 text-white px-3 py-1 rounded"
            onclick="removeImage()">Remove</button>
        </div>

        <!-- Error message placeholder -->
        <p id="photoError" class="text-red-500 text-sm mt-1"></p>
      </div>

      <!--- Asks for Full Name -->
      <div>
        <label class="block text-gray-600 font-medium">Name *</label>
        <input type="text" id="first name" class="input-field" placeholder="Enter your First name" required>
        <p id="firstnameError" class="error-message"></p>
      </div>

      <!--- Asks for email adress -->
      <div>
        <label class="block text-gray-600 font-medium">Email *</label>
        <input type="text" id="email" class="input-field" placeholder="Enter your email" required>
        <p id="emailError" class="error-message"></p>
      </div>

            <!--- Bio -->
      <div>
        <label class="block text-gray-600 font-medium">Short Bio *</label>
        <textarea id="bio" class="input-field" placeholder="Tell us about yourself" required></textarea>
      </div>

      <!--- Longer question format-->
      <div>
        <label class="block text-gray-600 font-medium">
          I'd like you to think about your 3 areas of interest for us to discuss during your episode recording that you
          think will be of interest to the listener in one way or another. *</label>
        <textarea id="interest" class="input-field" placeholder="Tell us" required></textarea>
      </div>

      <!--- Calender -->
      <!-- Date & Time Selection -->
      <div>
        <label class="block text-gray-600 font-medium">Select a Recording Date & Time *</label>

        <!-- Button to show calendar with an icon -->
        <button id="openDatePicker" type="button" class="flex items-center gap-2 text-white px-4 py-2 rounded-lg bg-[#ff3b30] transition">
          <svg xmlns="http://www.w3.org/2000/svg" fill="none" viewBox="0 0 24 24" stroke-width="1.5" stroke="currentColor" class="w-5 h-5">
            <path stroke-linecap="round" stroke-linejoin="round" d="M8 7V3m8 4V3m-9 8h10m-11 9h12a2 2 0 002-2V7a2 2 0 00-2-2H5a2 2 0 00-2 2v10a2 2 0 002 2z" />
          </svg>
        </button>
        

        <!-- Inline Calendar + Time Picker (Initially Hidden) -->
        <div id="dateTimeContainer" class="hidden mt-4 p-4 bg-white shadow-lg rounded-lg w-full max-w-md">

          <!-- Year Selection Dropdown -->
          <select id="yearSelector" class="border p-2 rounded w-full mb-3"></select>

          <!-- Month & Year Selection -->
          <div class="flex justify-between items-center mb-3">
            <button id="prevMonth" class="text-gray-700 px-3 py-1 border rounded hover:bg-gray-100">←</button>
            <span id="currentMonthYear" class="font-semibold"></span>
            <button id="nextMonth" class="text-gray-700 px-3 py-1 border rounded hover:bg-gray-100">→</button>
          </div>

          <!-- Calendar UI -->
          <div id="calendarPicker" class="grid grid-cols-7 gap-2"></div>

          <!-- Time Picker -->
          <div id="timePickerContainer" class="mt-4 hidden">
            <label class="block text-gray-600 font-medium">Select Time</label>
            <select id="timePicker" class="w-full border p-2 rounded"></select>
          </div>

          <!-- Confirm Button -->
          <button id="confirmDateTime" class="bg-[#ff3b30] text-white px-4 py-2 rounded hidden mt-4">Confirm</button>
        </div>

        <!-- Display selected date & time -->
        <p id="selectedDateTime" class="mt-2 text-gray-700"></p>

        <!-- Hidden input fields to store selected values -->
        <input type="hidden" id="recordingDate" required>
        <input type="hidden" id="recordingTime" required>
      </div>

      <!--- Asks for company -->
      <div>
        <label class="block text-gray-600 font-medium">Company</label>
        <input type="text" id="company" class="input-field" placeholder="Enter your Company name">
        <p id="companyError" class="error-message"></p>
      </div>

      <!--- Asks for phone number -->
      <div>
        <label class="block text-gray-600 font-medium">Phone</label>
        <input type="text" id="phone" class="input-field" placeholder="Enter your phone number">
        <p id="phoneError" class="error-message"></p>
      </div>

      <!-- asks if you have a social media account -->
      <label class="block text-gray-600 font-medium mb-2">Do you wish to add a social media account?</label>

      <!-- Button to add social media -->
     
        <button id="addSocialButton" type="button" onclick="addSocialMedia()">Link Social Media</button>


      <!-- Container where social media fields will be added -->
      <div id="socialMediaContainer" class="mt-4 space-y-4"></div>

      <!-- Adds recommended guests part -->
      <label class="block text-gray-600 font-medium mb-2">Do you want to recommend a guest?</label>

      <!-- Button to add a recommended guest -->
      <button id="addGuestButton" type="button" onclick="addRecommendedGuest()">Add Guest</button>


      <!-- Container where recommended guest fields will be added -->
      <div id="recommendedGuestContainer" class="mt-4 space-y-4"></div>
      <!-- list of other people -->
      <div>
        <label class="block text-gray-600 font-medium">List of other people you think we should invite</label>
        <textarea id="list" class="input-field" placeholder="List them here"></textarea>
      </div>

      <!-- General added notes etc -->
      <div>
        <label class="block text-gray-600 font-medium">Comments</label>
        <textarea id="notes" class="input-field" placeholder="Write you notes here"></textarea>
      </div>

      <!--- Question about future opportunities -->
      <label class="block text-gray-600 font-medium">Would you be interested in future opportunities? Like live events,
      guest panel discussions, or special episodes. We’d love to keep the collaboration going!</label>

      <!-- Yes/No Radio Buttons -->
      <div class="flex gap-4 mt-2">
        <label class="flex items-center">
          <input type="radio" name="updatesOption" value="no" checked>
          <span class="ml-2">No</span>
        </label>

        <label class="flex items-center">
          <input type="radio" name="updatesOption" value="yes">
          <span class="ml-2">Yes</span>
        </label>
      </div>

      <div></div>

      <!--- Submit button -->
      <button type="submit" class="w-full bg-[#ff3b30] text-white py-2 rounded-lg font-semibold transition-all">
        Submit
      </button>
      
    </form>
  </div>

  <!--- Link to script -->
<<<<<<< HEAD
  <script src="{{ url_for('static', filename='js/guest-form.js') }}"></script>
  <footer class="footer">
    <img src="{{ url_for('static', filename='images/PodManagerLogo.png') }}" alt="Pod Manager" class="footer-logo">
    <p class="footer-text">Powered by Pod Manager</p>
=======
  <script src="{{ url_for('static', filename='js/guest-form/guest-form.js') }}"></script>
>>>>>>> 69c23256

  </footer>
  
</body>

</html><|MERGE_RESOLUTION|>--- conflicted
+++ resolved
@@ -212,14 +212,10 @@
   </div>
 
   <!--- Link to script -->
-<<<<<<< HEAD
   <script src="{{ url_for('static', filename='js/guest-form.js') }}"></script>
   <footer class="footer">
     <img src="{{ url_for('static', filename='images/PodManagerLogo.png') }}" alt="Pod Manager" class="footer-logo">
     <p class="footer-text">Powered by Pod Manager</p>
-=======
-  <script src="{{ url_for('static', filename='js/guest-form/guest-form.js') }}"></script>
->>>>>>> 69c23256
 
   </footer>
   
