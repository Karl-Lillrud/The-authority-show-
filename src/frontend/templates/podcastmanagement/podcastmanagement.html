{% extends "components/base.html" %} {% block title %}Podcast Management{%
  endblock %} {% block content %}
  <head>
    <link
      rel="stylesheet"
      href="{{ url_for('static', filename='css/components/sidebar.css') }}"
    />
    <link
      rel="stylesheet"
      href="{{ url_for('static', filename='css/podcastmanagement/podcastmanagement.css') }}"
    />
  
    <!-- Google Analytics -->
    <script
      async
      src="https://www.googletagmanager.com/gtag/js?id=G-PTPQQ5WSQV"
    ></script>
    <script>
      window.dataLayer = window.dataLayer || [];
      function gtag() {
        dataLayer.push(arguments);
      }
      gtag("js", new Date());
  
      gtag("config", "G-PTPQQ5WSQV");
    </script>
  </head>
  
  <div class="app-container">
    <!-- Sidebar -->
    <aside class="sidebar">
      <div class="sidebar-header">
        <!-- Intentionally left empty as in teams -->
      </div>
      <div class="sidebar-content">
        <nav class="sidebar-menu">
          <ul>
            <li class="sidebar-menu-item">
              <a href="/dashboard" class="sidebar-menu-link dashboard-link">
                <span id="back-to-dashboard-icon" class="sidebar-icon"></span>
                <span>Back to Dashboard</span>
              </a>
            </li>
            <li class="sidebar-menu-item active">
              <a href="#" class="sidebar-menu-link">
                <span id="podcasts-icon" class="sidebar-icon"></span>
                <span>Podcasts</span>
              </a>
            </li>
  
            <li class="sidebar-menu-item">
              <a href="#" class="sidebar-menu-link">
                <span id="episodes-icon" class="sidebar-icon"></span>
                <span>Episodes</span>
              </a>
            </li>
            <li class="sidebar-menu-item">
              <a href="#" class="sidebar-menu-link" id="guests-link">
                <span id="guests-icon" class="sidebar-icon"></span>
                <span>Guests</span>
              </a>
            </li>
          </ul>
        </nav>
  
        <!-- Add action buttons section to sidebar -->
        <div class="sidebar-action-buttons">
          <h3>Actions</h3>
          <button id="add-podcast-btn" class="sidebar-action-button">
            <span id="add-icon-podcast" class="sidebar-icon"></span>
            <span>Add Podcast</span>
          </button>
          <button id="create-episode-btn" class="sidebar-action-button">
            <span id="add-icon-episode" class="sidebar-icon"></span>
            <span>Create Episode</span>
          </button>
          <button id="add-guest-btn" class="sidebar-action-button">
            <span id="add-icon-guest" class="sidebar-icon"></span>
            <span>Add Guest</span>
          </button>
        </div>
      </div>
      <div class="sidebar-footer">
        <div class="sidebar-actions">
          <button id="toggle-sidebar" class="sidebar-toggle">
            <span id="toggle-sidebar-icon"></span>
          </button>
        </div>
      </div>
    </aside>
  
    <!-- Main Content -->
    <main class="main-content">
      <!-- Podcast List -->
      <div id="podcast-list" class="podcast-list"></div>
  
      <!-- Podcast Detail -->
      <div id="podcast-detail" class="podcast-detail" style="display: none"></div>
  
      <!-- Form popup container for adding/updating a podcast -->
      <div id="form-popup" class="popup" style="display: none">
        <div class="form-box">
          <span id="close-form-popup" class="close-btn">&times;</span>
          <h2 class="form-title">Add New Podcast</h2>
          <form id="register-podcast-form">
            <div class="form-grid">
              <div class="field-group">
                <label for="pod-name">Podcast Name</label>
                <input
                  type="text"
                  id="pod-name"
                  name="podName"
                  autocomplete="off"
                  required
                />
              </div>
              <div class="field-group">
                <label for="pod-author">Host</label>
                <input type="text" id="pod-author" name="author" />
              </div>
              <div class="field-group">
                <label for="pod-language">Language</label>
                <input type="text" id="pod-language" name="language" />
              </div>
              <div class="field-group">
                <label for="pod-rss">RSS Feed</label>
                <input type="url" id="pod-rss" name="rssFeed" />
              </div>
              <div class="field-group">
                <label for="logo">Album Art</label>
                <input type="file" id="logo" name="logo" accept="image/*" />
              </div>
              <div class="field-group">
                <label for="banner">Banner</label>
                <input type="file" id="banner" name="banner" accept="image/*" />
              </div>
              <div class="field-group">
                <label for="google-cal">Google Calendar URL</label>
                <input type="url" id="google-cal" name="googleCal" />
              </div>
              <div class="field-group">
                <label for="guest-form-url">Guest Form URL</label>
                <input type="url" id="guest-form-url" name="guestUrl" />
              </div>
              <div class="field-group">
                <label for="email">Email Address</label>
                <input type="email" id="email" name="email" />
              </div>
              <div class="field-group full-width">
                <label for="description">Podcast Description</label>
                <textarea id="description" name="description" rows="3"></textarea>
              </div>
              <div class="field-group">
                <label for="category">Category (Required)</label>
                <select id="category" name="category" required>
                  <option value="">Select a category</option>
                  <option value="Comedy">Comedy</option>
                  <option value="True Crime">True Crime</option>
                  <option value="News">News</option>
                  <option value="Sports">Sports</option>
                  <option value="History">History</option>
                  <option value="Society & Culture">Society & Culture</option>
                  <option value="Education">Education</option>
                  <option value="Business">Business</option>
                  <option value="Technology">Technology</option>
                  <option value="Health & Fitness">Health & Fitness</option>
                  <option value="Arts">Arts</option>
                  <option value="Music">Music</option>
                  <option value="Science">Science</option>
                  <option value="Fiction">Fiction</option>
                  <option value="Kids & Family">Kids & Family</option>
                  <option value="Lifestyle & Leisure">Lifestyle & Leisure</option>
                  <option value="Government & Politics">
                    Government & Politics
                  </option>
                  <option value="Spirituality & Religion">
                    Spirituality & Religion
                  </option>
                  <option value="TV & Film">TV & Film</option>
                  <option value="Gaming">Gaming</option>
                </select>
              </div>
              <div class="field-group">
                <label for="tagline">Tagline</label>
                <input type="text" id="tagline" name="tagline" />
              </div>
              <div class="field-group">
                <label for="hostBio">Host bio</label>
                <input type="text" id="hostBio" name="hostBio" />
              </div>
              <div class="field-group">
                <label for="host-image">Host Image</label>
                <input
                  type="file"
                  id="host-image"
                  name="hostImage"
                  accept="image/*"
                />
              </div>
            </div>
  
            <h3 class="section-title">Social Media Links</h3>
            <div class="form-grid">
              <div class="field-group">
                <label for="facebook">Facebook</label>
                <input type="url" id="facebook" name="socialMedia[]" />
              </div>
              <div class="field-group">
                <label for="instagram">Instagram</label>
                <input type="url" id="instagram" name="socialMedia[]" />
              </div>
              <div class="field-group">
                <label for="linkedin">LinkedIn</label>
                <input type="url" id="linkedin" name="socialMedia[]" />
              </div>
              <div class="field-group">
                <label for="twitter">Twitter</label>
                <input type="url" id="twitter" name="socialMedia[]" />
              </div>
              <div class="field-group">
                <label for="tiktok">TikTok</label>
                <input type="url" id="tiktok" name="socialMedia[]" />
              </div>
              <div class="field-group">
                <label for="pinterest">Pinterest</label>
                <input type="url" id="pinterest" name="socialMedia[]" />
              </div>
              <div class="field-group">
                <label for="youtube">Youtube</label>
                <input type="url" id="youtube" name="socialMedia[]" />
              </div>
            </div>
  
            <div class="form-actions">
              <button type="button" id="cancel-form-btn" class="cancel-btn">
                Cancel
              </button>
              <button type="submit" class="save-btn">Save Podcast</button>
            </div>
          </form>
        </div>
      </div>
  
      <!-- Form popup container for creating a new episode -->
      <div id="episode-form-popup" class="popup" style="display: none">
        <div class="form-box">
          <span id="close-episode-form-popup" class="close-btn">&times;</span>
          <h2 class="form-title">Create New Episode</h2>
          <form id="create-episode-form">
            <div class="form-grid">
              <div class="field-group full-width">
                <label for="podcast-select">Select Podcast</label>
                <select id="podcast-select" name="podcastId" required></select>
              </div>
              <div class="field-group full-width">
                <label for="episode-title">Episode Title</label>
                <input type="text" id="episode-title" name="title" required />
              </div>
              <div class="field-group full-width">
                <label for="episode-description">Description</label>
                <textarea
                  id="episode-description"
                  name="description"
                  rows="3"
                ></textarea>
              </div>
              <div class="field-group">
                <label for="publish-date">Publish Date</label>
                <input
                  type="datetime-local"
                  id="publish-date"
                  name="publishDate"
                  required
                />
              </div>
          <div class="field-group">
            <label for="duration">Duration (minutes)</label>
            <input type="number" id="duration" name="duration" required />
          </div>
          <div class="field-group">
            <label for="status">Status</label>
            <select id="status" name="status">
              <option value="Published">Published</option>
              <option value="Recorded">Recorded</option>
              <option value="Edited">Edited</option>
              <option value="Not Recorded">Not Recorded</option>
              <option value="Not Scheduled">Not Scheduled</option>
            </select>
          </div>
          <div class="field-group">
            <label for="recording-at">Recording Date</label>
            <input type="datetime-local" id="recording-at" name="recordingAt" />
          </div>
        </div>
        <!-- Align buttons to the far right -->
        <div class="form-actions" style="text-align: right;">
          <button type="button" id="cancel-episode-form-btn" class="cancel-btn">Cancel</button>
          <button type="submit" class="save-btn">Create Episode</button>
          </div>
        </form>
      </div>
    </div>
  
      <!-- Highlight Editing Form -->
      <div id="highlight-form-popup" class="popup" style="display: none">
        <div class="form-box">
          <span id="close-highlight-form-popup" class="close-btn">&times;</span>
          <h2 class="form-title">Edit Highlight</h2>
          <form id="edit-highlight-form">
            <div class="field-group full-width">
              <label for="highlight-title">Highlight Title</label>
              <input type="text" id="highlight-title" name="title" required />
            </div>
            <div class="field-group full-width">
              <label for="highlight-start-time">Start Time (seconds)</label>
              <input
                type="number"
                id="highlight-start-time"
                name="startTime"
                required
              />
            </div>
            <div class="field-group full-width">
              <label for="highlight-end-time">End Time (seconds)</label>
              <input
                type="number"
                id="highlight-end-time"
                name="endTime"
                required
              />
            </div>
            <div class="form-actions">
              <button
                type="button"
                id="cancel-highlight-form-btn"
                class="cancel-btn"
              >
                Cancel
              </button>
              <button type="submit" class="save-btn">Save Highlight</button>
            </div>
          </form>
        </div>
      </div>
  
      <!-- New popup container for adding a guest -->
      <div id="guest-popup" class="popup" style="display: none">
        <div class="form-box">
          <span id="close-guest-popup" class="close-btn">&times;</span>
          <h2 class="form-title">Add Guest</h2>
          <form id="add-guest-form">
            <div class="field-group full-width">
              <label for="podcast-select-guest">Select Podcast</label>
              <select
                id="podcast-select-guest"
                name="podcastId"
                required
              ></select>
            </div>
            <div class="field-group full-width">
              <label for="episode-id">Episode ID</label>
              <select id="episode-id" name="episodeId" required></select>
            </div>
            <div class="field-group full-width">
              <label for="guest-name">Guest Name</label>
              <input type="text" id="guest-name" name="guestName" required />
            </div>
            <div class="field-group full-width">
              <label for="guest-description">Guest Description</label>
              <input
                type="text"
                id="guest-description"
                name="guestDescription"
                required
              />
            </div>
            <div class="field-group full-width">
              <label for="guest-tags">Tags (comma separated)</label>
              <input type="text" id="guest-tags" name="guestTags" />
            </div>
<<<<<<< HEAD
            <div class="field-group">
              <label for="status">Status</label>
              <input type="text" id="status" name="status" />
            </div>
            <div class="field-group full-width">
              <label for="episode-files">Upload Episodes (MP3 or MP4)</label>
              <input
                type="file"
                id="episode-files"
                name="episodeFiles"
                accept=".mp3, .mp4"
                multiple
              />
            </div>
            <div class="field-group">
              <label for="author">Author</label>
              <input type="text" id="author" name="author" required />
            </div>
            <div class="field-group">
              <label for="image-url">Image URL</label>
              <input type="url" id="image-url" name="imageUrl" required />
            </div>
            <div class="field-group">
              <label for="explicit">Explicit Content</label>
              <select id="explicit" name="explicit" required>
                <option value="true">Yes</option>
                <option value="false">No</option>
              </select>
            </div>
            <div class="field-group">
              <label for="category">Category</label>
              <input type="text" id="category" name="category" required />
            </div>
            <div class="field-group">
              <label for="episode-type">Episode Type</label>
              <select id="episode-type" name="episodeType" required>
                <option value="Full">Full</option>
                <option value="Trailer">Trailer</option>
                <option value="Bonus">Bonus</option>
              </select>
=======
            <div class="field-group full-width">
              <label for="guest-areas">Areas of Interest (comma separated)</label>
              <input type="text" id="guest-areas" name="guestAreas" />
>>>>>>> 65c3974d
            </div>
            <div class="field-group full-width">
              <label for="guest-email">Email</label>
              <input type="email" id="guest-email" name="guestEmail" required />
            </div>
            <div class="field-group full-width">
              <label for="guest-linkedin">LinkedIn</label>
              <input type="text" id="guest-linkedin" name="guestLinkedIn" />
            </div>
            <div class="field-group full-width">
              <label for="guest-twitter">Twitter</label>
              <input type="text" id="guest-twitter" name="guestTwitter" />
            </div>
            <div class="form-actions">
              <button type="button" id="cancel-guest-btn" class="cancel-btn">
                Cancel
              </button>
              <button type="submit" class="save-btn">Add Guest</button>
            </div>
          </form>
        </div>
      </div>
<<<<<<< HEAD
    </div>
  </main>
</div>

<style>
  .audio-player-container {
    margin-top: 20px;
  }

  audio {
    width: 100%;
    outline: none;
  }
</style>

<script>
  document.addEventListener("DOMContentLoaded", function () {
    // Find the header element from the base template
    const headerElement = document.querySelector("header");
    if (headerElement) {
      const headerHeight = headerElement.offsetHeight;
      // Set the CSS variable for header height
      document.documentElement.style.setProperty(
        "--header-height",
        headerHeight + "px"
      );
    }

    // Toggle sidebar functionality
    const toggleSidebar = document.getElementById("toggle-sidebar");
    if (toggleSidebar) {
      toggleSidebar.addEventListener("click", function () {
        const sidebar = document.querySelector(".sidebar");
        if (sidebar) {
          sidebar.classList.toggle("collapsed");
        }
      });
    }
  });
</script>

<script
  type="module"
  src="../../static/js/podcastmanagement/podcastmanagement.js"
></script>
{% endblock %}
=======
    </main>
  </div>
  
  <script
    type="module"
    src="{{ url_for('static', filename='js/components/sidebar.js') }}"
  ></script>
  <script
    type="module"
    src="{{ url_for('static', filename='js/podcastmanagement/podcastmanagement.js') }}"
  ></script>
  {% endblock %}
  
>>>>>>> 65c3974d
<|MERGE_RESOLUTION|>--- conflicted
+++ resolved
@@ -378,52 +378,9 @@
               <label for="guest-tags">Tags (comma separated)</label>
               <input type="text" id="guest-tags" name="guestTags" />
             </div>
-<<<<<<< HEAD
-            <div class="field-group">
-              <label for="status">Status</label>
-              <input type="text" id="status" name="status" />
-            </div>
-            <div class="field-group full-width">
-              <label for="episode-files">Upload Episodes (MP3 or MP4)</label>
-              <input
-                type="file"
-                id="episode-files"
-                name="episodeFiles"
-                accept=".mp3, .mp4"
-                multiple
-              />
-            </div>
-            <div class="field-group">
-              <label for="author">Author</label>
-              <input type="text" id="author" name="author" required />
-            </div>
-            <div class="field-group">
-              <label for="image-url">Image URL</label>
-              <input type="url" id="image-url" name="imageUrl" required />
-            </div>
-            <div class="field-group">
-              <label for="explicit">Explicit Content</label>
-              <select id="explicit" name="explicit" required>
-                <option value="true">Yes</option>
-                <option value="false">No</option>
-              </select>
-            </div>
-            <div class="field-group">
-              <label for="category">Category</label>
-              <input type="text" id="category" name="category" required />
-            </div>
-            <div class="field-group">
-              <label for="episode-type">Episode Type</label>
-              <select id="episode-type" name="episodeType" required>
-                <option value="Full">Full</option>
-                <option value="Trailer">Trailer</option>
-                <option value="Bonus">Bonus</option>
-              </select>
-=======
             <div class="field-group full-width">
               <label for="guest-areas">Areas of Interest (comma separated)</label>
               <input type="text" id="guest-areas" name="guestAreas" />
->>>>>>> 65c3974d
             </div>
             <div class="field-group full-width">
               <label for="guest-email">Email</label>
@@ -446,54 +403,6 @@
           </form>
         </div>
       </div>
-<<<<<<< HEAD
-    </div>
-  </main>
-</div>
-
-<style>
-  .audio-player-container {
-    margin-top: 20px;
-  }
-
-  audio {
-    width: 100%;
-    outline: none;
-  }
-</style>
-
-<script>
-  document.addEventListener("DOMContentLoaded", function () {
-    // Find the header element from the base template
-    const headerElement = document.querySelector("header");
-    if (headerElement) {
-      const headerHeight = headerElement.offsetHeight;
-      // Set the CSS variable for header height
-      document.documentElement.style.setProperty(
-        "--header-height",
-        headerHeight + "px"
-      );
-    }
-
-    // Toggle sidebar functionality
-    const toggleSidebar = document.getElementById("toggle-sidebar");
-    if (toggleSidebar) {
-      toggleSidebar.addEventListener("click", function () {
-        const sidebar = document.querySelector(".sidebar");
-        if (sidebar) {
-          sidebar.classList.toggle("collapsed");
-        }
-      });
-    }
-  });
-</script>
-
-<script
-  type="module"
-  src="../../static/js/podcastmanagement/podcastmanagement.js"
-></script>
-{% endblock %}
-=======
     </main>
   </div>
   
@@ -506,5 +415,4 @@
     src="{{ url_for('static', filename='js/podcastmanagement/podcastmanagement.js') }}"
   ></script>
   {% endblock %}
-  
->>>>>>> 65c3974d
+  