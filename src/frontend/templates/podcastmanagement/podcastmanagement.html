{% extends "components/base.html" %}

{% block title %}Podcast Management{% endblock %}

{% block content %}
<head>
  <link
    rel="stylesheet"
    href="{{ url_for('static', filename='css/components/sidebar.css') }}"
  />
  <link
    rel="stylesheet"
    href="{{ url_for('static', filename='css/podcastmanagement/podcastmanagement.css') }}"
  />

  <!-- Google Analytics -->
  <script
    async
    src="https://www.googletagmanager.com/gtag/js?id=G-PTPQQ5WSQV"
  ></script>
  <script>
    window.dataLayer = window.dataLayer || [];
    function gtag() {
      dataLayer.push(arguments);
    }
    gtag("js", new Date());

    gtag("config", "G-PTPQQ5WSQV");
  </script>
</head>

<div class="app-container">
  <!-- Sidebar -->
  <aside class="sidebar">
    <div class="sidebar-header">
      <!-- Intentionally left empty as in teams -->
    </div>
    <div class="sidebar-content">
      <nav class="sidebar-menu">
        <ul>
          <li class="sidebar-menu-item">
            <a href="/dashboard" class="sidebar-menu-link dashboard-link">
              <span id="back-to-dashboard-icon" class="sidebar-icon"></span>
              <span>Back to Dashboard</span>
            </a>
          </li>
          <li class="sidebar-menu-item active">
            <a href="/podcastmanagement" class="sidebar-menu-link">
              <span id="podcasts-icon" class="sidebar-icon"></span>
              <span>Podcasts</span>
            </a>
          </li>

          <li class="sidebar-menu-item hide-sidebar-menu-item">
            <a href="#" class="sidebar-menu-link">
              <span id="episodes-icon" class="sidebar-icon"></span>
              <span>Episodes</span>
            </a>
          </li>
          <li class="sidebar-menu-item hide-sidebar-menu-item">
            <a href="#" class="sidebar-menu-link" id="guests-link">
              <span id="guests-icon" class="sidebar-icon"></span>
              <span>Guests</span>
            </a>
          </li>
        </ul>
      </nav>

      <!-- Add action buttons section to sidebar -->
      <div class="sidebar-action-buttons">
        <h3>Actions</h3>
        <button id="add-podcast-btn" class="sidebar-action-button">
          <span id="add-icon-podcast" class="sidebar-icon"></span>
          <span>Add Podcast</span>
        </button>
        <button id="create-episode-btn" class="sidebar-action-button">
          <span id="add-icon-episode" class="sidebar-icon"></span>
          <span>Create Episode</span>
        </button>
        <button id="add-guest-btn" class="sidebar-action-button">
          <span id="add-icon-guest" class="sidebar-icon"></span>
          <span>Add Guest</span>
        </button>
      </div>
    </div>
    <div class="sidebar-footer">
      <div class="sidebar-actions">
        <button id="toggle-sidebar" class="sidebar-toggle">
          <span id="toggle-sidebar-icon"></span>
        </button>
      </div>
<<<<<<< HEAD
    </div>
  </aside>

  <!-- Main Content -->
  <main class="main-content">
    <!-- Podcast List -->
    <div id="podcast-list" class="podcast-list"></div>

    <h1>Podcast Management</h1>
    <p>Manage your podcasts here.</p>

    <!-- Add your content here -->

  </main>
</div>

=======
  
      <!-- New popup container for adding a guest -->
      <div id="guest-popup" class="popup" style="display: none">
        <div class="form-box">
          <span id="close-guest-popup" class="close-btn">&times;</span>
          <h2 class="form-title">Add Guest</h2>
          <form id="add-guest-form">
            <div class="field-group full-width">
              <label for="podcast-select-guest">Select Podcast</label>
              <select
                id="podcast-select-guest"
                name="podcastId"
                required
              ></select>
            </div>
            <div class="field-group full-width">
              <label for="episode-id">Episode ID</label>
              <select id="episode-id" name="episodeId" required></select>
            </div>
            <div class="field-group full-width">
              <label for="guest-name">Guest Name</label>
              <input type="text" id="guest-name" name="guestName" required />
            </div>
            <div class="field-group full-width">
              <label for="guest-description">Guest Description</label>
              <input
                type="text"
                id="guest-description"
                name="guestDescription"
                required
              />
            </div>
            <div class="field-group full-width">
              <label for="guest-areas">Areas of Interest (comma separated)</label>
              <input type="text" id="guest-areas" name="guestAreas" />
            </div>
            <div class="field-group full-width">
              <label for="guest-email">Email</label>
              <input type="email" id="guest-email" name="guestEmail" required />
            </div>
            <div class="form-actions">
              <button type="button" id="cancel-guest-btn" class="cancel-btn">
                Cancel
              </button>
              <button type="submit" class="save-btn">Add Guest</button>
            </div>
          </form>
        </div>
      </div>
    </main>
  </div>
  
  <script
    type="module"
    src="{{ url_for('static', filename='js/components/sidebar.js') }}"
  ></script>
  <script
    type="module"
    src="{{ url_for('static', filename='js/podcastmanagement/podcastmanagement.js') }}"
  ></script>
>>>>>>> 0bc1e98f
{% endblock %}<|MERGE_RESOLUTION|>--- conflicted
+++ resolved
@@ -89,8 +89,10 @@
           <span id="toggle-sidebar-icon"></span>
         </button>
       </div>
-<<<<<<< HEAD
-    </div>
+<div class="container">
+  <!-- Sidebar -->
+  <aside class="sidebar">
+    <!-- Add sidebar content here -->
   </aside>
 
   <!-- Main Content -->
@@ -103,69 +105,63 @@
 
     <!-- Add your content here -->
 
+    <!-- New popup container for adding a guest -->
+    <div id="guest-popup" class="popup" style="display: none">
+      <div class="form-box">
+        <span id="close-guest-popup" class="close-btn">&times;</span>
+        <h2 class="form-title">Add Guest</h2>
+        <form id="add-guest-form">
+          <div class="field-group full-width">
+            <label for="podcast-select-guest">Select Podcast</label>
+            <select
+              id="podcast-select-guest"
+              name="podcastId"
+              required
+            ></select>
+          </div>
+          <div class="field-group full-width">
+            <label for="episode-id">Episode ID</label>
+            <select id="episode-id" name="episodeId" required></select>
+          </div>
+          <div class="field-group full-width">
+            <label for="guest-name">Guest Name</label>
+            <input type="text" id="guest-name" name="guestName" required />
+          </div>
+          <div class="field-group full-width">
+            <label for="guest-description">Guest Description</label>
+            <input
+              type="text"
+              id="guest-description"
+              name="guestDescription"
+              required
+            />
+          </div>
+          <div class="field-group full-width">
+            <label for="guest-areas">Areas of Interest (comma separated)</label>
+            <input type="text" id="guest-areas" name="guestAreas" />
+          </div>
+          <div class="field-group full-width">
+            <label for="guest-email">Email</label>
+            <input type="email" id="guest-email" name="guestEmail" required />
+          </div>
+          <div class="form-actions">
+            <button type="button" id="cancel-guest-btn" class="cancel-btn">
+              Cancel
+            </button>
+            <button type="submit" class="save-btn">Add Guest</button>
+          </div>
+        </form>
+      </div>
+    </div>
   </main>
 </div>
 
-=======
-  
-      <!-- New popup container for adding a guest -->
-      <div id="guest-popup" class="popup" style="display: none">
-        <div class="form-box">
-          <span id="close-guest-popup" class="close-btn">&times;</span>
-          <h2 class="form-title">Add Guest</h2>
-          <form id="add-guest-form">
-            <div class="field-group full-width">
-              <label for="podcast-select-guest">Select Podcast</label>
-              <select
-                id="podcast-select-guest"
-                name="podcastId"
-                required
-              ></select>
-            </div>
-            <div class="field-group full-width">
-              <label for="episode-id">Episode ID</label>
-              <select id="episode-id" name="episodeId" required></select>
-            </div>
-            <div class="field-group full-width">
-              <label for="guest-name">Guest Name</label>
-              <input type="text" id="guest-name" name="guestName" required />
-            </div>
-            <div class="field-group full-width">
-              <label for="guest-description">Guest Description</label>
-              <input
-                type="text"
-                id="guest-description"
-                name="guestDescription"
-                required
-              />
-            </div>
-            <div class="field-group full-width">
-              <label for="guest-areas">Areas of Interest (comma separated)</label>
-              <input type="text" id="guest-areas" name="guestAreas" />
-            </div>
-            <div class="field-group full-width">
-              <label for="guest-email">Email</label>
-              <input type="email" id="guest-email" name="guestEmail" required />
-            </div>
-            <div class="form-actions">
-              <button type="button" id="cancel-guest-btn" class="cancel-btn">
-                Cancel
-              </button>
-              <button type="submit" class="save-btn">Add Guest</button>
-            </div>
-          </form>
-        </div>
-      </div>
-    </main>
-  </div>
-  
-  <script
-    type="module"
-    src="{{ url_for('static', filename='js/components/sidebar.js') }}"
-  ></script>
-  <script
-    type="module"
-    src="{{ url_for('static', filename='js/podcastmanagement/podcastmanagement.js') }}"
-  ></script>
->>>>>>> 0bc1e98f
+<script
+  type="module"
+  src="{{ url_for('static', filename='js/components/sidebar.js') }}"
+></script>
+<script
+  type="module"
+  src="{{ url_for('static', filename='js/podcastmanagement/podcastmanagement.js') }}"
+></script>
 {% endblock %}