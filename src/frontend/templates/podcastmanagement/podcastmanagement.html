{% extends "components/base.html" %} {% block title %}Podcast Management{%
endblock %} {% block content %}
<head>
  <link
    rel="stylesheet"
    href="{{ url_for('static', filename='css/components/sidebar.css') }}"
  />
  <link
    rel="stylesheet"
    href="{{ url_for('static', filename='css/podcastmanagement/podcastmanagement.css') }}"
  />

  <!-- Google Analytics -->
  <script
    async
    src="https://www.googletagmanager.com/gtag/js?id=G-PTPQQ5WSQV"
  ></script>
  <script>
    window.dataLayer = window.dataLayer || [];
    function gtag() {
      dataLayer.push(arguments);
    }
    gtag("js", new Date());

    gtag("config", "G-PTPQQ5WSQV");
  </script>
</head>

<div class="app-container">
  <!-- Sidebar -->
  <aside class="sidebar">
    <div class="sidebar-header">
      <!-- Intentionally left empty as in teams -->
    </div>
    <div class="sidebar-content">
      <nav class="sidebar-menu">
        <ul>
          <li class="sidebar-menu-item">
            <a href="/dashboard" class="sidebar-menu-link dashboard-link">
              <span id="back-to-dashboard-icon" class="sidebar-icon"></span>
              <span>Back to Dashboard</span>
            </a>
          </li>
          <li class="sidebar-menu-item active">
            <a href="#" class="sidebar-menu-link">
              <span id="podcasts-icon" class="sidebar-icon"></span>
              <span>Podcasts</span>
            </a>
          </li>

          <li class="sidebar-menu-item">
            <a href="#" class="sidebar-menu-link">
              <span id="episodes-icon" class="sidebar-icon"></span>
              <span>Episodes</span>
            </a>
          </li>
          <li class="sidebar-menu-item">
            <a href="#" class="sidebar-menu-link" id="guests-link">
              <span id="guests-icon" class="sidebar-icon"></span>
              <span>Guests</span>
            </a>
          </li>
        </ul>
      </nav>

      <!-- Add action buttons section to sidebar -->
      <div class="sidebar-action-buttons">
        <h3>Actions</h3>
        <button id="add-podcast-btn" class="sidebar-action-button">
          <span id="add-icon-podcast" class="sidebar-icon"></span>
          <span>Add Podcast</span>
        </button>
        <button id="create-episode-btn" class="sidebar-action-button">
          <span id="add-icon-episode" class="sidebar-icon"></span>
          <span>Create Episode</span>
        </button>
        <button id="add-guest-btn" class="sidebar-action-button">
          <span id="add-icon-guest" class="sidebar-icon"></span>
          <span>Add Guest</span>
        </button>
      </div>
    </div>
    <div class="sidebar-footer">
      <div class="sidebar-actions">
        <button id="toggle-sidebar" class="sidebar-toggle">
          <span id="toggle-sidebar-icon"></span>
        </button>
      </div>
    </div>
  </aside>

  <!-- Main Content -->
  <main class="main-content">
    <!-- Podcast List -->
    <div id="podcast-list" class="podcast-list"></div>

    <!-- Podcast Detail -->
    <div id="podcast-detail" class="podcast-detail" style="display: none"></div>

    <!-- Form popup container for adding/updating a podcast -->
    <div id="form-popup" class="popup" style="display: none">
      <div class="form-box">
        <span id="close-form-popup" class="close-btn">&times;</span>
        <h2 class="form-title">Add New Podcast</h2>
        <form id="register-podcast-form">
          <div class="form-grid">
            <div class="field-group">
              <label for="pod-name">Podcast Name</label>
              <input
                type="text"
                id="pod-name"
                name="podName"
                autocomplete="off"
                required
              />
            </div>
            <div class="field-group">
              <label for="pod-author">Host</label>
              <input type="text" id="pod-author" name="author" />
            </div>
            <div class="field-group">
              <label for="pod-language">Language</label>
              <input type="text" id="pod-language" name="language" />
            </div>
            <div class="field-group">
              <label for="pod-rss">RSS Feed</label>
              <input type="url" id="pod-rss" name="rssFeed" />
            </div>
            <div class="field-group">
              <label for="logo">Album Art</label>
              <input type="file" id="logo" name="logo" accept="image/*" />
            </div>
            <div class="field-group">
              <label for="banner">Banner</label>
              <input type="file" id="banner" name="banner" accept="image/*" />
            </div>
            <div class="field-group">
              <label for="google-cal">Google Calendar URL</label>
              <input type="url" id="google-cal" name="googleCal" />
            </div>
            <div class="field-group">
              <label for="guest-form-url">Guest Form URL</label>
              <input type="url" id="guest-form-url" name="guestUrl" />
            </div>
            <div class="field-group">
              <label for="email">Email Address</label>
              <input type="email" id="email" name="email" />
            </div>
            <div class="field-group full-width">
              <label for="description">Podcast Description</label>
              <textarea id="description" name="description" rows="3"></textarea>
            </div>
            <div class="field-group">
              <label for="category">Category (Required)</label>
              <select id="category" name="category" required>
                <option value="">Select a category</option>
                <option value="Comedy">Comedy</option>
                <option value="True Crime">True Crime</option>
                <option value="News">News</option>
                <option value="Sports">Sports</option>
                <option value="History">History</option>
                <option value="Society & Culture">Society & Culture</option>
                <option value="Education">Education</option>
                <option value="Business">Business</option>
                <option value="Technology">Technology</option>
                <option value="Health & Fitness">Health & Fitness</option>
                <option value="Arts">Arts</option>
                <option value="Music">Music</option>
                <option value="Science">Science</option>
                <option value="Fiction">Fiction</option>
                <option value="Kids & Family">Kids & Family</option>
                <option value="Lifestyle & Leisure">Lifestyle & Leisure</option>
                <option value="Government & Politics">
                  Government & Politics
                </option>
                <option value="Spirituality & Religion">
                  Spirituality & Religion
                </option>
                <option value="TV & Film">TV & Film</option>
                <option value="Gaming">Gaming</option>
              </select>
            </div>
            <div class="field-group">
              <label for="tagline">Tagline</label>
              <input type="text" id="tagline" name="tagline" />
            </div>
            <div class="field-group">
              <label for="hostBio">Host bio</label>
              <input type="text" id="hostBio" name="hostBio" />
            </div>
            <div class="field-group">
              <label for="host-image">Host Image</label>
              <input
                type="file"
                id="host-image"
                name="hostImage"
                accept="image/*"
              />
            </div>
          </div>

          <h3 class="section-title">Social Media Links</h3>
          <div class="form-grid">
            <div class="field-group">
              <label for="facebook">Facebook</label>
              <input type="url" id="facebook" name="socialMedia[]" />
            </div>
            <div class="field-group">
              <label for="instagram">Instagram</label>
              <input type="url" id="instagram" name="socialMedia[]" />
            </div>
            <div class="field-group">
              <label for="linkedin">LinkedIn</label>
              <input type="url" id="linkedin" name="socialMedia[]" />
            </div>
            <div class="field-group">
              <label for="twitter">Twitter</label>
              <input type="url" id="twitter" name="socialMedia[]" />
            </div>
            <div class="field-group">
              <label for="tiktok">TikTok</label>
              <input type="url" id="tiktok" name="socialMedia[]" />
            </div>
            <div class="field-group">
              <label for="pinterest">Pinterest</label>
              <input type="url" id="pinterest" name="socialMedia[]" />
            </div>
            <div class="field-group">
              <label for="youtube">Youtube</label>
              <input type="url" id="youtube" name="socialMedia[]" />
            </div>
          </div>

          <div class="form-actions">
            <button type="button" id="cancel-form-btn" class="cancel-btn">
              Cancel
            </button>
            <button type="submit" class="save-btn">Save Podcast</button>
          </div>
        </form>
      </div>
    </div>

    <!-- Form popup container for creating a new episode -->
    <div id="episode-form-popup" class="popup" style="display: none">
      <div class="form-box">
        <span id="close-episode-form-popup" class="close-btn">&times;</span>
        <h2 class="form-title">Create New Episode</h2>
        <form id="create-episode-form">
          <div class="form-grid">
            <div class="field-group full-width">
              <label for="podcast-select">Select Podcast</label>
              <select id="podcast-select" name="podcastId" required></select>
            </div>
            <div class="field-group full-width">
              <label for="episode-title">Episode Title</label>
              <input type="text" id="episode-title" name="title" required />
            </div>
            <div class="field-group full-width">
              <label for="episode-description">Description</label>
              <textarea
                id="episode-description"
                name="description"
                rows="3"
              ></textarea>
            </div>
            <div class="field-group">
              <label for="publish-date">Publish Date</label>
              <input
                type="datetime-local"
                id="publish-date"
                name="publishDate"
                required
              />
            </div>
            <div class="field-group">
              <label for="duration">Duration (minutes)</label>
              <input type="number" id="duration" name="duration" required />
            </div>
            <div class="field-group">
              <label for="status">Status</label>
              <select id="status" name="status">
                <option value="Published">Published</option>
                <option value="Recordet">Recorded</option>
                <option value="Edited">Edited</option>
                <option value="Not Recorded">Not Recorded</option>
                <option value="Not Scheduled">Not Scheduled</option>
              </select>
            </div>
            <div class="field-group full-width">
              <label for="episode-files">Upload Episodes (MP3 or MP4)</label>
              <input type="file" id="episode-files" name="episodeFiles" accept=".mp3, .mp4" multiple />
            </div>
            <div class="field-group">
              <label for="author">Author</label>
              <input type="text" id="author" name="author" required />
            </div>
            <div class="field-group">
              <label for="image-url">Image URL</label>
              <input type="url" id="image-url" name="imageUrl" required />
            </div>
            <div class="field-group">
              <label for="explicit">Explicit Content</label>
              <select id="explicit" name="explicit" required>
                <option value="true">Yes</option>
                <option value="false">No</option>
              </select>
            </div>
            <div class="field-group">
              <label for="category">Category</label>
              <input type="text" id="category" name="category" required />
            </div>
            <div class="field-group">
              <label for="episode-type">Episode Type</label>
              <select id="episode-type" name="episodeType" required>
                <option value="Full">Full</option>
                <option value="Trailer">Trailer</option>
                <option value="Bonus">Bonus</option>
              </select>
            </div>
          </div>
          <div class="form-actions">
            <button
              type="button"
              id="cancel-episode-form-btn"
              class="cancel-btn"
            >
              Cancel
            </button>
            <button type="submit" class="save-btn">Create Episode</button>
          </div>
        </form>
      </div>
    </div>

    <!-- Highlight Editing Form -->
    <div id="highlight-form-popup" class="popup" style="display: none">
      <div class="form-box">
        <span id="close-highlight-form-popup" class="close-btn">&times;</span>
        <h2 class="form-title">Edit Highlight</h2>
        <form id="edit-highlight-form">
          <div class="field-group full-width">
            <label for="highlight-title">Highlight Title</label>
            <input type="text" id="highlight-title" name="title" required />
          </div>
          <div class="field-group full-width">
            <label for="highlight-start-time">Start Time (seconds)</label>
            <input
              type="number"
              id="highlight-start-time"
              name="startTime"
              required
            />
          </div>
          <div class="field-group full-width">
            <label for="highlight-end-time">End Time (seconds)</label>
            <input
              type="number"
              id="highlight-end-time"
              name="endTime"
              required
            />
          </div>
          <div class="form-actions">
            <button
              type="button"
              id="cancel-highlight-form-btn"
              class="cancel-btn"
            >
              Cancel
            </button>
            <button type="submit" class="save-btn">Save Highlight</button>
          </div>
        </form>
      </div>
    </div>

    <!-- New popup container for adding a guest -->
    <div id="guest-popup" class="popup" style="display: none">
      <div class="form-box">
        <span id="close-guest-popup" class="close-btn">&times;</span>
        <h2 class="form-title">Add Guest</h2>
        <form id="add-guest-form">
          <div class="field-group full-width">
            <label for="podcast-select-guest">Select Podcast</label>
            <select
              id="podcast-select-guest"
              name="podcastId"
              required
            ></select>
          </div>
          <div class="field-group full-width">
            <label for="episode-id">Episode ID</label>
            <select id="episode-id" name="episodeId" required></select>
          </div>
          <div class="field-group full-width">
            <label for="guest-name">Guest Name</label>
            <input type="text" id="guest-name" name="guestName" required />
          </div>
          <div class="field-group full-width">
            <label for="guest-description">Guest Description</label>
            <input
              type="text"
              id="guest-description"
              name="guestDescription"
              required
            />
          </div>
          <div class="field-group full-width">
            <label for="guest-tags">Tags (comma separated)</label>
            <input type="text" id="guest-tags" name="guestTags" />
          </div>
          <div class="field-group full-width">
            <label for="guest-areas">Areas of Interest (comma separated)</label>
            <input type="text" id="guest-areas" name="guestAreas" />
          </div>
          <div class="field-group full-width">
            <label for="guest-email">Email</label>
            <input type="email" id="guest-email" name="guestEmail" required />
          </div>
          <div class="field-group full-width">
            <label for="guest-linkedin">LinkedIn</label>
            <input type="text" id="guest-linkedin" name="guestLinkedIn" />
          </div>
          <div class="field-group full-width">
            <label for="guest-twitter">Twitter</label>
            <input type="text" id="guest-twitter" name="guestTwitter" />
          </div>
          <div class="form-actions">
            <button type="button" id="cancel-guest-btn" class="cancel-btn">
              Cancel
            </button>
            <button type="submit" class="save-btn">Add Guest</button>
          </div>
        </form>
      </div>
    </div>
  </main>
</div>

<<<<<<< HEAD
<style>
.audio-player-container {
  margin-top: 20px;
}

audio {
  width: 100%;
  outline: none;
}
</style>

<script>
  document.addEventListener("DOMContentLoaded", function () {
    // Find the header element from the base template
    const headerElement = document.querySelector("header");
    if (headerElement) {
      const headerHeight = headerElement.offsetHeight;
      // Set the CSS variable for header height
      document.documentElement.style.setProperty(
        "--header-height",
        headerHeight + "px"
      );
    }

    // Toggle sidebar functionality
    const toggleSidebar = document.getElementById("toggle-sidebar");
    if (toggleSidebar) {
      toggleSidebar.addEventListener("click", function () {
        const sidebar = document.querySelector(".sidebar");
        if (sidebar) {
          sidebar.classList.toggle("collapsed");
        }
      });
    }
  });
</script>

=======
>>>>>>> b7f5e84b
<script
  type="module"
  src="{{ url_for('static', filename='js/components/sidebar.js') }}"
></script>
<script
  type="module"
  src="{{ url_for('static', filename='js/podcastmanagement/podcastmanagement.js') }}"
></script>
{% endblock %}<|MERGE_RESOLUTION|>--- conflicted
+++ resolved
@@ -279,17 +279,17 @@
             </div>
             <div class="field-group">
               <label for="status">Status</label>
-              <select id="status" name="status">
-                <option value="Published">Published</option>
-                <option value="Recordet">Recorded</option>
-                <option value="Edited">Edited</option>
-                <option value="Not Recorded">Not Recorded</option>
-                <option value="Not Scheduled">Not Scheduled</option>
-              </select>
+              <input type="text" id="status" name="status" />
             </div>
             <div class="field-group full-width">
               <label for="episode-files">Upload Episodes (MP3 or MP4)</label>
-              <input type="file" id="episode-files" name="episodeFiles" accept=".mp3, .mp4" multiple />
+              <input
+                type="file"
+                id="episode-files"
+                name="episodeFiles"
+                accept=".mp3, .mp4"
+                multiple
+              />
             </div>
             <div class="field-group">
               <label for="author">Author</label>
@@ -438,16 +438,15 @@
   </main>
 </div>
 
-<<<<<<< HEAD
 <style>
-.audio-player-container {
-  margin-top: 20px;
-}
-
-audio {
-  width: 100%;
-  outline: none;
-}
+  .audio-player-container {
+    margin-top: 20px;
+  }
+
+  audio {
+    width: 100%;
+    outline: none;
+  }
 </style>
 
 <script>
@@ -476,14 +475,8 @@
   });
 </script>
 
-=======
->>>>>>> b7f5e84b
 <script
   type="module"
-  src="{{ url_for('static', filename='js/components/sidebar.js') }}"
-></script>
-<script
-  type="module"
-  src="{{ url_for('static', filename='js/podcastmanagement/podcastmanagement.js') }}"
+  src="../../static/js/podcastmanagement/podcastmanagement.js"
 ></script>
 {% endblock %}