--- conflicted
+++ resolved
@@ -209,17 +209,9 @@
               <input type="text" id="hostBio" name="hostBio" />
             </div>
             <div class="field-group">
-<<<<<<< HEAD
               <label for="host-image">Profile Picture</label>
               <input type="file" id="host-image" name="host-image" accept="image/*" />
               <small>Optional: Upload an image of the podcast host</small>
-=======
-              <label for="host-image">Host Image</label>
-              <div class="file-input-container">
-                <input type="file" id="host-image" name="hostImage" accept="image/*" />
-                <div id="host-image-name-display" class="file-name-display"></div>
-              </div>
->>>>>>> 156c5357
             </div>
           </div>
 
