<link
  rel="stylesheet"
  href="{{ url_for('static', filename='css/header.css') }}"
/>
<header>
  <!-- Logo -->
  <div class="logo-container">
    <a href="{{ url_for('dashboard_bp.dashboard') }}" class="logo-container">
      <img src="{{ url_for('static', filename='images/PodManagerLogo.png') }}" alt="PodManager Logo" />
    </a>
  </div>
  <nav class="header-nav">
    <select
      class="form-control"
      name="podcastId"
      id="headerPodcastDropdown"
      required
    >
      <option value="" disabled selected>Select a Podcast</option>
      <!-- Placeholder option -->
      <!-- Options will be populated dynamically -->
    </select>

    <div class="menu-toggle" onclick="toggleMenu()">
      <span></span>
      <span></span>
      <span></span>
    </div>
    <div class="menu" id="menu">
      <a href="{{ url_for('dashboard_bp.account') }}">Account</a>
      <a href="{{ url_for('dashboard_bp.taskmanagement') }}">Task Management</a>
      <a href="{{ url_for('dashboard_bp.podcastmanagement') }}">Podcast Management</a>
<<<<<<< HEAD
      <!-- <a href="{{ url_for('dashboard_bp.team') }}">Team Members</a> -->
      <!-- <a href="{{ url_for('dashboard_bp.guest') }}">Guest View</a> -->
      <!-- <a href="{{ url_for('landingpage_bp.landingpage_by_id', podcast_id=podcast_id) }}">Landing Page</a> -->
=======
      <a href="{{ url_for('dashboard_bp.team') }}">Team Members</a>
      <a href="{{ url_for('dashboard_bp.guest') }}">Guest View</a>
      <a href="{{ url_for('landingpage_bp.landingpage') }}">Landing Page</a>
>>>>>>> d755e0ec
      <a href="{{ url_for('auth_bp.signin') }}" id="logout-link">Log out</a>
    </div>
  </nav>
</header>

<!-- Custom Logout Modal (TikTok-style) -->
<div id="logout-modal" class="modal">
  <div class="modal-cnt">
    <p>Are you sure you want to log out?</p>
    <div class="modal-btns">
      <button id="cancel-logout">Cancel</button>
      <button id="confirm-logout">Log out</button>
    </div>
  </div>
</div>

<!-- Include header.js as a module -->
<script
  type="module"
  src="{{ url_for('static', filename='js/header.js') }}"
></script>
<|MERGE_RESOLUTION|>--- conflicted
+++ resolved
@@ -1,62 +1,56 @@
-<link
-  rel="stylesheet"
-  href="{{ url_for('static', filename='css/header.css') }}"
-/>
-<header>
-  <!-- Logo -->
-  <div class="logo-container">
-    <a href="{{ url_for('dashboard_bp.dashboard') }}" class="logo-container">
-      <img src="{{ url_for('static', filename='images/PodManagerLogo.png') }}" alt="PodManager Logo" />
-    </a>
-  </div>
-  <nav class="header-nav">
-    <select
-      class="form-control"
-      name="podcastId"
-      id="headerPodcastDropdown"
-      required
-    >
-      <option value="" disabled selected>Select a Podcast</option>
-      <!-- Placeholder option -->
-      <!-- Options will be populated dynamically -->
-    </select>
-
-    <div class="menu-toggle" onclick="toggleMenu()">
-      <span></span>
-      <span></span>
-      <span></span>
-    </div>
-    <div class="menu" id="menu">
-      <a href="{{ url_for('dashboard_bp.account') }}">Account</a>
-      <a href="{{ url_for('dashboard_bp.taskmanagement') }}">Task Management</a>
-      <a href="{{ url_for('dashboard_bp.podcastmanagement') }}">Podcast Management</a>
-<<<<<<< HEAD
-      <!-- <a href="{{ url_for('dashboard_bp.team') }}">Team Members</a> -->
-      <!-- <a href="{{ url_for('dashboard_bp.guest') }}">Guest View</a> -->
-      <!-- <a href="{{ url_for('landingpage_bp.landingpage_by_id', podcast_id=podcast_id) }}">Landing Page</a> -->
-=======
-      <a href="{{ url_for('dashboard_bp.team') }}">Team Members</a>
-      <a href="{{ url_for('dashboard_bp.guest') }}">Guest View</a>
-      <a href="{{ url_for('landingpage_bp.landingpage') }}">Landing Page</a>
->>>>>>> d755e0ec
-      <a href="{{ url_for('auth_bp.signin') }}" id="logout-link">Log out</a>
-    </div>
-  </nav>
-</header>
-
-<!-- Custom Logout Modal (TikTok-style) -->
-<div id="logout-modal" class="modal">
-  <div class="modal-cnt">
-    <p>Are you sure you want to log out?</p>
-    <div class="modal-btns">
-      <button id="cancel-logout">Cancel</button>
-      <button id="confirm-logout">Log out</button>
-    </div>
-  </div>
-</div>
-
-<!-- Include header.js as a module -->
-<script
-  type="module"
-  src="{{ url_for('static', filename='js/header.js') }}"
-></script>
+<link
+  rel="stylesheet"
+  href="{{ url_for('static', filename='css/header.css') }}"
+/>
+<header>
+  <!-- Logo -->
+  <div class="logo-container">
+    <a href="{{ url_for('dashboard_bp.dashboard') }}" class="logo-container">
+      <img src="{{ url_for('static', filename='images/PodManagerLogo.png') }}" alt="PodManager Logo" />
+    </a>
+  </div>
+  <nav class="header-nav">
+    <select
+      class="form-control"
+      name="podcastId"
+      id="headerPodcastDropdown"
+      required
+    >
+      <option value="" disabled selected>Select a Podcast</option>
+      <!-- Placeholder option -->
+      <!-- Options will be populated dynamically -->
+    </select>
+
+    <div class="menu-toggle" onclick="toggleMenu()">
+      <span></span>
+      <span></span>
+      <span></span>
+    </div>
+    <div class="menu" id="menu">
+      <a href="{{ url_for('dashboard_bp.account') }}">Account</a>
+      <a href="{{ url_for('dashboard_bp.taskmanagement') }}">Task Management</a>
+      <a href="{{ url_for('dashboard_bp.podcastmanagement') }}">Podcast Management</a>
+      <!-- <a href="{{ url_for('dashboard_bp.team') }}">Team Members</a> -->
+      <!-- <a href="{{ url_for('dashboard_bp.guest') }}">Guest View</a> -->
+      <!-- <a href="{{ url_for('landingpage_bp.landingpage_by_id', podcast_id=podcast_id) }}">Landing Page</a> -->
+      <a href="{{ url_for('auth_bp.signin') }}" id="logout-link">Log out</a>
+    </div>
+  </nav>
+</header>
+
+<!-- Custom Logout Modal (TikTok-style) -->
+<div id="logout-modal" class="modal">
+  <div class="modal-cnt">
+    <p>Are you sure you want to log out?</p>
+    <div class="modal-btns">
+      <button id="cancel-logout">Cancel</button>
+      <button id="confirm-logout">Log out</button>
+    </div>
+  </div>
+</div>
+
+<!-- Include header.js as a module -->
+<script
+  type="module"
+  src="{{ url_for('static', filename='js/header.js') }}"
+></script>