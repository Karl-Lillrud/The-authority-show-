--- conflicted
+++ resolved
@@ -1,419 +1,284 @@
-{% extends "dashboard/components/base.html" %} {% block title %}Podcast
-Management{% endblock %} {% block content %}
-<link
-  rel="stylesheet"
-  href="{{ url_for('static', filename='css/podcastmanagement.css') }}"
-/>
-<div class="container">
-  <a href="{{ url_for('dashboard_bp.dashboard') }}" class="back-arrow"
-    >&#8592; Back</a
-  >
-  <h1 class="title">Podcast Management</h1>
-
-  <!-- Toolbar for CRUD buttons -->
-  <div class="action-buttons">
-    <button id="add-podcast-btn" class="action-button">
-      <span class="button-icon">+</span>
-      <span>Add Podcast</span>
-    </button>
-    <button id="create-episode-btn" class="action-button">
-      <span class="button-icon">+</span>
-      <span>Create Episode</span>
-    </button>
-    <!-- New Add Guest button -->
-    <button id="add-guest-btn" class="action-button">
-      <span class="button-icon">+</span>
-      <span>Add Guest</span>
-    </button>
-  </div>
-
-  <!-- Container for popup list used in selection -->
-  <div id="podcasts-popup" class="popup" style="display: none">
-    <div class="popup-content">
-      <span id="close-popup-btn" class="close-btn">&times;</span>
-      <h2>Select Podcast</h2>
-      <div id="podcasts-list" class="podcasts-list">
-        <!-- Popup list inserted dynamically -->
-      </div>
-      <div class="popup-actions">
-        <button id="close-popup-btn" class="cancel-btn">Cancel</button>
-        <button id="delete-selected-podcasts-btn" class="delete-btn">
-          Delete Selected
-        </button>
-      </div>
-    </div>
-  </div>
-
-  <!-- Form popup container for adding/updating a podcast -->
-  <div id="form-popup" class="popup" style="display: none">
-    <div class="form-box">
-      <!-- Close button for popup -->
-      <span id="close-form-popup" class="close-btn">&times;</span>
-      <h2 class="form-title">Add New Podcast</h2>
-      <form id="register-podcast-form">
-        <div class="form-grid">
-          <div class="field-group">
-            <label for="pod-name">Podcast Name</label>
-            <input
-              type="text"
-              id="pod-name"
-              name="podName"
-              autocomplete="off"
-              required
-            />
-          </div>
-          <div class="field-group">
-            <label for="pod-owner">Podcast Owner</label>
-            <input type="text" id="pod-owner" name="ownerName" />
-          </div>
-          <div class="field-group">
-            <label for="pod-host">Host(s) Name(s)</label>
-            <input type="text" id="pod-host" name="hostName" />
-          </div>
-          <div class="field-group">
-            <label for="pod-rss">RSS Feed</label>
-            <input type="url" id="pod-rss" name="rssFeed" />
-          </div>
-          <!-- New logo image field -->
-          <div class="field-group">
-            <label for="logo">Podcast Logo</label>
-            <input type="file" id="logo" name="logo" accept="image/*" />
-          </div>
-          <div class="field-group">
-            <label for="google-cal">Google Calendar URL</label>
-            <input type="url" id="google-cal" name="googleCal" />
-          </div>
-          <div class="field-group">
-            <label for="guest-form-url">Guest Form URL</label>
-            <input type="url" id="guest-form-url" name="guestUrl" />
-          </div>
-          <div class="field-group">
-            <label for="email">Email Address</label>
-            <input type="email" id="email" name="email" />
-          </div>
-          <div class="field-group full-width">
-            <label for="description">Podcast Description</label>
-            <textarea id="description" name="description" rows="3"></textarea>
-          </div>
-          <div class="field-group">
-            <label for="category">Category (Required)</label>
-            <input type="text" id="category" name="category" required />
-          </div>
-        </div>
-<<<<<<< HEAD
-      </div>
-
-      <!-- Form popup container for adding/updating a podcast -->
-      <div id="form-popup" class="popup" style="display: none">
-        <div class="form-box">
-          <!-- Close button for popup -->
-          <span id="close-form-popup" class="close-btn">&times;</span>
-          <h2 class="form-title">Add New Podcast</h2>
-          <form id="register-podcast-form" enctype="multipart/form-data">
-            <div class="form-grid">
-              <div class="field-group">
-                <label for="pod-name">Podcast Name</label>
-                <input
-                  type="text"
-                  id="pod-name"
-                  name="podName"
-                  autocomplete="off"
-                  required
-                />
-              </div>
-              <div class="field-group">
-                <label for="pod-owner">Podcast Owner</label>
-                <input type="text" id="pod-owner" name="ownerName" />
-              </div>
-              <div class="field-group">
-                <label for="pod-host">Host(s) Name(s)</label>
-                <input type="text" id="pod-host" name="hostName" />
-              </div>
-              <div class="field-group">
-                <label for="pod-rss">RSS Feed</label>
-                <input type="url" id="pod-rss" name="rssFeed" />
-              </div>
-              <!-- New logo image field -->
-              <div class="field-group">
-                <label for="logo">Podcast Logo</label>
-                <input type="file" id="logo" name="logo" accept="image/*" />
-              </div>
-              <div class="field-group">
-                <label for="google-cal">Google Calendar URL</label>
-                <input type="url" id="google-cal" name="googleCal" />
-              </div>
-              <div class="field-group">
-                <label for="guest-form-url">Guest Form URL</label>
-                <input type="url" id="guest-form-url" name="guestUrl" />
-              </div>
-              <div class="field-group">
-                <label for="email">Email Address</label>
-                <input type="email" id="email" name="email" />
-              </div>
-              <div class="field-group full-width">
-                <label for="description">Podcast Description</label>
-                <textarea
-                  id="description"
-                  name="description"
-                  rows="3"
-                ></textarea>
-              </div>
-              <div class="field-group">
-                <label for="category">Category (Required)</label>
-                <input type="text" id="category" name="category" required />
-              </div>
-            </div>
-=======
->>>>>>> d9c6a2a0
-
-        <h3 class="section-title">Social Media Links</h3>
-        <div class="form-grid">
-          <div class="field-group">
-            <label for="facebook">Facebook</label>
-            <input type="url" id="facebook" name="socialMedia[]" />
-          </div>
-          <div class="field-group">
-            <label for="instagram">Instagram</label>
-            <input type="url" id="instagram" name="socialMedia[]" />
-          </div>
-          <div class="field-group">
-            <label for="linkedin">LinkedIn</label>
-            <input type="url" id="linkedin" name="socialMedia[]" />
-          </div>
-          <div class="field-group">
-            <label for="twitter">Twitter</label>
-            <input type="url" id="twitter" name="socialMedia[]" />
-          </div>
-          <div class="field-group">
-            <label for="tiktok">TikTok</label>
-            <input type="url" id="tiktok" name="socialMedia[]" />
-          </div>
-          <div class="field-group">
-            <label for="pinterest">Pinterest</label>
-            <input type="url" id="pinterest" name="socialMedia[]" />
-          </div>
-        </div>
-
-        <div class="form-actions">
-          <button type="button" id="cancel-form-btn" class="cancel-btn">
-            Cancel
-          </button>
-          <button type="submit" class="save-btn">Save Podcast</button>
-        </div>
-      </form>
-    </div>
-  </div>
-
-<<<<<<< HEAD
-      <!-- Form popup container for creating a new episode -->
-      <div id="episode-form-popup" class="popup" style="display: none">
-        <div class="form-box">
-          <!-- Close button for popup -->
-          <span id="close-episode-form-popup" class="close-btn">&times;</span>
-          <h2 class="form-title">Create New Episode</h2>
-          <form id="create-episode-form" enctype="multipart/form-data" action="/register_episode" method="POST">
-            <div class="form-grid">
-              <div class="field-group full-width">
-                <label for="podcast-select">Select Podcast</label>
-                <select id="podcast-select" name="podcastId" required></select>
-              </div>
-              <div class="field-group full-width">
-                <label for="episode-title">Episode Title</label>
-                <input type="text" id="episode-title" name="title" required />
-              </div>
-              <div class="field-group full-width">
-                <label for="episode-description">Description</label>
-                <textarea
-                  id="episode-description"
-                  name="description"
-                  rows="3"
-                ></textarea>
-              </div>
-              <div class="field-group">
-                <label for="publish-date">Publish Date</label>
-                <input
-                  type="datetime-local"
-                  id="publish-date"
-                  name="publishDate"
-                />
-              </div>
-              <div class="field-group">
-                <label for="duration">Duration (minutes)</label>
-                <input type="number" id="duration" name="duration" />
-              </div>
-              <div class="field-group">
-                <!-- Change label from "Invite Guest" to "Select Guest" -->
-                <label for="guest-id">Select Guest</label>
-                <select id="guest-id" name="guestId">
-                  <option value="">Select Guest</option>
-                  <!-- Ensure default option says "Select Guest" -->
-                </select>
-                <!-- Add field for manual guest entry -->
-                <div class="manual-guest-field">
-                  <label for="manual-guest">Add Guest Manually</label>
-                  <input
-                    type="text"
-                    id="manual-guest"
-                    placeholder="Click to add guest manually"
-                    readonly
-                  />
-                </div>
-              </div>
-              <!-- Add fields for MP3 and MP4 file uploads in the episode form -->
-              <div class="field-group">
-                <label for="episode-audio">Upload MP3/MP4 File</label>
-                <input type="file" id="episode-audio" name="audio[]" accept="audio/mp3, audio/m4a, video/mp4" multiple/>
-              </div>
-              <div class="field-group">
-                <label for="status">Status</label>
-                <input type="text" id="status" name="status" />
-              </div>
-            </div>
-            <div class="form-actions">
-              <button
-                type="button"
-                id="cancel-episode-form-btn"
-                class="cancel-btn"
-              >
-                Cancel
-              </button>
-              <button type="submit" class="save-btn">Create Episode</button>
-=======
-  <!-- Form popup container for creating a new episode -->
-  <div id="episode-form-popup" class="popup" style="display: none">
-    <div class="form-box">
-      <!-- Close button for popup -->
-      <span id="close-episode-form-popup" class="close-btn">&times;</span>
-      <h2 class="form-title">Create New Episode</h2>
-      <form id="create-episode-form">
-        <div class="form-grid">
-          <div class="field-group full-width">
-            <label for="podcast-select">Select Podcast</label>
-            <select id="podcast-select" name="podcastId" required></select>
-          </div>
-          <div class="field-group full-width">
-            <label for="episode-title">Episode Title</label>
-            <input type="text" id="episode-title" name="title" required />
-          </div>
-          <div class="field-group full-width">
-            <label for="episode-description">Description</label>
-            <textarea
-              id="episode-description"
-              name="description"
-              rows="3"
-            ></textarea>
-          </div>
-          <div class="field-group">
-            <label for="publish-date">Publish Date</label>
-            <input
-              type="datetime-local"
-              id="publish-date"
-              name="publishDate"
-              required
-            />
-          </div>
-          <div class="field-group">
-            <label for="duration">Duration (minutes)</label>
-            <input type="number" id="duration" name="duration" />
-          </div>
-          <!-- Commented out Select Guest and Add Guest Manually fields -->
-          <!--
-          <div class="field-group">
-            <label for="guest-id">Select Guest</label>
-            <select id="guest-id" name="guestId">
-              <option value="">Select Guest</option>
-            </select>
-            <div class="manual-guest-field">
-              <label for="manual-guest">Add Guest Manually</label>
-              <input
-                type="text"
-                id="manual-guest"
-                placeholder="Click to add guest manually"
-                readonly
-              />
->>>>>>> d9c6a2a0
-            </div>
-          </div>
-          -->
-          <div class="field-group">
-            <label for="status">Status</label>
-            <input type="text" id="status" name="status" />
-          </div>
-        </div>
-        <div class="form-actions">
-          <button type="button" id="cancel-episode-form-btn" class="cancel-btn">
-            Cancel
-          </button>
-          <button type="submit" class="save-btn">Create Episode</button>
-        </div>
-      </form>
-    </div>
-  </div>
-
-  <!-- New popup container for adding a guest -->
-  <div id="guest-popup" class="popup" style="display: none">
-    <div class="form-box">
-      <span id="close-guest-popup" class="close-btn">&times;</span>
-      <h2 class="form-title">Add Guest</h2>
-      <form id="add-guest-form">
-        <!-- New Podcast selection field -->
-        <div class="field-group full-width">
-          <label for="podcast-select-guest">Select Podcast</label>
-          <select id="podcast-select-guest" name="podcastId" required></select>
-        </div>
-        <!-- Existing Episode selection field (to be populated based on selected podcast) -->
-        <div class="field-group full-width">
-          <label for="episode-id">Episode ID</label>
-          <select id="episode-id" name="episodeId" required></select>
-        </div>
-        <div class="field-group full-width">
-          <label for="guest-name">Guest Name</label>
-          <input type="text" id="guest-name" name="guestName" required />
-        </div>
-        <div class="field-group full-width">
-          <label for="guest-description">Guest Description</label>
-          <input
-            type="text"
-            id="guest-description"
-            name="guestDescription"
-            required
-          />
-        </div>
-        <div class="field-group full-width">
-          <label for="guest-tags">Tags (comma separated)</label>
-          <input type="text" id="guest-tags" name="guestTags" />
-        </div>
-        <div class="field-group full-width">
-          <label for="guest-areas">Areas of Interest (comma separated)</label>
-          <input type="text" id="guest-areas" name="guestAreas" />
-        </div>
-        <div class="field-group full-width">
-          <label for="guest-email">Email</label>
-          <input type="email" id="guest-email" name="guestEmail" required />
-        </div>
-        <div class="field-group full-width">
-          <label for="guest-linkedin">LinkedIn</label>
-          <input type="text" id="guest-linkedin" name="guestLinkedIn" />
-        </div>
-        <div class="field-group full-width">
-          <label for="guest-twitter">Twitter</label>
-          <input type="text" id="guest-twitter" name="guestTwitter" />
-        </div>
-        <div class="form-actions">
-          <button type="button" id="cancel-guest-btn" class="cancel-btn">
-            Cancel
-          </button>
-          <button type="submit" class="save-btn">Add Guest</button>
-        </div>
-      </form>
-    </div>
-  </div>
-
-  <!-- List container where podcasts will be displayed -->
-  <div id="podcast-list" class="podcast-list"></div>
-
-  <!-- Container for podcast detail -->
-  <div id="podcast-detail" class="podcast-detail" style="display: none"></div>
-</div>
-<script type="module" src="../static/js/podcastmanagement.js"></script>
-{% endblock %}
+{% extends "dashboard/components/base.html" %} {% block title %}Podcast
+Management{% endblock %} {% block content %}
+<link
+  rel="stylesheet"
+  href="{{ url_for('static', filename='css/podcastmanagement.css') }}"
+/>
+<div class="container">
+  <a href="{{ url_for('dashboard_bp.dashboard') }}" class="back-arrow"
+    >&#8592; Back</a
+  >
+  <h1 class="title">Podcast Management</h1>
+
+  <!-- Toolbar for CRUD buttons -->
+  <div class="action-buttons">
+    <button id="add-podcast-btn" class="action-button">
+      <span class="button-icon">+</span>
+      <span>Add Podcast</span>
+    </button>
+    <button id="create-episode-btn" class="action-button">
+      <span class="button-icon">+</span>
+      <span>Create Episode</span>
+    </button>
+    <!-- New Add Guest button -->
+    <button id="add-guest-btn" class="action-button">
+      <span class="button-icon">+</span>
+      <span>Add Guest</span>
+    </button>
+  </div>
+
+  <!-- Container for popup list used in selection -->
+  <div id="podcasts-popup" class="popup" style="display: none">
+    <div class="popup-content">
+      <span id="close-popup-btn" class="close-btn">&times;</span>
+      <h2>Select Podcast</h2>
+      <div id="podcasts-list" class="podcasts-list">
+        <!-- Popup list inserted dynamically -->
+      </div>
+      <div class="popup-actions">
+        <button id="close-popup-btn" class="cancel-btn">Cancel</button>
+        <button id="delete-selected-podcasts-btn" class="delete-btn">
+          Delete Selected
+        </button>
+      </div>
+    </div>
+  </div>
+
+  <!-- Form popup container for adding/updating a podcast -->
+  <div id="form-popup" class="popup" style="display: none">
+    <div class="form-box">
+      <!-- Close button for popup -->
+      <span id="close-form-popup" class="close-btn">&times;</span>
+      <h2 class="form-title">Add New Podcast</h2>
+      <form id="register-podcast-form">
+        <div class="form-grid">
+          <div class="field-group">
+            <label for="pod-name">Podcast Name</label>
+            <input
+              type="text"
+              id="pod-name"
+              name="podName"
+              autocomplete="off"
+              required
+            />
+          </div>
+          <div class="field-group">
+            <label for="pod-owner">Podcast Owner</label>
+            <input type="text" id="pod-owner" name="ownerName" />
+          </div>
+          <div class="field-group">
+            <label for="pod-host">Host(s) Name(s)</label>
+            <input type="text" id="pod-host" name="hostName" />
+          </div>
+          <div class="field-group">
+            <label for="pod-rss">RSS Feed</label>
+            <input type="url" id="pod-rss" name="rssFeed" />
+          </div>
+          <!-- New logo image field -->
+          <div class="field-group">
+            <label for="logo">Podcast Logo</label>
+            <input type="file" id="logo" name="logo" accept="image/*" />
+          </div>
+          <div class="field-group">
+            <label for="google-cal">Google Calendar URL</label>
+            <input type="url" id="google-cal" name="googleCal" />
+          </div>
+          <div class="field-group">
+            <label for="guest-form-url">Guest Form URL</label>
+            <input type="url" id="guest-form-url" name="guestUrl" />
+          </div>
+          <div class="field-group">
+            <label for="email">Email Address</label>
+            <input type="email" id="email" name="email" />
+          </div>
+          <div class="field-group full-width">
+            <label for="description">Podcast Description</label>
+            <textarea id="description" name="description" rows="3"></textarea>
+          </div>
+          <div class="field-group">
+            <label for="category">Category (Required)</label>
+            <input type="text" id="category" name="category" required />
+          </div>
+        </div>
+
+        <h3 class="section-title">Social Media Links</h3>
+        <div class="form-grid">
+          <div class="field-group">
+            <label for="facebook">Facebook</label>
+            <input type="url" id="facebook" name="socialMedia[]" />
+          </div>
+          <div class="field-group">
+            <label for="instagram">Instagram</label>
+            <input type="url" id="instagram" name="socialMedia[]" />
+          </div>
+          <div class="field-group">
+            <label for="linkedin">LinkedIn</label>
+            <input type="url" id="linkedin" name="socialMedia[]" />
+          </div>
+          <div class="field-group">
+            <label for="twitter">Twitter</label>
+            <input type="url" id="twitter" name="socialMedia[]" />
+          </div>
+          <div class="field-group">
+            <label for="tiktok">TikTok</label>
+            <input type="url" id="tiktok" name="socialMedia[]" />
+          </div>
+          <div class="field-group">
+            <label for="pinterest">Pinterest</label>
+            <input type="url" id="pinterest" name="socialMedia[]" />
+          </div>
+        </div>
+
+        <div class="form-actions">
+          <button type="button" id="cancel-form-btn" class="cancel-btn">
+            Cancel
+          </button>
+          <button type="submit" class="save-btn">Save Podcast</button>
+        </div>
+      </form>
+    </div>
+  </div>
+
+  <!-- Form popup container for creating a new episode -->
+  <div id="episode-form-popup" class="popup" style="display: none">
+    <div class="form-box">
+      <!-- Close button for popup -->
+      <span id="close-episode-form-popup" class="close-btn">&times;</span>
+      <h2 class="form-title">Create New Episode</h2>
+      <form id="create-episode-form" enctype="multipart/form-data">
+        <div class="form-grid">
+          <div class="field-group full-width">
+            <label for="podcast-select">Select Podcast</label>
+            <select id="podcast-select" name="podcastId" required></select>
+          </div>
+          <div class="field-group full-width">
+            <label for="episode-title">Episode Title</label>
+            <input type="text" id="episode-title" name="title" required />
+          </div>
+          <div class="field-group full-width">
+            <label for="episode-description">Description</label>
+            <textarea
+              id="episode-description"
+              name="description"
+              rows="3"
+            ></textarea>
+          </div>
+          <div class="field-group">
+            <label for="publish-date">Publish Date</label>
+            <input
+              type="datetime-local"
+              id="publish-date"
+              name="publishDate"
+              required
+            />
+          </div>
+          <div class="field-group">
+            <label for="duration">Duration (minutes)</label>
+            <input type="number" id="duration" name="duration" />
+          </div>
+          <!-- New file input fields for MP3 and MP4 files -->
+          <div class="field-group full-width">
+            <label for="mp3-file">MP3 File</label>
+            <input type="file" id="mp3-file" name="mp3File" accept=".mp3" />
+          </div>
+
+          <!-- Commented out Select Guest and Add Guest Manually fields -->
+          <!--
+          <div class="field-group">
+            <label for="guest-id">Select Guest</label>
+            <select id="guest-id" name="guestId">
+              <option value="">Select Guest</option>
+            </select>
+            <div class="manual-guest-field">
+              <label for="manual-guest">Add Guest Manually</label>
+              <input
+                type="text"
+                id="manual-guest"
+                placeholder="Click to add guest manually"
+                readonly
+              />
+            </div>
+          </div>
+          -->
+          <div class="field-group">
+            <label for="status">Status</label>
+            <input type="text" id="status" name="status" />
+          </div>
+        </div>
+        <div class="form-actions">
+          <button type="button" id="cancel-episode-form-btn" class="cancel-btn">
+            Cancel
+          </button>
+          <button type="submit" class="save-btn">Create Episode</button>
+        </div>
+      </form>
+    </div>
+  </div>
+
+  <!-- New popup container for adding a guest -->
+  <div id="guest-popup" class="popup" style="display: none">
+    <div class="form-box">
+      <span id="close-guest-popup" class="close-btn">&times;</span>
+      <h2 class="form-title">Add Guest</h2>
+      <form id="add-guest-form">
+        <!-- New Podcast selection field -->
+        <div class="field-group full-width">
+          <label for="podcast-select-guest">Select Podcast</label>
+          <select id="podcast-select-guest" name="podcastId" required></select>
+        </div>
+        <!-- Existing Episode selection field (to be populated based on selected podcast) -->
+        <div class="field-group full-width">
+          <label for="episode-id">Episode ID</label>
+          <select id="episode-id" name="episodeId" required></select>
+        </div>
+        <div class="field-group full-width">
+          <label for="guest-name">Guest Name</label>
+          <input type="text" id="guest-name" name="guestName" required />
+        </div>
+        <div class="field-group full-width">
+          <label for="guest-description">Guest Description</label>
+          <input
+            type="text"
+            id="guest-description"
+            name="guestDescription"
+            required
+          />
+        </div>
+        <div class="field-group full-width">
+          <label for="guest-tags">Tags (comma separated)</label>
+          <input type="text" id="guest-tags" name="guestTags" />
+        </div>
+        <div class="field-group full-width">
+          <label for="guest-areas">Areas of Interest (comma separated)</label>
+          <input type="text" id="guest-areas" name="guestAreas" />
+        </div>
+        <div class="field-group full-width">
+          <label for="guest-email">Email</label>
+          <input type="email" id="guest-email" name="guestEmail" required />
+        </div>
+        <div class="field-group full-width">
+          <label for="guest-linkedin">LinkedIn</label>
+          <input type="text" id="guest-linkedin" name="guestLinkedIn" />
+        </div>
+        <div class="field-group full-width">
+          <label for="guest-twitter">Twitter</label>
+          <input type="text" id="guest-twitter" name="guestTwitter" />
+        </div>
+        <div class="form-actions">
+          <button type="button" id="cancel-guest-btn" class="cancel-btn">
+            Cancel
+          </button>
+          <button type="submit" class="save-btn">Add Guest</button>
+        </div>
+      </form>
+    </div>
+  </div>
+
+  <!-- List container where podcasts will be displayed -->
+  <div id="podcast-list" class="podcast-list"></div>
+
+  <!-- Container for podcast detail -->
+  <div id="podcast-detail" class="podcast-detail" style="display: none"></div>
+</div>
+<script type="module" src="../static/js/podcastmanagement.js"></script>
+{% endblock %}