--- conflicted
+++ resolved
@@ -1,421 +1,394 @@
-<!DOCTYPE html>
-<html lang="en">
-<head>
-  <meta charset="UTF-8">
-  <meta name="viewport" content="width=device-width, initial-scale=1.0">
-  <title>Podcast Website</title>
-  <link href="https://fonts.googleapis.com/css2?family=Inter:wght@400;700&display=swap" rel="stylesheet">
-  <link rel="stylesheet" href="https://cdnjs.cloudflare.com/ajax/libs/font-awesome/6.5.1/css/all.min.css">
-  <link rel="stylesheet" href="{{ url_for('static', filename='css/landingpage.css') }}">
-</head>
-<body>
-
-  
-  <header>
-    <nav class="navbar">
-      <div class="container">
-        <div class="logo">Podcast</div>
-        <ul class="nav-links" id="nav-links">
-          <li><a href="#podcast-header">Home</a></li>
-          <li><a href="#about-section">About</a></li>
-          <li><a href="#latest-episodes-section">Episodes</a></li>
-          <li><a href="#guest-booking">Guest Booking</a></li>
-          <li><a href="#extra-section">Extra</a></li>
-        </ul>
-        <button onclick="window.location.href='/dashboard'" class="subscribe-btn">Dashboard</button>
-        <button class="subscribe-btn">Subscribe</button>
-      </div>
-    </nav>
-  </header>
-
-  <main>
-    <!-- Podcast Header Section -->
-    <section class="podcast-header section-dark" id="podcast-header">
-      <img id="podcast-logo"
-        src="{{ podcast_logo }}" 
-        crossorigin="anonymous"
-        onerror="this.src='/static/images/default.png'"
-        hidden>
-      <div class="podcast-info">
-        <h1 id="podcast-title">{{ podcast_title }}</h1>
-        <p id="podcast-tagline">{{ podcast_description }}</p>
-        <div id="subscribe-buttons">
-          <button>Subscribe on Apple</button>
-          <button>Subscribe on Spotify</button>
-        </div>
-      </div>
-    </section>
-
-    <!-- About Section -->
-    <section class="about-section section-darkgrey" id="about-section">
-      <h2>About the Podcast</h2>
-      <p id="podcast-description">{{ podcast_description }}</p>
-      <div class="host-info">
-        <img id="host-image" src="/static/images/default.png"  alt="Host Image" class="host-image">
-        <div class="host-details">
-          <h3 id="host-name">{{ host_name }}</h3>
-          <p id="host-bio">
-            Host biography goes here.
-          </p>
-          <div id="host-social">
-<<<<<<< HEAD
-            <p>DEBUG ARRAY: {{ social_media | safe }}</p>
-            {% if social_media %}
-                {% for link in social_media %}
-                    <p>DEBUG: Processing Link - {{ link }}</p>  <!-- ADD THIS LINE -->
-                    {% if 'facebook.com' in link %}
-                        <a href="{{ link }}" target="_blank" class="facebook"><i class="fab fa-facebook-f"></i></a>
-                    {% elif 'instagram.com' in link %}
-                        <a href="{{ link }}" target="_blank" class="instagram"><i class="fab fa-instagram"></i></a>
-                    {% elif 'linkedin.com' in link %}
-                        <a href="{{ link }}" target="_blank" class="linkedin"><i class="fab fa-linkedin"></i></a>
-                    {% elif 'x.com' in link or 'twitter.com' in link %}
-                        <a href="{{ link }}" target="_blank" class="twitter"><i class="fab fa-twitter"></i></a>
-                    {% elif 'youtube.com' in link %}
-                        <a href="{{ link }}" target="_blank" class="youtube"><i class="fab fa-youtube"></i></a>
-                    {% else %}
-                        <a href="{{ link }}" target="_blank" class="default-link"><i class="fas fa-link"></i></a>
-                    {% endif %}
-                {% endfor %}
-            {% else %}
-                <p>No social media links available.</p>
-            {% endif %}
-        </div>
-        
-          
-=======
-            <a href="{{ url_for('dashboard_bp.podcastmanagement') }}" class="pinterest"><i class="fab fa-pinterest-p"></i></a>
-            <a href="{{ url_for('dashboard_bp.podcastmanagement') }}" class="twitter"><i class="fab fa-x-twitter"></i></a>
-            <a href="{{ url_for('dashboard_bp.podcastmanagement') }}" class="instagram"><i class="fab fa-instagram"></i></a>
-            <a href="{{ url_for('dashboard_bp.podcastmanagement') }}" class="linkedin"><i class="fab fa-linkedin"></i></a>
-            <a href="{{ url_for('dashboard_bp.podcastmanagement') }}" class="facebook"><i class="fab fa-facebook-f"></i></a>
-            <a href="{{ url_for('dashboard_bp.podcastmanagement') }}" class="youtube"><i class="fab fa-youtube"></i></a>
-            <a href="{{ url_for('dashboard_bp.podcastmanagement') }}" class="tiktok"><i class="fab fa-tiktok"></i></a>            
-          </a>
-          </div>
->>>>>>> 56eddeee
-        </div>
-      </div>
-    </section>
-
-    <!-- Latest Episodes List Section -->
-    
-    <section class="latest-episodes-section section-dark" id="latest-episodes-section">
-      <h2>Latest Episodes</h2>
-      {% if episodes and episodes|length > 0 %}
-        <ul class="episode-list">
-          {% for episode in episodes %}
-            <li class="episode-item">
-              <div class="episode-card">
-                <div class="episode-thumbnail">
-                  <!-- If your document has a thumbnail URL field, replace placeholder below -->
-                  <img src="/Media/placeholder-thumbnail.jpg" alt="{{ episode.title }} Thumbnail">
-                </div>
-                <div class="episode-details">
-                  <button class="play-btn">&#9658;</button>
-                  <!-- You could pass an episode ID to the episode route if needed -->
-                  <a href="{{ url_for('landingpage_bp.episode', episode_id=episode._id) }}">
-                    {{ episode.title }}
-                  </a>
-                  <p>{{ episode.description }}</p>
-                  <div class="episode-links">
-                    <a href="https://open.spotify.com/" target="_blank" class="spotify-link">
-                      <img src="/Media/spotify.png" alt="Spotify" class="podcast-icon">
-                      <span class="listen-btn spotify-btn">Spotify</span>
-                    </a>
-                    <a href="https://podcasts.apple.com/" target="_blank" class="apple-link">
-                      <img src="/Media/apple.svg" alt="Apple Podcasts" class="podcast-icon">
-                      <span class="listen-btn apple-btn">Apple</span>
-                    </a>
-                  </div>
-                </div>
-              </div>
-            </li>
-          {% endfor %}
-        </ul>
-      {% else %}
-        <p>No podcasts at this moment.</p>
-      {% endif %}
-    </section>
-    <!-- All Episodes List Section -->
-
-      
-
-    <!-- Exclusive Episodes Section (Glass Card) -->
-    <section class="exclusive-episodes-section section-dark" id="exclusive-episodes-section">
-      <div class="episodes-glass-card">
-        <h2>Get Exclusive Episodes &amp; Updates</h2>
-        <p class="episodes-subtext">
-          Join our community to receive new episodes, stay updated, and connect with like-minded listeners.
-        </p>
-        <div class="episodes-divider"></div>
-        <div class="episodes-feature-list">
-          <div class="episodes-feature">
-            <i class="fab fa-discord"></i>
-            <span>Join our Discord Group</span>
-          </div>
-          <div class="episodes-feature">
-            <i class="fas fa-star"></i>
-            <span>Leave a Review</span>
-          </div>
-          <div class="episodes-feature">
-            <i class="fas fa-bell"></i>
-            <span>Enable Notifications</span>
-          </div>
-          <div class="episodes-feature">
-            <i class="fas fa-user-friends"></i>
-            <span>Exclusive Community Access</span>
-          </div>
-        </div>
-        <div class="episodes-divider"></div>
-        <div class="episodes-subscribe">
-          <a href="#" class="subscribe-btn apple"><i class="fab fa-apple"></i> Apple</a>
-          <a href="#" class="subscribe-btn spotify"><i class="fab fa-spotify"></i> Spotify</a>
-          <a href="#" class="subscribe-btn google"><i class="fab fa-google"></i> Google</a>
-          <a href="#" class="subscribe-btn podcaster"><i class="fas fa-podcast"></i> Podcaster</a>
-        </div>
-      </div>
-    </section>
-    
-    <!-- Guest Booking & Sponsorships Section -->
-    <section class="guest-sponsor-section" id="guest-booking">
-      <div class="guest-sponsor-glass-card">
-        <h2>Be a Guest &amp; Sponsorships</h2>
-        <p class="guest-sponsor-subtext">
-          Join us as a guest or become a sponsor to reach our growing audience. Share your expertise or brand with our community.
-        </p>
-
-    <!-- Guest & Sponsorship Tabs / Headings -->
-    <div class="guest-sponsor-tabs">
-      <button class="tab-btn active" data-tab="guests">Guest Appearances</button>
-      <button class="tab-btn" data-tab="sponsorships">Sponsorships</button>
-    </div>
-
-    <div class="guest-sponsor-divider"></div>
-
-    <!-- GUEST APPEARANCES CONTENT -->
-    <div class="guest-content active" id="guests">
-      <h3>Become a Guest Speaker</h3>
-      <div class="guest-features">
-        <div class="guest-feature">
-          <i class="fas fa-robot"></i>
-          <span>AI &amp; Tech Experts</span>
-        </div>
-        <div class="guest-feature">
-          <i class="fas fa-calendar-check"></i>
-          <span>Flexible Scheduling</span>
-        </div>
-        <div class="guest-feature">
-          <i class="fas fa-headset"></i>
-          <span>Remote Interviews</span>
-        </div>
-        <div class="guest-feature">
-          <i class="fas fa-users"></i>
-          <span>Engaged Audience</span>
-        </div>
-      </div>
-      <!-- Guest Signup -->
-      <div class="guest-signup">
-        <h3>Apply to be a Guest</h3>
-        <form id="guest-signup-form" action="#" method="post">
-          <input type="email" id="guest-email" placeholder="Enter your email" required>
-          <button type="submit">Apply</button>
-        </form>
-      </div>
-    </div>
-
-    <!-- SPONSORSHIP CONTENT -->
-    <div class="sponsor-content" id="sponsorships">
-      <h3>Partner with Us</h3>
-      <div class="sponsor-features">
-        <div class="sponsor-feature">
-          <img src="sponsor1.png" alt="Sponsor Logo" />
-          <span>Brand Integration</span>
-        </div>
-        <div class="sponsor-feature">
-          <img src="sponsor2.png" alt="Sponsor Logo" />
-          <span>Episode Shoutouts</span>
-        </div>
-        <div class="sponsor-feature">
-          <img src="sponsor3.png" alt="Sponsor Logo" />
-          <span>Ad Spots</span>
-        </div>
-        <div class="sponsor-feature">
-          <img src="sponsor4.png" alt="Sponsor Logo" />
-          <span>Special Collaborations</span>
-        </div>
-      </div>
-      <button class="sponsor-btn" onclick="window.location.href='sponsor.html'">
-        Sponsor Us
-      </button>
-    </div>
-  </div>
-</section>
-
-    <!-- Extra Section -->
-    <section class="extra-section section-dark" id="extra-section">
-      <h2>Stay Connected</h2>
-      <!-- Newsletter Signup -->
-      <div class="newsletter-signup">
-        <h3>Newsletter Signup</h3>
-        <form id="newsletter-form" action="#" method="post">
-          <input type="email" id="newsletter-email" placeholder="Enter your email" required>
-          <button type="submit">Subscribe</button>
-        </form>
-      </div>
-
-      <div class="social-media-carousel">
-        <!-- Twitter Box -->
-        <div class="social-box twitter-box">
-          <h3>Twitter</h3>
-          <div class="carousel">
-            <img src="/Media/Karl-Lillrud_bok_nvidia.jpg" alt="Twitter 1">
-            <img src="/Media/Profile.png" alt="Twitter 2">
-            <img src="/Media/Karl-Lillrud_bok_nvidia.jpg" alt="Twitter 3">
-          </div>
-        </div>
-    
-        <!-- Instagram Box -->
-        <div class="social-box instagram-box">
-          <h3>Instagram</h3>
-          <div class="carousel">
-            <img src="/Media/Karl-Lillrud_bok_nvidia.jpg" alt="Instagram 1">
-            <img src="/Media/Karl-Lillrud_bok_nvidia.jpg" alt="Instagram 2">
-            <img src="/Media/Profile.png" alt="Instagram 3">
-          </div>
-        </div>
-    
-        <!-- LinkedIn Box -->
-        <div class="social-box linkedin-box">
-          <h3>LinkedIn</h3>
-          <div class="carousel">
-            <img src="/Media/Profile.png" alt="LinkedIn 1">
-            <img src="/Media/Karl-Lillrud_bok_nvidia.jpg" alt="LinkedIn 2">
-            <img src="/Media/Karl-Lillrud_bok_nvidia.jpg" alt="LinkedIn 3">
-          </div>
-        </div>
-      </div>
-
-      <!-- Merch / Patreon Links -->
-      <div class="merch-patreon">
-        <h3>Merch & Patreon</h3>
-        <a href="#" target="_blank">Visit our Merch Store</a>
-        <a href="#" target="_blank">Support us on Patreon</a>
-      </div>
-      <!-- Press Kit -->
-      <div class="press-kit">
-        <h3>Press Kit</h3>
-        <a href="press-kit.zip" download>Download Media Assets</a>
-      </div>
-    </section>
-  
-  <footer class="section-darkgrey">
-    <p>&copy; <span id="current-year">2025</span> Podcast Website. All rights reserved.</p>
-    <p id="powered-by">Powered by PodManager.AI</p>
-    <p id="custom-domain">Custom Domain: podcastname.com</p>
-  </footer>
-
-  <!-- Audio Player -->
-  <audio id="audio-player" controls style="display: none;">
-    Your browser does not support the audio element.
-  </audio>
-
-  <!-- Loading Indicator -->
-  <div id="loading" style="display: none;">Loading...</div>
-
-    <!-- Load JavaScript files at the END -->
-    <script src="https://cdnjs.cloudflare.com/ajax/libs/color-thief/2.3.2/color-thief.umd.js"></script>
-    
-    <script>
-      document.addEventListener("DOMContentLoaded", function () {
-    console.log("🚀 Color Thief Debug Started");
-
-    if (typeof ColorThief === "undefined") {
-        console.error("❌ Error: ColorThief library failed to load.");
-        return;
-    }
-
-    const logoImg = document.getElementById("podcast-logo");
-    if (!logoImg) {
-        console.error("❌ Error: podcast-logo image not found in DOM!");
-        return;
-    }
-
-    console.log("✅ Logo image found, source:", logoImg.src);
-
-    const img = new Image();
-    img.crossOrigin = "Anonymous";
-    img.src = logoImg.src;
-
-    img.onload = function () {
-        console.log("✅ Image successfully loaded:", img.src);
-
-        try {
-            const colorThief = new ColorThief();
-            const palette = colorThief.getPalette(img, 5);  // Extract 5 colors for a richer theme
-            
-            if (!palette || palette.length < 3) {
-                console.error("❌ Error: No colors extracted.");
-                return;
-            }
-
-            console.log("🎨 Extracted Colors:", palette);
-
-            // Assign extracted colors to variables
-            const primaryColor = `rgb(${palette[0].join(",")})`;  // Main color (background)
-            const secondaryColor = `rgb(${palette[1].join(",")})`; // Section background
-            const accentColor = `rgb(${palette[2].join(",")})`;   // Buttons/links
-            const textColor = `rgb(${palette[3].join(",")})`;     // Contrast text
-            const highlightColor = `rgb(${palette[4].join(",")})`; // Extra details
-
-            // 🌟 Apply to the whole theme
-            document.body.style.background = primaryColor;
-            document.body.style.color = textColor;
-
-            // Navbar & Header
-            document.querySelector("header").style.backgroundColor = secondaryColor;
-            document.querySelector(".navbar").style.backgroundColor = secondaryColor;
-
-            // Podcast Header Section
-            document.getElementById("podcast-header").style.background = `linear-gradient(to right, ${primaryColor}, ${secondaryColor})`;
-
-            // About Section
-            document.querySelector(".about-section").style.backgroundColor = secondaryColor;
-
-            // Latest Episodes Section
-            document.querySelector(".latest-episodes-section").style.backgroundColor = primaryColor;
-
-            // Footer
-            document.querySelector("footer").style.backgroundColor = secondaryColor;
-            document.querySelector("footer").style.color = textColor;
-
-            // Buttons & Links
-            let buttons = document.querySelectorAll(".subscribe-btn, .listen-btn, .sponsor-btn");
-            buttons.forEach(btn => {
-                btn.style.backgroundColor = accentColor;
-                btn.style.color = textColor;
-                btn.style.border = `2px solid ${highlightColor}`;
-            });
-
-            // Social Media Icons
-            let icons = document.querySelectorAll("#host-social a");
-            icons.forEach(icon => {
-                icon.style.color = highlightColor;
-            });
-
-            console.log("🎨 Theme applied successfully!");
-
-        } catch (error) {
-            console.error("❌ Error in Color Thief:", error);
-        }
-    };
-
-    img.onerror = function () {
-        console.error("❌ Error: Could not load the logo image.");
-    };
-});
-
-    </script>
-
-</body>
+<!DOCTYPE html>
+<html lang="en">
+<head>
+  <meta charset="UTF-8">
+  <meta name="viewport" content="width=device-width, initial-scale=1.0">
+  <title>Podcast Website</title>
+  <link href="https://fonts.googleapis.com/css2?family=Inter:wght@400;700&display=swap" rel="stylesheet">
+  <link rel="stylesheet" href="https://cdnjs.cloudflare.com/ajax/libs/font-awesome/6.5.1/css/all.min.css">
+  <link rel="stylesheet" href="{{ url_for('static', filename='css/landingpage.css') }}">
+</head>
+<body>
+
+  
+  <header>
+    <nav class="navbar">
+      <div class="container">
+        <div class="logo">Podcast</div>
+        <ul class="nav-links" id="nav-links">
+          <li><a href="#podcast-header">Home</a></li>
+          <li><a href="#about-section">About</a></li>
+          <li><a href="#latest-episodes-section">Episodes</a></li>
+          <li><a href="#guest-booking">Guest Booking</a></li>
+          <li><a href="#extra-section">Extra</a></li>
+        </ul>
+        <button onclick="window.location.href='/dashboard'" class="subscribe-btn">Dashboard</button>
+        <button class="subscribe-btn">Subscribe</button>
+      </div>
+    </nav>
+  </header>
+
+  <main>
+    <!-- Podcast Header Section -->
+    <section class="podcast-header section-dark" id="podcast-header">
+      <img id="podcast-logo"
+        src="{{ podcast_logo }}" 
+        crossorigin="anonymous"
+        onerror="this.src='/static/images/default.png'"
+        hidden>
+      <div class="podcast-info">
+        <h1 id="podcast-title">{{ podcast_title }}</h1>
+        <p id="podcast-tagline">{{ podcast_description }}</p>
+        <div id="subscribe-buttons">
+          <button>Subscribe on Apple</button>
+          <button>Subscribe on Spotify</button>
+        </div>
+      </div>
+    </section>
+
+    <!-- About Section -->
+    <section class="about-section section-darkgrey" id="about-section">
+      <h2>About the Podcast</h2>
+      <p id="podcast-description">{{ podcast_description }}</p>
+      <div class="host-info">
+        <img id="host-image" src="/static/images/default.png"  alt="Host Image" class="host-image">
+        <div class="host-details">
+          <h3 id="host-name">{{ host_name }}</h3>
+          <p id="host-bio">
+            Host biography goes here.
+          </p>
+          <div id="host-social">
+            <a href="{{ url_for('dashboard_bp.podcastmanagement') }}" class="pinterest"><i class="fab fa-pinterest-p"></i></a>
+            <a href="{{ url_for('dashboard_bp.podcastmanagement') }}" class="twitter"><i class="fab fa-x-twitter"></i></a>
+            <a href="{{ url_for('dashboard_bp.podcastmanagement') }}" class="instagram"><i class="fab fa-instagram"></i></a>
+            <a href="{{ url_for('dashboard_bp.podcastmanagement') }}" class="linkedin"><i class="fab fa-linkedin"></i></a>
+            <a href="{{ url_for('dashboard_bp.podcastmanagement') }}" class="facebook"><i class="fab fa-facebook-f"></i></a>
+            <a href="{{ url_for('dashboard_bp.podcastmanagement') }}" class="youtube"><i class="fab fa-youtube"></i></a>
+            <a href="{{ url_for('dashboard_bp.podcastmanagement') }}" class="tiktok"><i class="fab fa-tiktok"></i></a>            
+          </a>
+          </div>
+        </div>
+      </div>
+    </section>
+
+    <!-- Latest Episodes List Section -->
+    
+    <section class="latest-episodes-section section-dark" id="latest-episodes-section">
+      <h2>Latest Episodes</h2>
+      {% if episodes and episodes|length > 0 %}
+        <ul class="episode-list">
+          {% for episode in episodes %}
+            <li class="episode-item">
+              <div class="episode-card">
+                <div class="episode-thumbnail">
+                  <!-- If your document has a thumbnail URL field, replace placeholder below -->
+                  <img src="/Media/placeholder-thumbnail.jpg" alt="{{ episode.title }} Thumbnail">
+                </div>
+                <div class="episode-details">
+                  <button class="play-btn">&#9658;</button>
+                  <!-- You could pass an episode ID to the episode route if needed -->
+                  <a href="{{ url_for('landingpage_bp.episode', episode_id=episode._id) }}">
+                    {{ episode.title }}
+                  </a>
+                  <p>{{ episode.description }}</p>
+                  <div class="episode-links">
+                    <a href="https://open.spotify.com/" target="_blank" class="spotify-link">
+                      <img src="/Media/spotify.png" alt="Spotify" class="podcast-icon">
+                      <span class="listen-btn spotify-btn">Spotify</span>
+                    </a>
+                    <a href="https://podcasts.apple.com/" target="_blank" class="apple-link">
+                      <img src="/Media/apple.svg" alt="Apple Podcasts" class="podcast-icon">
+                      <span class="listen-btn apple-btn">Apple</span>
+                    </a>
+                  </div>
+                </div>
+              </div>
+            </li>
+          {% endfor %}
+        </ul>
+      {% else %}
+        <p>No podcasts at this moment.</p>
+      {% endif %}
+    </section>
+    <!-- All Episodes List Section -->
+
+      
+
+    <!-- Exclusive Episodes Section (Glass Card) -->
+    <section class="exclusive-episodes-section section-dark" id="exclusive-episodes-section">
+      <div class="episodes-glass-card">
+        <h2>Get Exclusive Episodes &amp; Updates</h2>
+        <p class="episodes-subtext">
+          Join our community to receive new episodes, stay updated, and connect with like-minded listeners.
+        </p>
+        <div class="episodes-divider"></div>
+        <div class="episodes-feature-list">
+          <div class="episodes-feature">
+            <i class="fab fa-discord"></i>
+            <span>Join our Discord Group</span>
+          </div>
+          <div class="episodes-feature">
+            <i class="fas fa-star"></i>
+            <span>Leave a Review</span>
+          </div>
+          <div class="episodes-feature">
+            <i class="fas fa-bell"></i>
+            <span>Enable Notifications</span>
+          </div>
+          <div class="episodes-feature">
+            <i class="fas fa-user-friends"></i>
+            <span>Exclusive Community Access</span>
+          </div>
+        </div>
+        <div class="episodes-divider"></div>
+        <div class="episodes-subscribe">
+          <a href="#" class="subscribe-btn apple"><i class="fab fa-apple"></i> Apple</a>
+          <a href="#" class="subscribe-btn spotify"><i class="fab fa-spotify"></i> Spotify</a>
+          <a href="#" class="subscribe-btn google"><i class="fab fa-google"></i> Google</a>
+          <a href="#" class="subscribe-btn podcaster"><i class="fas fa-podcast"></i> Podcaster</a>
+        </div>
+      </div>
+    </section>
+    
+    <!-- Guest Booking & Sponsorships Section -->
+    <section class="guest-sponsor-section" id="guest-booking">
+      <div class="guest-sponsor-glass-card">
+        <h2>Be a Guest &amp; Sponsorships</h2>
+        <p class="guest-sponsor-subtext">
+          Join us as a guest or become a sponsor to reach our growing audience. Share your expertise or brand with our community.
+        </p>
+
+    <!-- Guest & Sponsorship Tabs / Headings -->
+    <div class="guest-sponsor-tabs">
+      <button class="tab-btn active" data-tab="guests">Guest Appearances</button>
+      <button class="tab-btn" data-tab="sponsorships">Sponsorships</button>
+    </div>
+
+    <div class="guest-sponsor-divider"></div>
+
+    <!-- GUEST APPEARANCES CONTENT -->
+    <div class="guest-content active" id="guests">
+      <h3>Become a Guest Speaker</h3>
+      <div class="guest-features">
+        <div class="guest-feature">
+          <i class="fas fa-robot"></i>
+          <span>AI &amp; Tech Experts</span>
+        </div>
+        <div class="guest-feature">
+          <i class="fas fa-calendar-check"></i>
+          <span>Flexible Scheduling</span>
+        </div>
+        <div class="guest-feature">
+          <i class="fas fa-headset"></i>
+          <span>Remote Interviews</span>
+        </div>
+        <div class="guest-feature">
+          <i class="fas fa-users"></i>
+          <span>Engaged Audience</span>
+        </div>
+      </div>
+      <!-- Guest Signup -->
+      <div class="guest-signup">
+        <h3>Apply to be a Guest</h3>
+        <form id="guest-signup-form" action="#" method="post">
+          <input type="email" id="guest-email" placeholder="Enter your email" required>
+          <button type="submit">Apply</button>
+        </form>
+      </div>
+    </div>
+
+    <!-- SPONSORSHIP CONTENT -->
+    <div class="sponsor-content" id="sponsorships">
+      <h3>Partner with Us</h3>
+      <div class="sponsor-features">
+        <div class="sponsor-feature">
+          <img src="sponsor1.png" alt="Sponsor Logo" />
+          <span>Brand Integration</span>
+        </div>
+        <div class="sponsor-feature">
+          <img src="sponsor2.png" alt="Sponsor Logo" />
+          <span>Episode Shoutouts</span>
+        </div>
+        <div class="sponsor-feature">
+          <img src="sponsor3.png" alt="Sponsor Logo" />
+          <span>Ad Spots</span>
+        </div>
+        <div class="sponsor-feature">
+          <img src="sponsor4.png" alt="Sponsor Logo" />
+          <span>Special Collaborations</span>
+        </div>
+      </div>
+      <button class="sponsor-btn" onclick="window.location.href='sponsor.html'">
+        Sponsor Us
+      </button>
+    </div>
+  </div>
+</section>
+
+    <!-- Extra Section -->
+    <section class="extra-section section-dark" id="extra-section">
+      <h2>Stay Connected</h2>
+      <!-- Newsletter Signup -->
+      <div class="newsletter-signup">
+        <h3>Newsletter Signup</h3>
+        <form id="newsletter-form" action="#" method="post">
+          <input type="email" id="newsletter-email" placeholder="Enter your email" required>
+          <button type="submit">Subscribe</button>
+        </form>
+      </div>
+
+      <div class="social-media-carousel">
+        <!-- Twitter Box -->
+        <div class="social-box twitter-box">
+          <h3>Twitter</h3>
+          <div class="carousel">
+            <img src="/Media/Karl-Lillrud_bok_nvidia.jpg" alt="Twitter 1">
+            <img src="/Media/Profile.png" alt="Twitter 2">
+            <img src="/Media/Karl-Lillrud_bok_nvidia.jpg" alt="Twitter 3">
+          </div>
+        </div>
+    
+        <!-- Instagram Box -->
+        <div class="social-box instagram-box">
+          <h3>Instagram</h3>
+          <div class="carousel">
+            <img src="/Media/Karl-Lillrud_bok_nvidia.jpg" alt="Instagram 1">
+            <img src="/Media/Karl-Lillrud_bok_nvidia.jpg" alt="Instagram 2">
+            <img src="/Media/Profile.png" alt="Instagram 3">
+          </div>
+        </div>
+    
+        <!-- LinkedIn Box -->
+        <div class="social-box linkedin-box">
+          <h3>LinkedIn</h3>
+          <div class="carousel">
+            <img src="/Media/Profile.png" alt="LinkedIn 1">
+            <img src="/Media/Karl-Lillrud_bok_nvidia.jpg" alt="LinkedIn 2">
+            <img src="/Media/Karl-Lillrud_bok_nvidia.jpg" alt="LinkedIn 3">
+          </div>
+        </div>
+      </div>
+
+      <!-- Merch / Patreon Links -->
+      <div class="merch-patreon">
+        <h3>Merch & Patreon</h3>
+        <a href="#" target="_blank">Visit our Merch Store</a>
+        <a href="#" target="_blank">Support us on Patreon</a>
+      </div>
+      <!-- Press Kit -->
+      <div class="press-kit">
+        <h3>Press Kit</h3>
+        <a href="press-kit.zip" download>Download Media Assets</a>
+      </div>
+    </section>
+  
+  <footer class="section-darkgrey">
+    <p>&copy; <span id="current-year">2025</span> Podcast Website. All rights reserved.</p>
+    <p id="powered-by">Powered by PodManager.AI</p>
+    <p id="custom-domain">Custom Domain: podcastname.com</p>
+  </footer>
+
+  <!-- Audio Player -->
+  <audio id="audio-player" controls style="display: none;">
+    Your browser does not support the audio element.
+  </audio>
+
+  <!-- Loading Indicator -->
+  <div id="loading" style="display: none;">Loading...</div>
+
+    <!-- Load JavaScript files at the END -->
+    <script src="https://cdnjs.cloudflare.com/ajax/libs/color-thief/2.3.2/color-thief.umd.js"></script>
+    
+    <script>
+      document.addEventListener("DOMContentLoaded", function () {
+    console.log("🚀 Color Thief Debug Started");
+
+    if (typeof ColorThief === "undefined") {
+        console.error("❌ Error: ColorThief library failed to load.");
+        return;
+    }
+
+    const logoImg = document.getElementById("podcast-logo");
+    if (!logoImg) {
+        console.error("❌ Error: podcast-logo image not found in DOM!");
+        return;
+    }
+
+    console.log("✅ Logo image found, source:", logoImg.src);
+
+    const img = new Image();
+    img.crossOrigin = "Anonymous";
+    img.src = logoImg.src;
+
+    img.onload = function () {
+        console.log("✅ Image successfully loaded:", img.src);
+
+        try {
+            const colorThief = new ColorThief();
+            const palette = colorThief.getPalette(img, 5);  // Extract 5 colors for a richer theme
+            
+            if (!palette || palette.length < 3) {
+                console.error("❌ Error: No colors extracted.");
+                return;
+            }
+
+            console.log("🎨 Extracted Colors:", palette);
+
+            // Assign extracted colors to variables
+            const primaryColor = `rgb(${palette[0].join(",")})`;  // Main color (background)
+            const secondaryColor = `rgb(${palette[1].join(",")})`; // Section background
+            const accentColor = `rgb(${palette[2].join(",")})`;   // Buttons/links
+            const textColor = `rgb(${palette[3].join(",")})`;     // Contrast text
+            const highlightColor = `rgb(${palette[4].join(",")})`; // Extra details
+
+            // 🌟 Apply to the whole theme
+            document.body.style.background = primaryColor;
+            document.body.style.color = textColor;
+
+            // Navbar & Header
+            document.querySelector("header").style.backgroundColor = secondaryColor;
+            document.querySelector(".navbar").style.backgroundColor = secondaryColor;
+
+            // Podcast Header Section
+            document.getElementById("podcast-header").style.background = `linear-gradient(to right, ${primaryColor}, ${secondaryColor})`;
+
+            // About Section
+            document.querySelector(".about-section").style.backgroundColor = secondaryColor;
+
+            // Latest Episodes Section
+            document.querySelector(".latest-episodes-section").style.backgroundColor = primaryColor;
+
+            // Footer
+            document.querySelector("footer").style.backgroundColor = secondaryColor;
+            document.querySelector("footer").style.color = textColor;
+
+            // Buttons & Links
+            let buttons = document.querySelectorAll(".subscribe-btn, .listen-btn, .sponsor-btn");
+            buttons.forEach(btn => {
+                btn.style.backgroundColor = accentColor;
+                btn.style.color = textColor;
+                btn.style.border = `2px solid ${highlightColor}`;
+            });
+
+            // Social Media Icons
+            let icons = document.querySelectorAll("#host-social a");
+            icons.forEach(icon => {
+                icon.style.color = highlightColor;
+            });
+
+            console.log("🎨 Theme applied successfully!");
+
+        } catch (error) {
+            console.error("❌ Error in Color Thief:", error);
+        }
+    };
+
+    img.onerror = function () {
+        console.error("❌ Error: Could not load the logo image.");
+    };
+});
+
+    </script>
+
+</body>
 </html>