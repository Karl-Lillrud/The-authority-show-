--- conflicted
+++ resolved
@@ -32,7 +32,6 @@
       <span></span>
     </div>
     <div class="menu" id="menu">
-<<<<<<< HEAD
       <!-- <a href="{{ url_for('dashboard_bp.account') }}">Account</a>
       <a href="{{ url_for('dashboard_bp.taskmanagement') }}">Task Management</a>-->
       <a href="{{ url_for('dashboard_bp.podcastmanagement') }}"
@@ -41,13 +40,11 @@
       <!-- <a href="{{ url_for('dashboard_bp.team') }}">Team Members</a>>-->
       <a href="#" id="landing-page-link">Landing Page</a>
 
-=======
       <a href="{{ url_for('dashboard_bp.account') }}">Account</a>
       <a href="{{ url_for('dashboard_bp.taskmanagement') }}">Episode To-Do</a>
       <a href="{{ url_for('dashboard_bp.team') }}">Team Management</a>
       <a href="{{ url_for('dashboard_bp.podcastmanagement') }}">Podcast Management</a>
       <a href="{{ url_for('landingpage_bp.landingpage_by_id', podcast_id='your_podcast_id_here') }}">Landing Page</a>
->>>>>>> f3486a3d
       <a href="{{ url_for('auth_bp.signin') }}" id="logout-link">Log out</a>
     </div>
   </nav>
