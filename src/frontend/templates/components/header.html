<link
  rel="stylesheet"
  href="{{ url_for('static', filename='css/components/header.css') }}"
/>
<header>
  <!-- Logo and Page Title -->
  <div class="logo-title-container">
    <a href="{{ url_for('dashboard_bp.dashboard') }}" class="logo-container">
      <img
        src="{{ url_for('static', filename='images/PodManagerLogo.png') }}"
        alt="PodManager Logo"
      />
    </a>
    <!-- Page Title -->
    <span id="page-title" class="page-title"></span>
  </div>
  <nav class="header-nav">
    <div
      class="custom-dropdown"
      id="headerPodcastDropdown"
      style="display: none"
    >
      <div class="dropdown-selected">Select a Podcast</div>
      <div class="dropdown-options">
        <!-- Options will be dynamiskt genererade -->
      </div>
    </div>

    <div class="menu-toggle" onclick="toggleMenu()">
      <span></span>
      <span></span>
      <span></span>
    </div>
    <div class="menu" id="menu">
      <!-- <a href="{{ url_for('dashboard_bp.account') }}">Account</a>
      <a href="{{ url_for('dashboard_bp.taskmanagement') }}">Task Management</a>-->
      <a href="{{ url_for('dashboard_bp.podcastmanagement') }}"
        >Podcast Management</a
      >
      <!-- <a href="{{ url_for('dashboard_bp.team') }}">Team Members</a>>-->
      <a href="#" id="landing-page-link">Landing Page</a>

      <a href="{{ url_for('dashboard_bp.account') }}">Account</a>
      <a href="{{ url_for('dashboard_bp.taskmanagement') }}">Episode To-Do</a>
      <a href="{{ url_for('dashboard_bp.team') }}">Team Management</a>
<<<<<<< HEAD
      <a href="{{ url_for('dashboard_bp.podcastmanagement') }}"
        >Podcast Management</a
      >
      <a
        href="{{ url_for('landingpage_bp.landingpage_by_id', podcast_id='your_podcast_id_here') }}"
        >Landing Page</a
      >
=======
      <a href="{{ url_for('dashboard_bp.podcastmanagement') }}">Podcast Management</a>
      <a href="#" id="landing-page-link">Landing Page</a>
>>>>>>> f638137e
      <a href="{{ url_for('auth_bp.signin') }}" id="logout-link">Log out</a>
    </div>
  </nav>
</header>

<!-- Custom Logout Modal (TikTok-style) -->
<div id="logout-modal" class="modal">
  <div class="modal-cnt">
    <p>Are you sure you want to log out?</p>
    <div class="modal-btns">
      <button id="cancel-logout">Cancel</button>
      <button id="confirm-logout">Log out</button>
    </div>
  </div>
</div>

<!-- Include header.js as a module -->
<script
  type="module"
  src="{{ url_for('static', filename='js/components/header.js') }}"
></script>

<script>
  document.addEventListener("DOMContentLoaded", function () {
    // Dynamically set the page title based on the current page
    const pageTitleElement = document.getElementById("page-title");
    if (pageTitleElement) {
      const pageTitles = {
        "/podcastmanagement": "Podcast Management",
        "/dashboard": "Dashboard",
        "/team": "Team Members",
        "/guest": "Guest View",
        "/taskmanagement": "Task Management"
      };

      const currentPath = window.location.pathname;
      const pageTitle = pageTitles[currentPath] || "PodManager";
      pageTitleElement.textContent = pageTitle;
    }
  });
</script><|MERGE_RESOLUTION|>--- conflicted
+++ resolved
@@ -43,7 +43,7 @@
       <a href="{{ url_for('dashboard_bp.account') }}">Account</a>
       <a href="{{ url_for('dashboard_bp.taskmanagement') }}">Episode To-Do</a>
       <a href="{{ url_for('dashboard_bp.team') }}">Team Management</a>
-<<<<<<< HEAD
+
       <a href="{{ url_for('dashboard_bp.podcastmanagement') }}"
         >Podcast Management</a
       >
@@ -51,10 +51,10 @@
         href="{{ url_for('landingpage_bp.landingpage_by_id', podcast_id='your_podcast_id_here') }}"
         >Landing Page</a
       >
-=======
+
       <a href="{{ url_for('dashboard_bp.podcastmanagement') }}">Podcast Management</a>
       <a href="#" id="landing-page-link">Landing Page</a>
->>>>>>> f638137e
+
       <a href="{{ url_for('auth_bp.signin') }}" id="logout-link">Log out</a>
     </div>
   </nav>
