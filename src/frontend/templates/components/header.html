--- conflicted
+++ resolved
@@ -41,24 +41,19 @@
 
       <a href="{{ url_for('dashboard_bp.taskmanagement') }}">Episode To-Do</a>
       <a href="{{ url_for('dashboard_bp.team') }}">Team Management</a>
-<<<<<<< HEAD
-      <a href="{{ url_for('dashboard_bp.podcastmanagement') }}">Podcast Management</a>
+      <a href="{{ url_for('dashboard_bp.podcastmanagement') }}"
+        >Podcast Management</a
+      >
       <div class="dropdown-container">
         <a href="#" class="dropdown-trigger">Landing Page</a>
-      
+
         <!-- Dropdown content that will appear next to the "Landing Page" link -->
         <div class="dropdown-content" id="dropdown-content">
           <div class="dropdown-options">
             <!-- Podcast options will be inserted here dynamically -->
           </div>
         </div>
-    </div>  
-=======
-      <a href="{{ url_for('dashboard_bp.podcastmanagement') }}"
-        >Podcast Management</a
-      >
-      <a href="#" id="landing-page-link">Landing Page</a>
->>>>>>> b7f5e84b
+      </div>
       <a href="{{ url_for('auth_bp.signin') }}" id="logout-link">Log out</a>
     </div>
   </nav>
