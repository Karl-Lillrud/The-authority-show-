<link
  rel="stylesheet"
  href="{{ url_for('static', filename='css/components/header.css') }}"
/>
<header>
  <!-- Logo and Page Title -->
  <div class="logo-title-container">
    <a href="{{ url_for('dashboard_bp.dashboard') }}" class="logo-container">
      <img
        src="{{ url_for('static', filename='images/PodManagerLogo.png') }}"
        alt="PodManager Logo"
      />
    </a>
    <!-- Page Title -->
    <span id="page-title" class="page-title"></span>
  </div>
  <nav class="header-nav">
    <div
      class="custom-dropdown"
      id="headerPodcastDropdown"
      style="display: none"
    >
      <div class="dropdown-selected">Select a Podcast</div>
      <div class="dropdown-options">
        <!-- Options will be dynamiskt genererade -->
      </div>
    </div>

    <div class="menu-toggle" onclick="toggleMenu()">
      <span></span>
      <span></span>
      <span></span>
    </div>
    <div class="menu" id="menu">
      <!-- <a href="{{ url_for('dashboard_bp.account') }}">Account</a>
      <a href="{{ url_for('dashboard_bp.taskmanagement') }}">Task Management</a>-->

      <!-- <a href="{{ url_for('dashboard_bp.team') }}">Team Members</a>>-->

      <a href="{{ url_for('dashboard_bp.account') }}">Account</a>

      <a href="{{ url_for('dashboard_bp.taskmanagement') }}">Episode To-Do</a>
      <a href="{{ url_for('dashboard_bp.team') }}">Team Management</a>
<<<<<<< HEAD
      <a href="{{ url_for('dashboard_bp.podcastmanagement') }}">Podcast Management</a>
      <div class="dropdown-container">
        <a href="#" class="dropdown-trigger">Landing Page</a>
      
        <!-- Dropdown content that will appear next to the "Landing Page" link -->
        <div class="dropdown-content" id="dropdown-content">
          <div class="dropdown-options">
            <!-- Podcast options will be inserted here dynamically -->
          </div>
        </div>
    </div>  
=======
      <a href="{{ url_for('dashboard_bp.podcastmanagement') }}"
        >Podcast Management</a
      >
      <a href="#" id="landing-page-link">Landing Page</a>
>>>>>>> b7f5e84b
      <a href="{{ url_for('auth_bp.signin') }}" id="logout-link">Log out</a>
    </div>
  </nav>
</header>

<!-- Custom Logout Modal (TikTok-style) -->
<div id="logout-modal" class="modal">
  <div class="modal-cnt">
    <p>Are you sure you want to log out?</p>
    <div class="modal-btns">
      <button id="cancel-logout">Cancel</button>
      <button id="confirm-logout">Log out</button>
    </div>
  </div>
</div>

<!-- Include header.js as a module -->
<script
  type="module"
  src="{{ url_for('static', filename='js/components/header.js') }}"
></script>

<script>
  document.addEventListener("DOMContentLoaded", function () {
    // Dynamically set the page title based on the current page
    const pageTitleElement = document.getElementById("page-title");
    if (pageTitleElement) {
      const pageTitles = {
        "/podcastmanagement": "Podcast Management",
        "/dashboard": "Dashboard",
        "/team": "Team Members",
        "/guest": "Guest View",
        "/taskmanagement": "Task Management"
      };

      const currentPath = window.location.pathname;
      const pageTitle = pageTitles[currentPath] || "PodManager";
      pageTitleElement.textContent = pageTitle;
    }
  });
</script><|MERGE_RESOLUTION|>--- conflicted
+++ resolved
@@ -41,7 +41,6 @@
 
       <a href="{{ url_for('dashboard_bp.taskmanagement') }}">Episode To-Do</a>
       <a href="{{ url_for('dashboard_bp.team') }}">Team Management</a>
-<<<<<<< HEAD
       <a href="{{ url_for('dashboard_bp.podcastmanagement') }}">Podcast Management</a>
       <div class="dropdown-container">
         <a href="#" class="dropdown-trigger">Landing Page</a>
@@ -53,12 +52,6 @@
           </div>
         </div>
     </div>  
-=======
-      <a href="{{ url_for('dashboard_bp.podcastmanagement') }}"
-        >Podcast Management</a
-      >
-      <a href="#" id="landing-page-link">Landing Page</a>
->>>>>>> b7f5e84b
       <a href="{{ url_for('auth_bp.signin') }}" id="logout-link">Log out</a>
     </div>
   </nav>
