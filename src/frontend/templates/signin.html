--- conflicted
+++ resolved
@@ -1,221 +1,221 @@
-<!DOCTYPE html>
-<html lang="en">
-  <head>
-    <meta charset="UTF-8" />
-    <meta name="viewport" content="width=device-width, initial-scale=1.0" />
-    <title>PodManager - Authentication</title>
-    <link
-      rel="stylesheet"
-      href="{{ url_for('static', filename='css/signin.css') }}"
-    />
-  </head>
-  <body data-api-base-url="{{ API_BASE_URL }}">
-    <!-- Logo -->
-    <div class="logo-container">
-      <img
-        src="{{ url_for('static', filename='images/PodManagerLogo.png') }}"
-        alt="PodManager Logo"
-      />
-    </div>
-
-    <div class="image">
-      <img
-        src="{{ url_for('static', filename='images/WhatsApp Image.jpeg') }}"
-        alt="Beskrivning av bilden"
-      />
-    </div>
-
-    <div class="center-box">
-<<<<<<< HEAD
-      <h1 class="title">Welcome</h1>
-      <div
-        id="success-message"
-        class="success-message"
-        style="display: none"
-      ></div>
-      <div id="error-message" class="error-message" style="display: none"></div>
-
-      <form id="login-form">
-        <div class="input-group">
-          <label for="email" class="label"></label>
-          <input
-            type="email"
-            id="email"
-            name="email"
-            class="input"
-            placeholder="Email"
-            required
-          />
-        </div>
-        <div class="input-group">
-          <label for="password" class="label"></label>
-          <input
-            type="password"
-            id="password"
-            name="password"
-            class="input"
-            placeholder="Password"
-            required
-          />
-        </div>
-
-        <div class="extra-links">
-          <a href="/register" class="link">Register here</a>
-=======
-      <div class="tabs">
-        <div class="tab-header">
-          <div class="tab-item active" data-tab="signin">Sign In</div>
-          <div class="tab-item" data-tab="register">Register</div>
->>>>>>> 8f10fc16
-        </div>
-
-        <div
-          id="error-message"
-          class="error-message"
-          style="display: none"
-        ></div>
-        <div
-          id="success-message"
-          class="success-message"
-          style="display: none"
-        ></div>
-
-        <!-- Sign In Form -->
-        <div class="tab-content active" id="signin-tab">
-          <form id="login-form">
-            <div class="input-group">
-              <input
-                type="email"
-                id="email"
-                name="email"
-                class="input"
-                placeholder="Email"
-                required
-              />
-            </div>
-            <div class="input-group">
-              <input
-                type="password"
-                id="password"
-                name="password"
-                class="input"
-                placeholder="Password"
-                required
-              />
-            </div>
-
-            <div class="extra-links">
-              <a href="/forgotpassword" class="link">Forgot Password?</a>
-            </div>
-
-<<<<<<< HEAD
-        <div class="form-actions">
-          <button type="submit" class="button button-primary">Sign in</button>
-=======
-            <div class="form-actions">
-              <button type="submit" class="button button-primary">Login</button>
-            </div>
-          </form>
-        </div>
-
-        <!-- Register Form -->
-        <div class="tab-content" id="register-tab">
-          <form id="register-form">
-            <div class="input-group">
-              <input
-                type="email"
-                id="reg-email"
-                name="email"
-                class="input"
-                placeholder="Email"
-                required
-              />
-            </div>
-            <div class="input-group">
-              <input
-                type="password"
-                id="reg-password"
-                name="password"
-                class="input"
-                placeholder="Password"
-                required
-              />
-            </div>
-            <div class="form-actions">
-              <button type="submit" class="button button-primary">
-                Register
-              </button>
-            </div>
-          </form>
->>>>>>> 8f10fc16
-        </div>
-      </div>
-    </div>
-
-<<<<<<< HEAD
-    <script>
-      document.addEventListener("DOMContentLoaded", function () {
-        const urlParams = new URLSearchParams(window.location.search);
-        const message = urlParams.get("message");
-        const successMessage = document.getElementById("success-message");
-
-        if (message) {
-          successMessage.textContent = message;
-          successMessage.style.display = "block";
-          successMessage.style.color = "var(--highlight)"; // Match error message color
-        }
-
-        const form = document.getElementById("login-form");
-        const errorMessage = document.getElementById("error-message");
-
-        const API_BASE_URL =
-          window.location.hostname === "127.0.0.1" ||
-          window.location.hostname === "localhost"
-            ? "{{ LOCAL_BASE_URL }}"
-            : "{{ PROD_BASE_URL }}"; // Use LOCAL_BASE_URL for localhost and PROD_BASE_URL for production
-
-        form.addEventListener("submit", async function (event) {
-          event.preventDefault();
-
-          const email = document.getElementById("email").value;
-          const password = document.getElementById("password").value;
-          // Removed 'remember' as it is not needed
-
-          try {
-            const response = await fetch(`${API_BASE_URL}/signin`, {
-              method: "POST",
-              headers: { "Content-Type": "application/json" },
-              body: JSON.stringify({ email, password })
-            });
-
-            if (!response.ok) {
-              throw new Error("Invalid email or password.");
-            }
-
-            const result = await response.json();
-            if (result.redirect_url) {
-              window.location.href = result.redirect_url;
-            } else {
-              window.location.href = "/dashboard";
-            }
-          } catch (error) {
-            errorMessage.textContent = error.message;
-            errorMessage.style.display = "block";
-          }
-        });
-      });
-    </script>
-=======
-    <!-- Success Message Modal -->
-    <div id="success-modal" class="modal">
-      <div class="modal-content">
-        <h2>Registration Successful!</h2>
-        <p>Click OK to sign in with your new account.</p>
-        <button id="success-ok-button" class="button">OK</button>
-      </div>
-    </div>
-
-    <script src="{{ url_for('static', filename='js/auth.js') }}"></script>
->>>>>>> 8f10fc16
-  </body>
-</html>
+<!DOCTYPE html>
+<html lang="en">
+  <head>
+    <meta charset="UTF-8" />
+    <meta name="viewport" content="width=device-width, initial-scale=1.0" />
+    <title>PodManager - Authentication</title>
+    <link
+      rel="stylesheet"
+      href="{{ url_for('static', filename='css/signin.css') }}"
+    />
+  </head>
+  <body data-api-base-url="{{ API_BASE_URL }}">
+    <!-- Logo -->
+    <div class="logo-container">
+      <img
+        src="{{ url_for('static', filename='images/PodManagerLogo.png') }}"
+        alt="PodManager Logo"
+      />
+    </div>
+
+    <div class="image">
+      <img
+        src="{{ url_for('static', filename='images/WhatsApp Image.jpeg') }}"
+        alt="Beskrivning av bilden"
+      />
+    </div>
+
+    <div class="center-box">
+
+      <h1 class="title">Welcome</h1>
+      <div
+        id="success-message"
+        class="success-message"
+        style="display: none"
+      ></div>
+      <div id="error-message" class="error-message" style="display: none"></div>
+
+      <form id="login-form">
+        <div class="input-group">
+          <label for="email" class="label"></label>
+          <input
+            type="email"
+            id="email"
+            name="email"
+            class="input"
+            placeholder="Email"
+            required
+          />
+        </div>
+        <div class="input-group">
+          <label for="password" class="label"></label>
+          <input
+            type="password"
+            id="password"
+            name="password"
+            class="input"
+            placeholder="Password"
+            required
+          />
+        </div>
+
+        <div class="extra-links">
+          <a href="/register" class="link">Register here</a>
+
+      <div class="tabs">
+        <div class="tab-header">
+          <div class="tab-item active" data-tab="signin">Sign In</div>
+          <div class="tab-item" data-tab="register">Register</div>
+
+        </div>
+
+        <div
+          id="error-message"
+          class="error-message"
+          style="display: none"
+        ></div>
+        <div
+          id="success-message"
+          class="success-message"
+          style="display: none"
+        ></div>
+
+
+        <div class="form-actions">
+          <button type="submit" class="button button-primary">Sign in</button>
+
+        <!-- Sign In Form -->
+        <div class="tab-content active" id="signin-tab">
+          <form id="login-form">
+            <div class="input-group">
+              <input
+                type="email"
+                id="email"
+                name="email"
+                class="input"
+                placeholder="Email"
+                required
+              />
+            </div>
+            <div class="input-group">
+              <input
+                type="password"
+                id="password"
+                name="password"
+                class="input"
+                placeholder="Password"
+                required
+              />
+            </div>
+
+            <div class="extra-links">
+              <a href="/forgotpassword" class="link">Forgot Password?</a>
+            </div>
+
+            <div class="form-actions">
+              <button type="submit" class="button button-primary">Login</button>
+            </div>
+          </form>
+        </div>
+
+        <!-- Register Form -->
+        <div class="tab-content" id="register-tab">
+          <form id="register-form">
+            <div class="input-group">
+              <input
+                type="email"
+                id="reg-email"
+                name="email"
+                class="input"
+                placeholder="Email"
+                required
+              />
+            </div>
+            <div class="input-group">
+              <input
+                type="password"
+                id="reg-password"
+                name="password"
+                class="input"
+                placeholder="Password"
+                required
+              />
+            </div>
+            <div class="form-actions">
+              <button type="submit" class="button button-primary">
+                Register
+              </button>
+            </div>
+          </form>
+
+        </div>
+      </div>
+    </div>
+
+
+    <script>
+      document.addEventListener("DOMContentLoaded", function () {
+        const urlParams = new URLSearchParams(window.location.search);
+        const message = urlParams.get("message");
+        const successMessage = document.getElementById("success-message");
+
+        if (message) {
+          successMessage.textContent = message;
+          successMessage.style.display = "block";
+          successMessage.style.color = "var(--highlight)"; // Match error message color
+        }
+
+        const form = document.getElementById("login-form");
+        const errorMessage = document.getElementById("error-message");
+
+        const API_BASE_URL =
+          window.location.hostname === "127.0.0.1" ||
+          window.location.hostname === "localhost"
+            ? "{{ LOCAL_BASE_URL }}"
+            : "{{ PROD_BASE_URL }}"; // Use LOCAL_BASE_URL for localhost and PROD_BASE_URL for production
+
+        form.addEventListener("submit", async function (event) {
+          event.preventDefault();
+
+          const email = document.getElementById("email").value;
+          const password = document.getElementById("password").value;
+          // Removed 'remember' as it is not needed
+
+          try {
+            const response = await fetch(`${API_BASE_URL}/signin`, {
+              method: "POST",
+              headers: { "Content-Type": "application/json" },
+              body: JSON.stringify({ email, password })
+            });
+
+            if (!response.ok) {
+              throw new Error("Invalid email or password.");
+            }
+
+            const result = await response.json();
+            if (result.redirect_url) {
+              window.location.href = result.redirect_url;
+            } else {
+              window.location.href = "/dashboard";
+            }
+          } catch (error) {
+            errorMessage.textContent = error.message;
+            errorMessage.style.display = "block";
+          }
+        });
+      });
+    </script>
+
+    <!-- Success Message Modal -->
+    <div id="success-modal" class="modal">
+      <div class="modal-content">
+        <h2>Registration Successful!</h2>
+        <p>Click OK to sign in with your new account.</p>
+        <button id="success-ok-button" class="button">OK</button>
+      </div>
+    </div>
+
+    <script src="{{ url_for('static', filename='js/auth.js') }}"></script>
+
+  </body>
+</html>