--- conflicted
+++ resolved
@@ -1,67 +1,52 @@
-export async function addGuestRequest(payload) {
-  const res = await fetch("/add_guests", {
-    method: "POST",
-    headers: { "Content-Type": "application/json" },
-    body: JSON.stringify(payload)
-  });
-  return res.json();
-}
-
-export async function editGuestRequest(guestId, payload) {
-  const res = await fetch(`/edit_guests/${guestId}`, {
-    method: "PUT",
-    headers: { "Content-Type": "application/json" },
-    body: JSON.stringify(payload)
-  });
-  return res.json();
-}
-
-export async function deleteGuestRequest(guestId) {
-  const res = await fetch(`/delete_guests/${guestId}`, {
-    method: "DELETE",
-    headers: { "Content-Type": "application/json" }
-  });
-  return res.json();
-}
-
-export async function fetchGuestsRequest() {
-  const res = await fetch("/get_guests");
-  if (!res.ok) {
-    throw new Error("Failed to fetch guests");
-  }
-  const data = await res.json();
-  return data.guests || [];
-}
-
-<<<<<<< HEAD
-// New function to fetch guests by episode
-export function fetchGuestsByEpisode(episodeId) {
-  return fetch(`/get_guests_by_episode/${episodeId}`, { method: "GET" })
-    .then((res) => {
-      if (!res.ok) {
-        throw new Error("Failed to fetch guests");
-      }
-      return res.json();
-    })
-    .then((data) => data.guests || []);
-}
-
-=======
-export async function fetchGuestsByEpisode(episodeId) {
-  if (!episodeId || episodeId === "undefined") {
-    console.warn("⚠️ Invalid episodeId passed to fetchGuestsByEpisode:", episodeId);
-    return [];
-  }
-
-  const res = await fetch(`/get_guests_by_episode/${episodeId}`);
-  if (res.status === 404) {
-    return [];
-  }
-  if (!res.ok) {
-    throw new Error("Failed to fetch guests by episode");
-  }
-
-  const data = await res.json();
-  return data.guests || [];
-}
->>>>>>> 59bb72c8
+export async function addGuestRequest(payload) {
+  const res = await fetch("/add_guests", {
+    method: "POST",
+    headers: { "Content-Type": "application/json" },
+    body: JSON.stringify(payload)
+  });
+  return res.json();
+}
+
+export async function editGuestRequest(guestId, payload) {
+  const res = await fetch(`/edit_guests/${guestId}`, {
+    method: "PUT",
+    headers: { "Content-Type": "application/json" },
+    body: JSON.stringify(payload)
+  });
+  return res.json();
+}
+
+export async function deleteGuestRequest(guestId) {
+  const res = await fetch(`/delete_guests/${guestId}`, {
+    method: "DELETE",
+    headers: { "Content-Type": "application/json" }
+  });
+  return res.json();
+}
+
+export async function fetchGuestsRequest() {
+  const res = await fetch("/get_guests");
+  if (!res.ok) {
+    throw new Error("Failed to fetch guests");
+  }
+  const data = await res.json();
+  return data.guests || [];
+}
+
+export async function fetchGuestsByEpisode(episodeId) {
+  if (!episodeId || episodeId === "undefined") {
+    console.warn("⚠️ Invalid episodeId passed to fetchGuestsByEpisode:", episodeId);
+    return [];
+  }
+
+  const res = await fetch(`/get_guests_by_episode/${episodeId}`);
+  if (res.status === 404) {
+    return [];
+  }
+  if (!res.ok) {
+    throw new Error("Failed to fetch guests by episode");
+  }
+
+  const data = await res.json();
+  return data.guests || [];
+}