export async function fetchEpisodes(guestId) {
  try {
    const response = await fetch(`/episodes/get_episodes_by_guest/${guestId}`);
    const data = await response.json();

    if (response.ok) {
      return data.episodes;
    } else {
      console.error("Failed to fetch episodes:", data.error);
      alert("Failed to fetch episodes: " + data.error);
    }
  } catch (error) {
    console.error("Error fetching episodes:", error);
    alert("Failed to fetch episodes.");
  }
}

export async function viewEpisodeTasks(episodeId) {
  try {
    const response = await fetch(
      `/episodes/view_tasks_by_episode/${episodeId}`
    );
    const data = await response.json();

    if (response.ok) {
      return data.tasks;
    } else {
      console.error("Failed to fetch tasks:", data.error);
      alert("Failed to fetch tasks: " + data.error);
    }
  } catch (error) {
    console.error("Error fetching tasks:", error);
    alert("Failed to fetch tasks.");
  }
}

export async function addTasksToEpisode(episodeId, guestId, tasks) {
  try {
    const response = await fetch("/episodes/add_tasks_to_episode", {
      method: "POST",
      headers: { "Content-Type": "application/json" },
      body: JSON.stringify({
        tasks,
        episode_id: episodeId,
        guest_id: guestId
      })
    });

    const result = await response.json();
    if (response.ok) {
      alert("Tasks added to episode successfully!");
      return result;
    } else {
      console.error("Error adding tasks to episode:", result.error);
      alert("Error: " + result.error);
    }
  } catch (error) {
    console.error("Error adding tasks to episode:", error);
    alert("Failed to add tasks to episode.");
  }
}

export async function fetchEpisodeCountByGuest(guestId) {
  try {
    const response = await fetch(`/episodes/count_by_guest/${guestId}`);
    const data = await response.json();

    if (response.ok) {
      return data.count;
    } else {
      console.error("Failed to fetch episode count:", data.error);
      alert("Failed to fetch episode count: " + data.error);
    }
  } catch (error) {
    console.error("Error fetching episode count:", error);
    alert("Failed to fetch episode count.");
  }
}

export async function registerEpisode(episodeData) {
  console.log("[episodeRequest.js] Received episodeData for registration:", JSON.stringify(episodeData, null, 2));
  
  if (!episodeData.podcastId || !episodeData.title) {
    console.error(
      "[episodeRequest.js] Validation Error: Missing required fields. podcastId:", 
      episodeData.podcastId, "title:", episodeData.title
    );
    throw new Error("Missing required fields: podcastId or title"); 
  }

  try {
    const response = await fetch("/add_episode", {
      method: "POST",
      headers: {
        "Content-Type": "application/json",
      },
      body: JSON.stringify(episodeData),
    });

    if (!response.ok) {
      const errorData = await response.json().catch(() => ({
        error: "Failed to register episode and parse error response.",
      }));
      console.error(
        "[episodeRequest.js] Error registering episode - Server responded with an error:",
        response.status,
        errorData,
      );
      throw new Error(
        errorData.error || `HTTP error! status: ${response.status}`,
      );
    }

    const data = await response.json();
    console.log("[episodeRequest.js] Episode registered successfully via API:", data);
    return data;
  } catch (error) {
    console.error("[episodeRequest.js] Error in registerEpisode function:", error.message);
    throw error;
  }
}

export async function fetchEpisodesByPodcast(podcastId) {
  try {
    const response = await fetch(`/episodes/by_podcast/${podcastId}`);
    const data = await response.json();
    console.log("Fetched episodes with additional fields:", data.episodes); // Log episodes
    if (response.ok) {
      return data.episodes;
    } else {
      console.error("Failed to fetch episodes:", data.error);
      alert("Failed to fetch episodes: " + data.error);
    }
  } catch (error) {
    console.error("Error fetching episodes:", error);
    alert("Failed to fetch episodes.");
  }
}

export async function fetchEpisode(episodeId) {
  try {
    const response = await fetch(`/get_episodes/${episodeId}`);
    const data = await response.json();
    console.log("fetchEpisode response:", data); // Debug log
    if (response.ok) {
      return data;
    } else {
      console.error("Failed to fetch episode:", data.error);
      alert("Failed to fetch episode: " + data.error);
    }
  } catch (error) {
    console.error("Error fetching episode:", error);
    alert("Failed to fetch episode.");
  }
}

export async function updateEpisode(episodeId, formData) {
  if (!(formData instanceof FormData)) {
    throw new Error("Expected FormData for episode update");
  }

  try {
    const response = await fetch(`/episodes/${episodeId}`, {
      method: "PUT",
      headers: {
        Authorization: `Bearer ${localStorage.getItem("access_token")}`,
<<<<<<< HEAD
        Accept: "application/json" // Specify expected response format
        // Don't set 'Content-Type' if sending FormData — browser handles it automatically
      },
      body: isFormData ? data : JSON.stringify(data)
=======
        Accept: "application/json"
        // Do not set Content-Type; let the browser handle it for FormData
      },
      body: formData
>>>>>>> 9f121f63
    });

    const result = await response.json();

    if (!response.ok) {
<<<<<<< HEAD
      let errorData;
      const clonedResponse = response.clone(); // Clone the response to safely read it twice

      try {
        errorData = await response.json(); // Try parsing JSON
        console.error("Update Episode Error Response:", errorData);
      } catch (e) {
        const fallbackText = await clonedResponse.text(); // Fallback to plain text
        errorData = { error: fallbackText };
        console.error("Update Episode Non-JSON Error Response:", fallbackText);
      }

      // Throw a more informative error
      throw new Error(
        errorData?.error ||
        errorData?.message ||
        `HTTP error! status: ${response.status}`
      );
    }

    // If response is OK, handle potential empty response for 204
    if (response.status === 204) {
      return { message: "Episode updated successfully (No Content)" };
    }

    const result = await response.json();
    console.log("Update Episode Success Response:", result);
    return result; // Contains success message or updated episode data
  } catch (error) {
    console.error("Failed to update episode:", error.message || error);
    return { error: `Failed to update episode: ${error.message || error}` };
=======
      throw new Error(result.error || `Failed to update episode (status: ${response.status})`);
    }

    console.log(`Updated episode ${episodeId} successfully`);

    return result;
  } catch (error) {
    console.error(`Error updating episode ${episodeId}:`, error);
    throw error;
>>>>>>> 9f121f63
  }
}


export async function deleteEpisode(episodeId) {
  try {
    const response = await fetch(`/delete_episodes/${episodeId}`, {
      method: "DELETE"
    });

    const contentType = response.headers.get("content-type");
    if (contentType && contentType.indexOf("application/json") !== -1) {
      const result = await response.json();
      if (response.ok) {
        return result;
      } else {
        console.error("Failed to delete episode:", result.error);
        alert("Failed to delete episode: " + result.error);
      }
    } else {
      console.error("Unexpected response format:", await response.text());
      alert("Failed to delete episode: Unexpected response format");
    }
  } catch (error) {
    console.error("Error deleting episode:", error);
    alert("Failed to delete episode.");
  }
}

// In episodeRequest.js
export async function fetchAllEpisodes() {
  try {
    const response = await fetch("/get_episodes");
    const data = await response.json();
    if (response.ok) {
      return data.episodes;
    } else {
      console.error("Failed to fetch episodes:", data.error);
      throw new Error(data.error || "Failed to fetch episodes");
    }
  } catch (error) {
    console.error("Error fetching episodes:", error);
    throw error;
  }
}
<|MERGE_RESOLUTION|>--- conflicted
+++ resolved
@@ -1,270 +1,229 @@
-export async function fetchEpisodes(guestId) {
-  try {
-    const response = await fetch(`/episodes/get_episodes_by_guest/${guestId}`);
-    const data = await response.json();
-
-    if (response.ok) {
-      return data.episodes;
-    } else {
-      console.error("Failed to fetch episodes:", data.error);
-      alert("Failed to fetch episodes: " + data.error);
-    }
-  } catch (error) {
-    console.error("Error fetching episodes:", error);
-    alert("Failed to fetch episodes.");
-  }
-}
-
-export async function viewEpisodeTasks(episodeId) {
-  try {
-    const response = await fetch(
-      `/episodes/view_tasks_by_episode/${episodeId}`
-    );
-    const data = await response.json();
-
-    if (response.ok) {
-      return data.tasks;
-    } else {
-      console.error("Failed to fetch tasks:", data.error);
-      alert("Failed to fetch tasks: " + data.error);
-    }
-  } catch (error) {
-    console.error("Error fetching tasks:", error);
-    alert("Failed to fetch tasks.");
-  }
-}
-
-export async function addTasksToEpisode(episodeId, guestId, tasks) {
-  try {
-    const response = await fetch("/episodes/add_tasks_to_episode", {
-      method: "POST",
-      headers: { "Content-Type": "application/json" },
-      body: JSON.stringify({
-        tasks,
-        episode_id: episodeId,
-        guest_id: guestId
-      })
-    });
-
-    const result = await response.json();
-    if (response.ok) {
-      alert("Tasks added to episode successfully!");
-      return result;
-    } else {
-      console.error("Error adding tasks to episode:", result.error);
-      alert("Error: " + result.error);
-    }
-  } catch (error) {
-    console.error("Error adding tasks to episode:", error);
-    alert("Failed to add tasks to episode.");
-  }
-}
-
-export async function fetchEpisodeCountByGuest(guestId) {
-  try {
-    const response = await fetch(`/episodes/count_by_guest/${guestId}`);
-    const data = await response.json();
-
-    if (response.ok) {
-      return data.count;
-    } else {
-      console.error("Failed to fetch episode count:", data.error);
-      alert("Failed to fetch episode count: " + data.error);
-    }
-  } catch (error) {
-    console.error("Error fetching episode count:", error);
-    alert("Failed to fetch episode count.");
-  }
-}
-
-export async function registerEpisode(episodeData) {
-  console.log("[episodeRequest.js] Received episodeData for registration:", JSON.stringify(episodeData, null, 2));
-  
-  if (!episodeData.podcastId || !episodeData.title) {
-    console.error(
-      "[episodeRequest.js] Validation Error: Missing required fields. podcastId:", 
-      episodeData.podcastId, "title:", episodeData.title
-    );
-    throw new Error("Missing required fields: podcastId or title"); 
-  }
-
-  try {
-    const response = await fetch("/add_episode", {
-      method: "POST",
-      headers: {
-        "Content-Type": "application/json",
-      },
-      body: JSON.stringify(episodeData),
-    });
-
-    if (!response.ok) {
-      const errorData = await response.json().catch(() => ({
-        error: "Failed to register episode and parse error response.",
-      }));
-      console.error(
-        "[episodeRequest.js] Error registering episode - Server responded with an error:",
-        response.status,
-        errorData,
-      );
-      throw new Error(
-        errorData.error || `HTTP error! status: ${response.status}`,
-      );
-    }
-
-    const data = await response.json();
-    console.log("[episodeRequest.js] Episode registered successfully via API:", data);
-    return data;
-  } catch (error) {
-    console.error("[episodeRequest.js] Error in registerEpisode function:", error.message);
-    throw error;
-  }
-}
-
-export async function fetchEpisodesByPodcast(podcastId) {
-  try {
-    const response = await fetch(`/episodes/by_podcast/${podcastId}`);
-    const data = await response.json();
-    console.log("Fetched episodes with additional fields:", data.episodes); // Log episodes
-    if (response.ok) {
-      return data.episodes;
-    } else {
-      console.error("Failed to fetch episodes:", data.error);
-      alert("Failed to fetch episodes: " + data.error);
-    }
-  } catch (error) {
-    console.error("Error fetching episodes:", error);
-    alert("Failed to fetch episodes.");
-  }
-}
-
-export async function fetchEpisode(episodeId) {
-  try {
-    const response = await fetch(`/get_episodes/${episodeId}`);
-    const data = await response.json();
-    console.log("fetchEpisode response:", data); // Debug log
-    if (response.ok) {
-      return data;
-    } else {
-      console.error("Failed to fetch episode:", data.error);
-      alert("Failed to fetch episode: " + data.error);
-    }
-  } catch (error) {
-    console.error("Error fetching episode:", error);
-    alert("Failed to fetch episode.");
-  }
-}
-
-export async function updateEpisode(episodeId, formData) {
-  if (!(formData instanceof FormData)) {
-    throw new Error("Expected FormData for episode update");
-  }
-
-  try {
-    const response = await fetch(`/episodes/${episodeId}`, {
-      method: "PUT",
-      headers: {
-        Authorization: `Bearer ${localStorage.getItem("access_token")}`,
-<<<<<<< HEAD
-        Accept: "application/json" // Specify expected response format
-        // Don't set 'Content-Type' if sending FormData — browser handles it automatically
-      },
-      body: isFormData ? data : JSON.stringify(data)
-=======
-        Accept: "application/json"
-        // Do not set Content-Type; let the browser handle it for FormData
-      },
-      body: formData
->>>>>>> 9f121f63
-    });
-
-    const result = await response.json();
-
-    if (!response.ok) {
-<<<<<<< HEAD
-      let errorData;
-      const clonedResponse = response.clone(); // Clone the response to safely read it twice
-
-      try {
-        errorData = await response.json(); // Try parsing JSON
-        console.error("Update Episode Error Response:", errorData);
-      } catch (e) {
-        const fallbackText = await clonedResponse.text(); // Fallback to plain text
-        errorData = { error: fallbackText };
-        console.error("Update Episode Non-JSON Error Response:", fallbackText);
-      }
-
-      // Throw a more informative error
-      throw new Error(
-        errorData?.error ||
-        errorData?.message ||
-        `HTTP error! status: ${response.status}`
-      );
-    }
-
-    // If response is OK, handle potential empty response for 204
-    if (response.status === 204) {
-      return { message: "Episode updated successfully (No Content)" };
-    }
-
-    const result = await response.json();
-    console.log("Update Episode Success Response:", result);
-    return result; // Contains success message or updated episode data
-  } catch (error) {
-    console.error("Failed to update episode:", error.message || error);
-    return { error: `Failed to update episode: ${error.message || error}` };
-=======
-      throw new Error(result.error || `Failed to update episode (status: ${response.status})`);
-    }
-
-    console.log(`Updated episode ${episodeId} successfully`);
-
-    return result;
-  } catch (error) {
-    console.error(`Error updating episode ${episodeId}:`, error);
-    throw error;
->>>>>>> 9f121f63
-  }
-}
-
-
-export async function deleteEpisode(episodeId) {
-  try {
-    const response = await fetch(`/delete_episodes/${episodeId}`, {
-      method: "DELETE"
-    });
-
-    const contentType = response.headers.get("content-type");
-    if (contentType && contentType.indexOf("application/json") !== -1) {
-      const result = await response.json();
-      if (response.ok) {
-        return result;
-      } else {
-        console.error("Failed to delete episode:", result.error);
-        alert("Failed to delete episode: " + result.error);
-      }
-    } else {
-      console.error("Unexpected response format:", await response.text());
-      alert("Failed to delete episode: Unexpected response format");
-    }
-  } catch (error) {
-    console.error("Error deleting episode:", error);
-    alert("Failed to delete episode.");
-  }
-}
-
-// In episodeRequest.js
-export async function fetchAllEpisodes() {
-  try {
-    const response = await fetch("/get_episodes");
-    const data = await response.json();
-    if (response.ok) {
-      return data.episodes;
-    } else {
-      console.error("Failed to fetch episodes:", data.error);
-      throw new Error(data.error || "Failed to fetch episodes");
-    }
-  } catch (error) {
-    console.error("Error fetching episodes:", error);
-    throw error;
-  }
-}
+export async function fetchEpisodes(guestId) {
+  try {
+    const response = await fetch(`/episodes/get_episodes_by_guest/${guestId}`);
+    const data = await response.json();
+
+    if (response.ok) {
+      return data.episodes;
+    } else {
+      console.error("Failed to fetch episodes:", data.error);
+      alert("Failed to fetch episodes: " + data.error);
+    }
+  } catch (error) {
+    console.error("Error fetching episodes:", error);
+    alert("Failed to fetch episodes.");
+  }
+}
+
+export async function viewEpisodeTasks(episodeId) {
+  try {
+    const response = await fetch(
+      `/episodes/view_tasks_by_episode/${episodeId}`
+    );
+    const data = await response.json();
+
+    if (response.ok) {
+      return data.tasks;
+    } else {
+      console.error("Failed to fetch tasks:", data.error);
+      alert("Failed to fetch tasks: " + data.error);
+    }
+  } catch (error) {
+    console.error("Error fetching tasks:", error);
+    alert("Failed to fetch tasks.");
+  }
+}
+
+export async function addTasksToEpisode(episodeId, guestId, tasks) {
+  try {
+    const response = await fetch("/episodes/add_tasks_to_episode", {
+      method: "POST",
+      headers: { "Content-Type": "application/json" },
+      body: JSON.stringify({
+        tasks,
+        episode_id: episodeId,
+        guest_id: guestId
+      })
+    });
+
+    const result = await response.json();
+    if (response.ok) {
+      alert("Tasks added to episode successfully!");
+      return result;
+    } else {
+      console.error("Error adding tasks to episode:", result.error);
+      alert("Error: " + result.error);
+    }
+  } catch (error) {
+    console.error("Error adding tasks to episode:", error);
+    alert("Failed to add tasks to episode.");
+  }
+}
+
+export async function fetchEpisodeCountByGuest(guestId) {
+  try {
+    const response = await fetch(`/episodes/count_by_guest/${guestId}`);
+    const data = await response.json();
+
+    if (response.ok) {
+      return data.count;
+    } else {
+      console.error("Failed to fetch episode count:", data.error);
+      alert("Failed to fetch episode count: " + data.error);
+    }
+  } catch (error) {
+    console.error("Error fetching episode count:", error);
+    alert("Failed to fetch episode count.");
+  }
+}
+
+export async function registerEpisode(episodeData) {
+  console.log("[episodeRequest.js] Received episodeData for registration:", JSON.stringify(episodeData, null, 2));
+  
+  if (!episodeData.podcastId || !episodeData.title) {
+    console.error(
+      "[episodeRequest.js] Validation Error: Missing required fields. podcastId:", 
+      episodeData.podcastId, "title:", episodeData.title
+    );
+    throw new Error("Missing required fields: podcastId or title"); 
+  }
+
+  try {
+    const response = await fetch("/add_episode", {
+      method: "POST",
+      headers: {
+        "Content-Type": "application/json",
+      },
+      body: JSON.stringify(episodeData),
+    });
+
+    if (!response.ok) {
+      const errorData = await response.json().catch(() => ({
+        error: "Failed to register episode and parse error response.",
+      }));
+      console.error(
+        "[episodeRequest.js] Error registering episode - Server responded with an error:",
+        response.status,
+        errorData,
+      );
+      throw new Error(
+        errorData.error || `HTTP error! status: ${response.status}`,
+      );
+    }
+
+    const data = await response.json();
+    console.log("[episodeRequest.js] Episode registered successfully via API:", data);
+    return data;
+  } catch (error) {
+    console.error("[episodeRequest.js] Error in registerEpisode function:", error.message);
+    throw error;
+  }
+}
+
+export async function fetchEpisodesByPodcast(podcastId) {
+  try {
+    const response = await fetch(`/episodes/by_podcast/${podcastId}`);
+    const data = await response.json();
+    console.log("Fetched episodes with additional fields:", data.episodes); // Log episodes
+    if (response.ok) {
+      return data.episodes;
+    } else {
+      console.error("Failed to fetch episodes:", data.error);
+      alert("Failed to fetch episodes: " + data.error);
+    }
+  } catch (error) {
+    console.error("Error fetching episodes:", error);
+    alert("Failed to fetch episodes.");
+  }
+}
+
+export async function fetchEpisode(episodeId) {
+  try {
+    const response = await fetch(`/get_episodes/${episodeId}`);
+    const data = await response.json();
+    console.log("fetchEpisode response:", data); // Debug log
+    if (response.ok) {
+      return data;
+    } else {
+      console.error("Failed to fetch episode:", data.error);
+      alert("Failed to fetch episode: " + data.error);
+    }
+  } catch (error) {
+    console.error("Error fetching episode:", error);
+    alert("Failed to fetch episode.");
+  }
+}
+
+export async function updateEpisode(episodeId, formData) {
+  if (!(formData instanceof FormData)) {
+    throw new Error("Expected FormData for episode update");
+  }
+
+  try {
+    const response = await fetch(`/episodes/${episodeId}`, {
+      method: "PUT",
+      headers: {
+        Authorization: `Bearer ${localStorage.getItem("access_token")}`,
+        Accept: "application/json"
+        // Do not set Content-Type; let the browser handle it for FormData
+      },
+      body: formData
+    });
+
+    const result = await response.json();
+
+    if (!response.ok) {
+      throw new Error(result.error || `Failed to update episode (status: ${response.status})`);
+    }
+
+    console.log(`Updated episode ${episodeId} successfully`);
+
+    return result;
+  } catch (error) {
+    console.error(`Error updating episode ${episodeId}:`, error);
+    throw error;
+  }
+}
+
+
+export async function deleteEpisode(episodeId) {
+  try {
+    const response = await fetch(`/delete_episodes/${episodeId}`, {
+      method: "DELETE"
+    });
+
+    const contentType = response.headers.get("content-type");
+    if (contentType && contentType.indexOf("application/json") !== -1) {
+      const result = await response.json();
+      if (response.ok) {
+        return result;
+      } else {
+        console.error("Failed to delete episode:", result.error);
+        alert("Failed to delete episode: " + result.error);
+      }
+    } else {
+      console.error("Unexpected response format:", await response.text());
+      alert("Failed to delete episode: Unexpected response format");
+    }
+  } catch (error) {
+    console.error("Error deleting episode:", error);
+    alert("Failed to delete episode.");
+  }
+}
+
+// In episodeRequest.js
+export async function fetchAllEpisodes() {
+  try {
+    const response = await fetch("/get_episodes");
+    const data = await response.json();
+    if (response.ok) {
+      return data.episodes;
+    } else {
+      console.error("Failed to fetch episodes:", data.error);
+      throw new Error(data.error || "Failed to fetch episodes");
+    }
+  } catch (error) {
+    console.error("Error fetching episodes:", error);
+    throw error;
+  }
+}