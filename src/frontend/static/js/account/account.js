import { fetchAccount, updateAccount, deleteAccount, uploadProfilePicture } from "/static/requests/accountRequests.js";
import { showNotification } from "../components/notifications.js";
import { fetchPurchases } from "/static/js/billing/billing.js"; 
import { fetchStoreCredits, updateSubscriptionUI } from "/static/js/account/subscription.js";

document.addEventListener("DOMContentLoaded", () => {
  // Hides the edit buttons when in non-edit mode
  const formActions = document.querySelector(".form-actions");
  if (formActions) {
    formActions.style.display = "none";
  }
  const uploadBtn = document.getElementById("upload-pic");
  if (uploadBtn) {
    uploadBtn.style.display = "none";
  }
  const profilePictureOverlay = document.querySelector(".profile-pic-overlay");
  if (profilePictureOverlay) {
    profilePictureOverlay.style.display = "none";
  }

  const requiredFields = document.querySelectorAll(".required-profile");
  requiredFields.forEach((field) => {
    field.style.display = "none";
  });

  // Hide the edit profile button in view mode
  const editProfileBtn = document.getElementById("edit-profile-btn");
  if (editProfileBtn) {
    editProfileBtn.style.display = "none";
  }

  const profilePic = document.getElementById("profile-pic");
  const profilePicInput = document.getElementById("profile-pic-input"); // Verify this ID matches HTML
  const profilePicOverlay = document.querySelector(".profile-pic-overlay"); // Verify this selector
  const uploadButton = document.getElementById("upload-pic"); // Verify this ID matches HTML

  // --- Define triggerFileUpload function ---
  function triggerFileUpload() {
    if (profilePicInput) {
      console.log("Triggering file input click..."); // Add log
      profilePicInput.click(); // Programmatically click the hidden file input
    } else {
      console.error("Profile picture input element not found!"); // Add error log
    }
  }
  // --- End define triggerFileUpload function ---

  // --- Define handleFileSelect function ---
  function handleFileSelect(event) {
    const file = event.target.files[0];
    if (file && profilePic) {
      console.log("File selected:", file.name); // Add log
      const reader = new FileReader();
      reader.onload = function(e) {
        profilePic.src = e.target.result; // Preview the selected image
        // --- Call the upload function ---
        uploadProfilePicture(file)
          .then(data => {
            if (data.profilePicUrl) {
              // Optionally update the displayed image source again from the server URL
              // profilePic.src = data.profilePicUrl; 
              showNotification("Success", "Profile picture updated successfully!", "success");
            } else {
              showNotification("Error", data.error || "Failed to upload profile picture.", "error");
            }
          })
          .catch(error => {
            console.error("Error uploading profile picture:", error);
            showNotification("Error", `Upload failed: ${error.message}`, "error");
            // Optionally revert the preview if upload fails
            // loadAccountData(); // Or store original URL and revert
          });
        // --- End upload function call ---
      }
      reader.readAsDataURL(file);
    }
  }
  // --- End define handleFileSelect function ---

  // Function to load account data
  async function loadAccountData() {
    try {
      // Explicitly call fetchAccount
      const wrapper = await fetchAccount();
      const account = wrapper.account;

      // Set profile picture
      if (profilePic) {
        if (account.profilePicUrl) {
          profilePic.src = account.profilePicUrl;
        } else {
          profilePic.src = "/static/images/profilepic.png"; // Correct default path
        }
      }

      // Set other profile data
      document.getElementById("full-name").value = account.full_name || "";
      document.getElementById("email").value = account.email || "";
      document.getElementById("phone").value = account.phone || "";

      // Update the display values
      document.getElementById("display-full-name").textContent =
        account.full_name || "Not provided";
      document.getElementById("display-email").textContent =
        account.email || "Not provided";
      document.getElementById("display-phone").textContent =
        account.phone || "Not provided";
    } catch (error) {
      console.error("Error loading account data:", error);
      showNotification("Error", `Failed to load account data: ${error.message}`, "error");
      // Set default profile picture on error as well
      if (profilePic) {
        profilePic.src = "/static/images/profilepic.png";
      }
    }
  }

  // Function to load purchase history
  async function loadPurchaseHistory() {
    const purchasesList = document.getElementById("purchases-list");
    const noPurchasesMessage = document.getElementById("no-purchases-message");
    if (!purchasesList || !noPurchasesMessage) return;

    try {
      // Call the imported fetchPurchases function
      const purchases = await fetchPurchases(); 

      purchasesList.innerHTML = ""; // Clear previous list

      if (purchases && purchases.length > 0) {
        noPurchasesMessage.style.display = "none"; // Hide 'no purchases' message
        purchases.forEach((purchase) => {
          const li = document.createElement("li");
          li.className = "purchase-item";
          
          const purchaseDate = new Date(purchase.created * 1000).toLocaleDateString();
          const amount = (purchase.amount_total / 100).toFixed(2); // Convert cents to dollars
          const currency = purchase.currency.toUpperCase();
          const status = purchase.payment_status;
          const description = purchase.line_items && purchase.line_items.length > 0 
                              ? purchase.line_items[0].description 
                              : 'N/A'; // Get description from first line item

          li.innerHTML = `
            <div class="purchase-details">
              <span class="purchase-date">${purchaseDate}</span>
              <span class="purchase-description">${description}</span>
            </div>
            <div class="purchase-info">
              <span class="purchase-amount">${amount} ${currency}</span>
              <span class="purchase-status status-${status}">${status}</span>
            </div>
          `;
          purchasesList.appendChild(li);
        });
      } else {
        noPurchasesMessage.style.display = "block"; // Show 'no purchases' message
      }
    } catch (error) {
      console.error("Error loading purchase history:", error);
      showNotification("Error", `Failed to load purchase history: ${error.message}`, "error");
      noPurchasesMessage.textContent = "Error loading purchase history.";
      noPurchasesMessage.style.display = "block";
    }
  }

  // Initialize profile data
  loadAccountData();

  // Cancel edit button (switches back to view mode)
  const cancelEditBtn = document.getElementById("cancel-edit-btn");
  if (cancelEditBtn) {
    cancelEditBtn.addEventListener("click", function () {
      toggleProfileMode(false);
    });
  }

  // Handle the "Edit Profile" button in the profile view
  if (editProfileBtn) {
    editProfileBtn.addEventListener("click", function () {
      // Switch to edit mode
      toggleProfileEditMode(true);
    });
  }

  // Toggle submenu visibility
  document.querySelectorAll(".sidebar-item").forEach((item) => {
    item.addEventListener("click", function () {
      const submenu = this.nextElementSibling;
      const allSubmenus = document.querySelectorAll(".submenu");
      const allToggleItems = document.querySelectorAll(
        '.sidebar-item[data-toggle="submenu"]'
      );
      document.querySelectorAll(".sidebar-item").forEach((sidebarItem) => {
        sidebarItem.classList.remove("active");
      });
      // Toggle active state for the clicked item
      this.classList.toggle("active");

      // If submenu is already visible, hide it
      if (submenu.style.display === "block") {
        submenu.style.display = "none";
        return;
      }

      // Hide all submenus
      allSubmenus.forEach((menu) => {
        menu.style.display = "none";
      });

      // Remove active class from all toggle items
      allToggleItems.forEach((toggleItem) => {
        if (toggleItem !== this) {
          toggleItem.classList.remove("active");
        }
      });

      // Show the clicked submenu
      if (submenu && submenu.classList.contains("submenu")) {
        submenu.style.display = "block";
      }
    });
  });

  // Handle sidebar item clicks
  document
    .querySelectorAll('.sidebar-item:not([data-toggle="submenu"])')
    .forEach((item) => {
      item.addEventListener("click", function () {
        // Remove active class from all sidebar items
        document.querySelectorAll(".sidebar-item").forEach((sidebarItem) => {
          sidebarItem.classList.remove("active");
        });

        // Add active class to clicked item
        this.classList.add("active");
        // Hide all sections
        document.querySelectorAll(".settings-section").forEach((section) => {
          section.classList.remove("active");
        });

        // Show the selected section
        const targetId = this.getAttribute("data-target");
        const targetSection = document.getElementById(targetId);
        if (targetSection) {
          targetSection.classList.add("active");
        }
      });
    });

  // Handle submenu item clicks
  document.querySelectorAll(".submenu-item").forEach((item) => {
    item.addEventListener("click", function () {
      // Remove active class from all submenu items
      document.querySelectorAll(".submenu-item").forEach((submenuItem) => {
        submenuItem.classList.remove("active");
      });

      // Add active class to clicked item
      this.classList.add("active");

      // Hide all sections
      document.querySelectorAll(".settings-section").forEach((section) => {
        section.classList.remove("active");
      });

      // Show the selected section
      const targetId = this.getAttribute("data-target");
      const targetSection = document.getElementById(targetId);
      if (targetSection) {
        targetSection.classList.add("active");
      }
    });
  });

  // Toggle password visibility
  document.querySelectorAll(".toggle-password").forEach((button) => {
    button.addEventListener("click", function () {
      const input = this.previousElementSibling;
      const type =
        input.getAttribute("type") === "password" ? "text" : "password";
      input.setAttribute("type", type);

      // Toggle icon (simplified for this example)
      this.innerHTML =
        type === "password"
          ? '<svg xmlns="http://www.w3.org/2000/svg" width="20" height="20" viewBox="0 0 24 24" fill="none" stroke="currentColor" stroke-width="2" stroke-linecap="round" stroke-linejoin="round"><path d="M2 12s3-7 10-7 10 7 10 7-3 7-10 7-10-7-10-7Z"></path><circle cx="12" cy="12" r="3"></circle></svg>'
          : '<svg xmlns="http://www.w3.org/2000/svg" width="20" height="20" viewBox="0 0 24 24" fill="none" stroke="currentColor" stroke-width="2" stroke-linecap="round" stroke-linejoin="round"><path d="M9.88 9.88a3 3 0 1 0 4.24 4.24"></path><path d="M10.73 5.08A10.43 10.43 0 0 1 12 5c7 0 10 7 10 7a13.16 13.16 0 0 1-1.67 2.68"></path><path d="M6.61 6.61A13.526 13.526 0 0 0 2 12s3 7 10 7a9.74 9.74 0 0 0 5.39-1.61"></path><line x1="2" x2="22" y1="2" y2="22"></line></svg>';
    });
  });

  // Password strength meter
  const newPasswordInput = document.getElementById("new-password");
  if (newPasswordInput) {
    newPasswordInput.addEventListener("input", function () {
      updatePasswordStrength(this.value);
    });
  }

  // Profile form submission
  const profileForm = document.getElementById("profile-form");
  if (profileForm) {
    profileForm.addEventListener("submit", (event) => {
      event.preventDefault();

      const fullName = document.getElementById("full-name").value;
      const email = document.getElementById("email").value;
      const phone = document.getElementById("phone").value; // Optional field

      // Validate required fields
      if (!fullName.trim()) {
        showNotification("Error", "Full name is required", "error");
        return;
      }

      if (!email.trim()) {
        showNotification("Error", "Email is required", "error");
        return;
      }

      const profileData = {
        full_name: fullName,
        email: email,
        phone: phone || null // Allow phone to be null if not provided
      };

      updateProfile(profileData)
        .then((data) => {
          if (data.message) {
            showNotification(
              "Success",
              "Profile updated successfully!",
              "success"
            );
            // Update the display values in the read-only view
            document.getElementById("display-full-name").textContent =
              fullName || "Not provided";
            document.getElementById("display-email").textContent =
              email || "Not provided";
            document.getElementById("display-phone").textContent =
              phone || "Not provided";
            // Switch back to view mode
            toggleProfileMode(false);
          } else {
            showNotification("Error", "Failed to update profile", "error");
          }
        })
        .catch((error) => {
          console.error("Error:", error);
          showNotification(
            "Error",
            "An error occurred while updating profile",
            "error"
          );
        });
    });
  }

  const toggleProfileEditMode = (isEditMode) => {
    const profileSection = document.getElementById("profile-section");
    const profileForm = document.getElementById("profile-form");
    const profileInfoCard = document.querySelector(".profile-info-card");
    const profileActions = document.querySelector(".profile-actions");
    const uploadButton = document.getElementById("upload-pic");
    const profilePicOverlay = document.querySelector(".profile-pic-overlay");
    const formFields = profileForm.querySelectorAll("input, textarea"); // Get form fields from the form itself

    // Toggle between view and edit modes
    if (isEditMode) {
      // Switch to edit mode - show form and hide info card
      profileForm.style.display = "block";
      profileInfoCard.style.display = "none";
      profileActions.style.display = "none";

      // IMPORTANT - Enable all form fields for editing (removing disabled attribute)
      formFields.forEach((field) => {
        field.disabled = false; // Remove disabled attribute
      });

      // Show upload button and profile pic overlay
      if (uploadButton) uploadButton.style.display = "inline-block";
      if (profilePicOverlay) profilePicOverlay.style.display = "flex";
    } else {
      // Switch back to view mode code remains the same
      profileForm.style.display = "none";
      profileInfoCard.style.display = "block";
      profileActions.style.display = "flex";

      // Update display values before switching back to view mode
      const fullNameInput = document.getElementById("full-name");
      const emailInput = document.getElementById("email");
      const phoneInput = document.getElementById("phone");

      if (fullNameInput && document.getElementById("display-full-name")) {
        document.getElementById("display-full-name").textContent =
          fullNameInput.value || "Not provided";
      }

      if (emailInput && document.getElementById("display-email")) {
        document.getElementById("display-email").textContent =
          emailInput.value || "Not provided";
      }

      if (phoneInput && document.getElementById("display-phone")) {
        document.getElementById("display-phone").textContent =
          phoneInput.value || "Not provided";
      }

      // Hide upload button and profile pic overlay
      if (uploadButton) uploadButton.style.display = "none";
      if (profilePicOverlay) profilePicOverlay.style.display = "none";
    }

    // Show or hide required indicators based on mode
    const requiredFields = profileSection.querySelectorAll(".required-profile");
    requiredFields.forEach((field) => {
      field.style.display = isEditMode ? "inline" : "none";
    });
  };

  // Handle "Profile" button (non-edit mode)
  const profileButton = document.querySelector(
    '.sidebar-item[data-target="profile-section"]'
  );
  if (profileButton) {
    profileButton.addEventListener("click", function () {
      // Switch to non-edit mode
      toggleProfileEditMode(false);
    });
  }

  // Handle "Edit Profile" submenu item (editable mode)
  const editProfileButton = document.querySelector(
    '.submenu-item[data-target="profile-section"]'
  );
  if (editProfileButton) {
    editProfileButton.addEventListener("click", function () {
      // Make sure the profile section is active
      document.querySelectorAll(".settings-section").forEach((section) => {
        section.classList.remove("active");
      });
      const profileSection = document.getElementById("profile-section");
      if (profileSection) {
        profileSection.classList.add("active");
      }

      // Switch to edit mode
      toggleProfileEditMode(true);

      // Mark this submenu item as active
      document.querySelectorAll(".submenu-item").forEach((item) => {
        item.classList.remove("active");
      });
      this.classList.add("active");
    });
  }

  // Password form submission
  const passwordForm = document.querySelector(".password-form");
  if (passwordForm) {
    passwordForm.addEventListener("submit", (event) => {
      event.preventDefault();

      const currentPassword = document.getElementById("password").value;
      const newPassword = document.getElementById("new-password").value;
      const confirmPassword = document.getElementById("confirm-password").value;

      // Validate password fields
      if (!currentPassword) {
        showNotification("Error", "Current password is required", "error");
        return;
      }

      if (!newPassword) {
        showNotification("Error", "New password is required", "error");
        return;
      }

      if (newPassword !== confirmPassword) {
        showNotification("Error", "New passwords do not match", "error");
        return;
      }

      // Check password strength
      const strength = calculatePasswordStrength(newPassword);
      if (strength < 2) {
        showNotification(
          "Error",
          "Password is too weak. Please choose a stronger password.",
          "error"
        );
        return;
      }

      const passwordData = {
        current_password: currentPassword,
        new_password: newPassword
      };

      updatePassword(passwordData)
        .then((data) => {
          if (data.message) {
            showNotification(
              "Success",
              "Password updated successfully!",
              "success"
            );
            passwordForm.reset();
          } else {
            showNotification("Error", "Failed to update password", "error");
          }
        })
        .catch((error) => {
          console.error("Error:", error);
          showNotification(
            "Error",
            "An error occurred while updating password",
            "error"
          );
        });
    });
  }

  // Delete account form submission
  const deleteForm = document.querySelector(".delete-form");
  if (deleteForm) {
    deleteForm.addEventListener("submit", (event) => {
      event.preventDefault();

      const confirmText = document.getElementById("delete-confirm").value;
      const password = document.getElementById("delete-password").value;
      const email = document.getElementById("delete-email").value;

      if (confirmText !== "DELETE") {
        showNotification(
          "Error",
          "Please type DELETE to confirm account deletion",
          "error"
        );
        return;
      }

      if (!password) {
        showNotification(
          "Error",
          "Password is required to delete your account",
          "error"
        );
        return;
      }

      if (!email) {
        showNotification(
          "Error",
          "Email is required to delete your account",
          "error"
        );
        return;
      }

      const confirmData = {
        deleteEmail: email,
        deletePassword: password,
        deleteConfirm: confirmText
      };

      deleteUserAccount(confirmData)
        .then((data) => {
          if (data.message) {
            showNotification(
              "Success",
              "Account deleted successfully",
              "success"
            );
            // Redirect to logout or home page after successful deletion
            if (data.redirect) {
              setTimeout(() => {
                window.location.href = data.redirect;
              }, 2000);
            } else {
              setTimeout(() => {
                window.location.href = "/logout";
              }, 2000);
            }
          } else {
            showNotification("Error", "Failed to delete account", "error");
          }
        })
        .catch((error) => {
          console.error("Error:", error);
          showNotification(
            "Error",
            "An error occurred while deleting account",
            "error"
          );
        });
    });
  }

  // Function to handle account deletion
  async function handleDeleteAccount(event) {
    event.preventDefault();
    const email = deleteEmailInput ? deleteEmailInput.value : null; // Get email from input

    if (!email) {
      showNotification("Error", "Please enter your email to confirm deletion.", "error");
      return;
    }

    // Show loading state on confirm button
    if (confirmDeleteBtn) {
        confirmDeleteBtn.disabled = true;
        confirmDeleteBtn.innerHTML = '<i class="fas fa-spinner fa-spin"></i> Deleting...';
    }

    try {
      // Call the imported deleteAccount function
      const response = await deleteAccount({ email: email }); 
      showNotification("Success", response.message || "Account deleted successfully.", "success");
      
      // Redirect to signin page after successful deletion
      setTimeout(() => {
        window.location.href = "/signin"; 
      }, 2000); 

    } catch (error) {
      console.error("Error deleting account:", error);
      showNotification("Error", `Error deleting account: ${error.message}`, "error");
      // Restore button state on error
      if (confirmDeleteBtn) {
          confirmDeleteBtn.disabled = false;
          confirmDeleteBtn.innerHTML = 'Confirm Deletion';
      }
    } finally {
       // Ensure popup is hidden even if redirect fails or takes time
       if (deleteConfirmationPopup) deleteConfirmationPopup.style.display = "none";
       if (deleteEmailInput) deleteEmailInput.value = ""; // Clear email input
    }
  }

  // Subscribe to newsletter
  const subscribeForm = document.querySelector(".subscription-form");
  if (subscribeForm) {
    subscribeForm.addEventListener("submit", (event) => {
      event.preventDefault();

      const email = document.getElementById("subscription-email").value;

      if (!email) {
        showNotification("Error", "Email is required to subscribe", "error");
        return;
      }

      subscribeUser(email)
        .then((data) => {
          if (data.message) {
            showNotification(
              "Success",
              "Successfully subscribed to newsletter!",
              "success"
            );
          } else {
            showNotification("Error", "Failed to subscribe", "error");
          }
        })
        .catch((error) => {
          console.error("Error:", error);
          showNotification(
            "Error",
            "An error occurred while subscribing",
            "error"
          );
        });
    });
  }

  // Profile picture upload
  if (profilePicOverlay) {
    profilePicOverlay.addEventListener("click", triggerFileUpload);
    console.log("Overlay click listener added."); // Add log
  } else {
    console.warn("Profile picture overlay not found."); // Add warning
  }

  if (uploadButton) {
    uploadButton.addEventListener("click", triggerFileUpload);
    console.log("Upload button click listener added."); // Add log
  } else {
    console.warn("Upload button not found."); // Add warning
  }

  // Add event listener for the file input change
  if (profilePicInput) {
    profilePicInput.addEventListener("change", handleFileSelect);
    console.log("File input change listener added."); // Add log
  } else {
    console.error("Profile picture input element not found for change listener!"); // Add error log
  }

  // Initialize the first section as active
  const firstSection = document.querySelector(".settings-section");
  if (firstSection) {
    firstSection.classList.add("active");
  }

  const firstSidebarItem = document.querySelector(
    '.sidebar-item:not([data-toggle="submenu"])'
  );
  if (firstSidebarItem) {
    firstSidebarItem.classList.add("active");
  }

  // Calculate password strength
  function calculatePasswordStrength(password) {
    let strength = 0;

    if (password.length >= 8) strength++;
    if (password.match(/[A-Z]/)) strength++;
    if (password.match(/[0-9]/)) strength++;
    if (password.match(/[^A-Za-z0-9]/)) strength++;

    return strength;
  }

  // Add this function to fetch and update credits
  fetchStoreCredits();

  // Load purchases when the purchases section is opened
  const purchasesNavItem = document.querySelector(
    'li[data-target="settings-purchases"]'
  );
  if (purchasesNavItem) {
    purchasesNavItem.addEventListener("click", () => {
      loadPurchaseHistory(); // Changed from fetchPurchaseHistory to loadPurchaseHistory
    });
  }

  // Also add this to check if we're already on the purchases page and need to load data
  if (
    document.getElementById("settings-purchases") &&
    document.getElementById("settings-purchases").classList.contains("active")
  ) {
    loadPurchaseHistory(); // Changed from fetchPurchaseHistory to loadPurchaseHistory
  }

  // Function to handle section activation
  function activateSection(sectionId) {
    // Hide all sections and remove active class from all sidebar items
    document
      .querySelectorAll(".settings-section")
      .forEach((section) => section.classList.remove("active"));
    document
      .querySelectorAll(".sidebar-item")
      .forEach((item) => item.classList.remove("active"));

    // Show the target section and mark the corresponding sidebar item as active
    const targetSection = document.getElementById(sectionId);
    const targetSidebarItem = document.querySelector(
      `.sidebar-item[data-target="${sectionId}"]`
    );

    if (targetSection && targetSidebarItem) {
      targetSection.classList.add("active");
      targetSidebarItem.classList.add("active");

      // Fetch purchase history if the "Purchases" section is activated
      if (sectionId === "settings-purchases") {
        loadPurchaseHistory(); // Changed from fetchPurchaseHistory to loadPurchaseHistory
      }
    }
  }

  // Automatically open the section specified in localStorage
  const activeSection = localStorage.getItem("activeAccountSection");
  if (activeSection) {
    activateSection(activeSection);
    localStorage.removeItem("activeAccountSection");
  }

  // Handle sidebar item clicks
  document
    .querySelectorAll('.sidebar-item:not([data-toggle="submenu"])')
    .forEach((item) => {
      item.addEventListener("click", function () {
        const targetId = this.getAttribute("data-target");
        activateSection(targetId);
      });
    });
});

// Function to toggle between view and edit modes
function toggleProfileMode(isEditMode) {
  const profileInfoCard = document.querySelector(".profile-info-card");
<<<<<<< HEAD
  const profileActions = document.querySelector(".profile-actions");
  const profileForm = document.getElementById("profile-form");
  const profilePicOverlay = document.querySelector(".profile-pic-overlay");
  const uploadButton = document.getElementById("upload-pic");

  if (isEditMode) {
    // Switch to edit mode
    profileInfoCard.style.display = "none";
    profileActions.style.display = "none"; // Hide the Edit Profile button
    profileForm.style.display = "block";

    // Show photo editing elements
    if (profilePicOverlay) profilePicOverlay.style.display = "flex";
    if (uploadButton) uploadButton.style.display = "inline-block";
  } else {
    // Switch to view mode
    profileInfoCard.style.display = "block";
    profileActions.style.display = "none"; // Keep the Edit Profile button hidden
    profileForm.style.display = "none";

    // Hide photo editing elements
    if (profilePicOverlay) profilePicOverlay.style.display = "none";
    if (uploadButton) uploadButton.style.display = "none";
  }
}

// Helper functions
function updatePasswordStrength(password) {
  let strength = 0;
  const segments = document.querySelectorAll(".strength-segment");
  const strengthText = document.querySelector(".strength-text");

  if (password.length >= 8) strength++;
  if (password.match(/[A-Z]/)) strength++;
  if (password.match(/[0-9]/)) strength++;
  if (password.match(/[^A-Za-z0-9]/)) strength++;

  // Reset all segments
  segments.forEach((segment) => {
    segment.style.backgroundColor = "var(--border)";
  });

  // Update segments based on strength
  for (let i = 0; i < strength; i++) {
    if (segments[i]) {
      if (strength === 1) {
        segments[i].style.backgroundColor = "var(--destructive)";
      } else if (strength === 2) {
        segments[i].style.backgroundColor = "var(--warning)";
      } else if (strength === 3) {
        segments[i].style.backgroundColor = "var(--primary)";
      } else if (strength === 4) {
        segments[i].style.backgroundColor = "var(--success)";
      }
    }
  }

  // Update strength text
  if (strengthText) {
    if (strength === 0) {
      strengthText.textContent = "Too weak";
      strengthText.style.color = "var(--destructive)";
    } else if (strength === 1) {
      strengthText.textContent = "Weak";
      strengthText.style.color = "var(--destructive)";
    } else if (strength === 2) {
      strengthText.textContent = "Fair";
      strengthText.style.color = "var(--warning)";
    } else if (strength === 3) {
      strengthText.textContent = "Good";
      strengthText.style.color = "var(--primary)";
    } else {
      strengthText.textContent = "Strong";
      strengthText.style.color = "var(--success)";
    }
  }
}

function uploadProfilePicture(file) {
  const formData = new FormData();
  formData.append("profile_picture", file);

  fetch("/user/upload_profile_picture", {
    method: "POST",
    body: formData
  })
    .then((response) => response.json())
    .then((data) => {
      if (data.url) {
        // Update the profile picture on the page
        const profilePic = document.getElementById("profile-pic");
        profilePic.src = data.url;
        showNotification(
          "Success",
          "Profile picture updated successfully!",
          "success"
        );
      } else {
        showNotification(
          "Error",
          data.error || "Failed to upload profile picture",
          "error"
        );
      }
    })
    .catch((error) => {
      console.error("Error uploading profile picture:", error);
      showNotification(
        "Error",
        "An error occurred while uploading profile picture",
        "error"
      );
    });
}

function triggerFileUpload() {
  const fileInput = document.createElement("input");
  fileInput.type = "file";
  fileInput.accept = "image/*";
  fileInput.style.display = "none";

  fileInput.addEventListener("change", function () {
    if (this.files && this.files[0]) {
      uploadProfilePicture(this.files[0]);
    }
  });

  document.body.appendChild(fileInput);
  fileInput.click();
  document.body.removeChild(fileInput);
}

// Attach event listeners to the upload button and overlay
const profilePicOverlay = document.querySelector(".profile-pic-overlay");
const uploadButton = document.getElementById("upload-pic");

if (profilePicOverlay) {
  profilePicOverlay.addEventListener("click", triggerFileUpload);
}

if (uploadButton) {
  uploadButton.addEventListener("click", triggerFileUpload);
}

// Add this to your HTML, inside the profile-pic-container
const profilePicContainer = document.querySelector(".profile-pic-container");
if (profilePicContainer) {
  profilePicContainer.innerHTML = `
    <div class="profile-pic-wrapper">
      <img id="profile-pic" src="{{ url_for('static', filename='images/profilepic.png') }}" alt="Profile Picture">
      <div class="profile-pic-overlay">
        <svg xmlns="http://www.w3.org/2000/svg" width="24" height="24" viewBox="0 0 24 24" fill="none" stroke="currentColor" stroke-width="2" stroke-linecap="round" stroke-linejoin="round" class="edit-icon">
          <path d="M16.5 3.5a2.12 2.12 0 0 1 3 3L7 19l-4 1 1-4Z"></path>
          <path d="M12 20h9"></path>
        </svg>
      </div>
    </div>
    <button id="upload-pic" class="secondary-button">Change Photo</button>
  `;
}

// Fetch and display purchase history
async function fetchPurchaseHistory() {
  try {
    console.log("Fetching purchase history...");
    const response = await fetch("/api/purchases/history", {
      credentials: "same-origin" // Include cookies for auth
    });

    if (!response.ok) {
      throw new Error(`Failed to fetch purchase history: ${response.status}`);
    }

    const data = await response.json();
    console.log("Received purchase data:", data);
    displayPurchaseHistory(data.purchases || []);

    // Also update available credits if that data is included
    if (data.availableCredits !== undefined) {
      document.getElementById("available-credits").textContent =
        data.availableCredits;
    }
  } catch (err) {
    console.error("Error fetching purchase history:", err);
    displayPurchaseHistory([]);
  }
}

function displayPurchaseHistory(purchases) {
  const historyContainer = document.getElementById("billing-history-rows");
  const noHistoryMessage = document.getElementById("no-purchases-message");

  if (!historyContainer) return;

  // Clear loading message
  historyContainer.innerHTML = "";

  if (!purchases || purchases.length === 0) {
    // Show no history message
    noHistoryMessage.style.display = "block";
    return;
  }

  // Hide no history message if we have purchases
  noHistoryMessage.style.display = "none";

  // Sort purchases by date, newest first
  purchases.sort((a, b) => new Date(b.date) - new Date(a.date));

  // Add each purchase to the table
  purchases.forEach((purchase) => {
    const date = new Date(purchase.date);
    const formattedDate =
      date.toLocaleDateString("en-US", {
        year: "numeric",
        month: "short",
        day: "numeric"
      }) +
      " " +
      date.toLocaleTimeString("en-US", {
        hour: "2-digit",
        minute: "2-digit"
      });

    const row = document.createElement("div");
    row.className = "billing-row";
    row.innerHTML = `
      <div class="billing-cell">${formattedDate}</div>
      <div class="billing-cell">${
        purchase.description || "Credit purchase"
      }</div>
      <div class="billing-cell">$${parseFloat(purchase.amount).toFixed(2)}</div>
      <div class="billing-cell">
        <span class="status-${purchase.status.toLowerCase()}">${
      purchase.status
    }</span>
      </div>
      <div class="billing-cell">
        <button class="details-btn" data-details='${JSON.stringify(
          purchase.details || []
        )}'>View Details</button>
      </div>
    `;

    historyContainer.appendChild(row);
  });

  // Add event listeners to "Details" buttons
  document.querySelectorAll(".details-btn").forEach((button) => {
    button.addEventListener("click", function () {
      const details = JSON.parse(this.getAttribute("data-details"));
      showPurchaseDetails(details);
    });
  });
}

function showPurchaseDetails(details) {
  const modal = document.getElementById("details-modal");
  const modalContent = document.getElementById("details-modal-content");

  if (!modal || !modalContent) return;

  // Clear previous details
  modalContent.innerHTML = "";

  if (details.length === 0) {
    modalContent.innerHTML = "<p>No details available for this purchase.</p>";
  } else {
    const list = document.createElement("ul");
    details.forEach((item) => {
      const listItem = document.createElement("li");
      listItem.textContent = `${item.product} - Quantity: ${
        item.quantity
      }, Price: $${item.price.toFixed(2)}`;
      list.appendChild(listItem);
    });
    modalContent.appendChild(list);
  }

  // Show the modal
  modal.style.display = "block";
}

// Close modal when clicking outside or on close button
document.addEventListener("click", (event) => {
  const modal = document.getElementById("details-modal");
  if (
    modal &&
    (event.target === modal || event.target.classList.contains("close-modal"))
  ) {
    modal.style.display = "none";
  }
});
=======
}
>>>>>>> e6fe1530
<|MERGE_RESOLUTION|>--- conflicted
+++ resolved
@@ -1,7 +1,15 @@
-import { fetchAccount, updateAccount, deleteAccount, uploadProfilePicture } from "/static/requests/accountRequests.js";
+import {
+  fetchAccount,
+  updateAccount,
+  deleteAccount,
+  uploadProfilePicture
+} from "/static/requests/accountRequests.js";
 import { showNotification } from "../components/notifications.js";
-import { fetchPurchases } from "/static/js/billing/billing.js"; 
-import { fetchStoreCredits, updateSubscriptionUI } from "/static/js/account/subscription.js";
+import { fetchPurchases } from "/static/js/billing/billing.js";
+import {
+  fetchStoreCredits,
+  updateSubscriptionUI
+} from "/static/js/account/subscription.js";
 
 document.addEventListener("DOMContentLoaded", () => {
   // Hides the edit buttons when in non-edit mode
@@ -51,27 +59,39 @@
     if (file && profilePic) {
       console.log("File selected:", file.name); // Add log
       const reader = new FileReader();
-      reader.onload = function(e) {
+      reader.onload = function (e) {
         profilePic.src = e.target.result; // Preview the selected image
         // --- Call the upload function ---
         uploadProfilePicture(file)
-          .then(data => {
+          .then((data) => {
             if (data.profilePicUrl) {
               // Optionally update the displayed image source again from the server URL
-              // profilePic.src = data.profilePicUrl; 
-              showNotification("Success", "Profile picture updated successfully!", "success");
+              // profilePic.src = data.profilePicUrl;
+              showNotification(
+                "Success",
+                "Profile picture updated successfully!",
+                "success"
+              );
             } else {
-              showNotification("Error", data.error || "Failed to upload profile picture.", "error");
+              showNotification(
+                "Error",
+                data.error || "Failed to upload profile picture.",
+                "error"
+              );
             }
           })
-          .catch(error => {
+          .catch((error) => {
             console.error("Error uploading profile picture:", error);
-            showNotification("Error", `Upload failed: ${error.message}`, "error");
+            showNotification(
+              "Error",
+              `Upload failed: ${error.message}`,
+              "error"
+            );
             // Optionally revert the preview if upload fails
             // loadAccountData(); // Or store original URL and revert
           });
         // --- End upload function call ---
-      }
+      };
       reader.readAsDataURL(file);
     }
   }
@@ -107,7 +127,11 @@
         account.phone || "Not provided";
     } catch (error) {
       console.error("Error loading account data:", error);
-      showNotification("Error", `Failed to load account data: ${error.message}`, "error");
+      showNotification(
+        "Error",
+        `Failed to load account data: ${error.message}`,
+        "error"
+      );
       // Set default profile picture on error as well
       if (profilePic) {
         profilePic.src = "/static/images/profilepic.png";
@@ -123,7 +147,7 @@
 
     try {
       // Call the imported fetchPurchases function
-      const purchases = await fetchPurchases(); 
+      const purchases = await fetchPurchases();
 
       purchasesList.innerHTML = ""; // Clear previous list
 
@@ -132,14 +156,17 @@
         purchases.forEach((purchase) => {
           const li = document.createElement("li");
           li.className = "purchase-item";
-          
-          const purchaseDate = new Date(purchase.created * 1000).toLocaleDateString();
+
+          const purchaseDate = new Date(
+            purchase.created * 1000
+          ).toLocaleDateString();
           const amount = (purchase.amount_total / 100).toFixed(2); // Convert cents to dollars
           const currency = purchase.currency.toUpperCase();
           const status = purchase.payment_status;
-          const description = purchase.line_items && purchase.line_items.length > 0 
-                              ? purchase.line_items[0].description 
-                              : 'N/A'; // Get description from first line item
+          const description =
+            purchase.line_items && purchase.line_items.length > 0
+              ? purchase.line_items[0].description
+              : "N/A"; // Get description from first line item
 
           li.innerHTML = `
             <div class="purchase-details">
@@ -158,7 +185,11 @@
       }
     } catch (error) {
       console.error("Error loading purchase history:", error);
-      showNotification("Error", `Failed to load purchase history: ${error.message}`, "error");
+      showNotification(
+        "Error",
+        `Failed to load purchase history: ${error.message}`,
+        "error"
+      );
       noPurchasesMessage.textContent = "Error loading purchase history.";
       noPurchasesMessage.style.display = "block";
     }
@@ -603,38 +634,51 @@
     const email = deleteEmailInput ? deleteEmailInput.value : null; // Get email from input
 
     if (!email) {
-      showNotification("Error", "Please enter your email to confirm deletion.", "error");
+      showNotification(
+        "Error",
+        "Please enter your email to confirm deletion.",
+        "error"
+      );
       return;
     }
 
     // Show loading state on confirm button
     if (confirmDeleteBtn) {
-        confirmDeleteBtn.disabled = true;
-        confirmDeleteBtn.innerHTML = '<i class="fas fa-spinner fa-spin"></i> Deleting...';
+      confirmDeleteBtn.disabled = true;
+      confirmDeleteBtn.innerHTML =
+        '<i class="fas fa-spinner fa-spin"></i> Deleting...';
     }
 
     try {
       // Call the imported deleteAccount function
-      const response = await deleteAccount({ email: email }); 
-      showNotification("Success", response.message || "Account deleted successfully.", "success");
-      
+      const response = await deleteAccount({ email: email });
+      showNotification(
+        "Success",
+        response.message || "Account deleted successfully.",
+        "success"
+      );
+
       // Redirect to signin page after successful deletion
       setTimeout(() => {
-        window.location.href = "/signin"; 
-      }, 2000); 
-
+        window.location.href = "/signin";
+      }, 2000);
     } catch (error) {
       console.error("Error deleting account:", error);
-      showNotification("Error", `Error deleting account: ${error.message}`, "error");
+      showNotification(
+        "Error",
+        `Error deleting account: ${error.message}`,
+        "error"
+      );
       // Restore button state on error
       if (confirmDeleteBtn) {
-          confirmDeleteBtn.disabled = false;
-          confirmDeleteBtn.innerHTML = 'Confirm Deletion';
+        confirmDeleteBtn.disabled = false;
+        confirmDeleteBtn.innerHTML = "Confirm Deletion";
       }
     } finally {
-       // Ensure popup is hidden even if redirect fails or takes time
-       if (deleteConfirmationPopup) deleteConfirmationPopup.style.display = "none";
-       if (deleteEmailInput) deleteEmailInput.value = ""; // Clear email input
+      // Ensure popup is hidden even if redirect fails or takes time
+      if (deleteConfirmationPopup)
+        deleteConfirmationPopup.style.display = "none";
+      if (deleteEmailInput) deleteEmailInput.value = ""; // Clear email input
     }
   }
 
@@ -694,7 +738,9 @@
     profilePicInput.addEventListener("change", handleFileSelect);
     console.log("File input change listener added."); // Add log
   } else {
-    console.error("Profile picture input element not found for change listener!"); // Add error log
+    console.error(
+      "Profile picture input element not found for change listener!"
+    ); // Add error log
   }
 
   // Initialize the first section as active
@@ -791,300 +837,4 @@
 // Function to toggle between view and edit modes
 function toggleProfileMode(isEditMode) {
   const profileInfoCard = document.querySelector(".profile-info-card");
-<<<<<<< HEAD
-  const profileActions = document.querySelector(".profile-actions");
-  const profileForm = document.getElementById("profile-form");
-  const profilePicOverlay = document.querySelector(".profile-pic-overlay");
-  const uploadButton = document.getElementById("upload-pic");
-
-  if (isEditMode) {
-    // Switch to edit mode
-    profileInfoCard.style.display = "none";
-    profileActions.style.display = "none"; // Hide the Edit Profile button
-    profileForm.style.display = "block";
-
-    // Show photo editing elements
-    if (profilePicOverlay) profilePicOverlay.style.display = "flex";
-    if (uploadButton) uploadButton.style.display = "inline-block";
-  } else {
-    // Switch to view mode
-    profileInfoCard.style.display = "block";
-    profileActions.style.display = "none"; // Keep the Edit Profile button hidden
-    profileForm.style.display = "none";
-
-    // Hide photo editing elements
-    if (profilePicOverlay) profilePicOverlay.style.display = "none";
-    if (uploadButton) uploadButton.style.display = "none";
-  }
-}
-
-// Helper functions
-function updatePasswordStrength(password) {
-  let strength = 0;
-  const segments = document.querySelectorAll(".strength-segment");
-  const strengthText = document.querySelector(".strength-text");
-
-  if (password.length >= 8) strength++;
-  if (password.match(/[A-Z]/)) strength++;
-  if (password.match(/[0-9]/)) strength++;
-  if (password.match(/[^A-Za-z0-9]/)) strength++;
-
-  // Reset all segments
-  segments.forEach((segment) => {
-    segment.style.backgroundColor = "var(--border)";
-  });
-
-  // Update segments based on strength
-  for (let i = 0; i < strength; i++) {
-    if (segments[i]) {
-      if (strength === 1) {
-        segments[i].style.backgroundColor = "var(--destructive)";
-      } else if (strength === 2) {
-        segments[i].style.backgroundColor = "var(--warning)";
-      } else if (strength === 3) {
-        segments[i].style.backgroundColor = "var(--primary)";
-      } else if (strength === 4) {
-        segments[i].style.backgroundColor = "var(--success)";
-      }
-    }
-  }
-
-  // Update strength text
-  if (strengthText) {
-    if (strength === 0) {
-      strengthText.textContent = "Too weak";
-      strengthText.style.color = "var(--destructive)";
-    } else if (strength === 1) {
-      strengthText.textContent = "Weak";
-      strengthText.style.color = "var(--destructive)";
-    } else if (strength === 2) {
-      strengthText.textContent = "Fair";
-      strengthText.style.color = "var(--warning)";
-    } else if (strength === 3) {
-      strengthText.textContent = "Good";
-      strengthText.style.color = "var(--primary)";
-    } else {
-      strengthText.textContent = "Strong";
-      strengthText.style.color = "var(--success)";
-    }
-  }
-}
-
-function uploadProfilePicture(file) {
-  const formData = new FormData();
-  formData.append("profile_picture", file);
-
-  fetch("/user/upload_profile_picture", {
-    method: "POST",
-    body: formData
-  })
-    .then((response) => response.json())
-    .then((data) => {
-      if (data.url) {
-        // Update the profile picture on the page
-        const profilePic = document.getElementById("profile-pic");
-        profilePic.src = data.url;
-        showNotification(
-          "Success",
-          "Profile picture updated successfully!",
-          "success"
-        );
-      } else {
-        showNotification(
-          "Error",
-          data.error || "Failed to upload profile picture",
-          "error"
-        );
-      }
-    })
-    .catch((error) => {
-      console.error("Error uploading profile picture:", error);
-      showNotification(
-        "Error",
-        "An error occurred while uploading profile picture",
-        "error"
-      );
-    });
-}
-
-function triggerFileUpload() {
-  const fileInput = document.createElement("input");
-  fileInput.type = "file";
-  fileInput.accept = "image/*";
-  fileInput.style.display = "none";
-
-  fileInput.addEventListener("change", function () {
-    if (this.files && this.files[0]) {
-      uploadProfilePicture(this.files[0]);
-    }
-  });
-
-  document.body.appendChild(fileInput);
-  fileInput.click();
-  document.body.removeChild(fileInput);
-}
-
-// Attach event listeners to the upload button and overlay
-const profilePicOverlay = document.querySelector(".profile-pic-overlay");
-const uploadButton = document.getElementById("upload-pic");
-
-if (profilePicOverlay) {
-  profilePicOverlay.addEventListener("click", triggerFileUpload);
-}
-
-if (uploadButton) {
-  uploadButton.addEventListener("click", triggerFileUpload);
-}
-
-// Add this to your HTML, inside the profile-pic-container
-const profilePicContainer = document.querySelector(".profile-pic-container");
-if (profilePicContainer) {
-  profilePicContainer.innerHTML = `
-    <div class="profile-pic-wrapper">
-      <img id="profile-pic" src="{{ url_for('static', filename='images/profilepic.png') }}" alt="Profile Picture">
-      <div class="profile-pic-overlay">
-        <svg xmlns="http://www.w3.org/2000/svg" width="24" height="24" viewBox="0 0 24 24" fill="none" stroke="currentColor" stroke-width="2" stroke-linecap="round" stroke-linejoin="round" class="edit-icon">
-          <path d="M16.5 3.5a2.12 2.12 0 0 1 3 3L7 19l-4 1 1-4Z"></path>
-          <path d="M12 20h9"></path>
-        </svg>
-      </div>
-    </div>
-    <button id="upload-pic" class="secondary-button">Change Photo</button>
-  `;
-}
-
-// Fetch and display purchase history
-async function fetchPurchaseHistory() {
-  try {
-    console.log("Fetching purchase history...");
-    const response = await fetch("/api/purchases/history", {
-      credentials: "same-origin" // Include cookies for auth
-    });
-
-    if (!response.ok) {
-      throw new Error(`Failed to fetch purchase history: ${response.status}`);
-    }
-
-    const data = await response.json();
-    console.log("Received purchase data:", data);
-    displayPurchaseHistory(data.purchases || []);
-
-    // Also update available credits if that data is included
-    if (data.availableCredits !== undefined) {
-      document.getElementById("available-credits").textContent =
-        data.availableCredits;
-    }
-  } catch (err) {
-    console.error("Error fetching purchase history:", err);
-    displayPurchaseHistory([]);
-  }
-}
-
-function displayPurchaseHistory(purchases) {
-  const historyContainer = document.getElementById("billing-history-rows");
-  const noHistoryMessage = document.getElementById("no-purchases-message");
-
-  if (!historyContainer) return;
-
-  // Clear loading message
-  historyContainer.innerHTML = "";
-
-  if (!purchases || purchases.length === 0) {
-    // Show no history message
-    noHistoryMessage.style.display = "block";
-    return;
-  }
-
-  // Hide no history message if we have purchases
-  noHistoryMessage.style.display = "none";
-
-  // Sort purchases by date, newest first
-  purchases.sort((a, b) => new Date(b.date) - new Date(a.date));
-
-  // Add each purchase to the table
-  purchases.forEach((purchase) => {
-    const date = new Date(purchase.date);
-    const formattedDate =
-      date.toLocaleDateString("en-US", {
-        year: "numeric",
-        month: "short",
-        day: "numeric"
-      }) +
-      " " +
-      date.toLocaleTimeString("en-US", {
-        hour: "2-digit",
-        minute: "2-digit"
-      });
-
-    const row = document.createElement("div");
-    row.className = "billing-row";
-    row.innerHTML = `
-      <div class="billing-cell">${formattedDate}</div>
-      <div class="billing-cell">${
-        purchase.description || "Credit purchase"
-      }</div>
-      <div class="billing-cell">$${parseFloat(purchase.amount).toFixed(2)}</div>
-      <div class="billing-cell">
-        <span class="status-${purchase.status.toLowerCase()}">${
-      purchase.status
-    }</span>
-      </div>
-      <div class="billing-cell">
-        <button class="details-btn" data-details='${JSON.stringify(
-          purchase.details || []
-        )}'>View Details</button>
-      </div>
-    `;
-
-    historyContainer.appendChild(row);
-  });
-
-  // Add event listeners to "Details" buttons
-  document.querySelectorAll(".details-btn").forEach((button) => {
-    button.addEventListener("click", function () {
-      const details = JSON.parse(this.getAttribute("data-details"));
-      showPurchaseDetails(details);
-    });
-  });
-}
-
-function showPurchaseDetails(details) {
-  const modal = document.getElementById("details-modal");
-  const modalContent = document.getElementById("details-modal-content");
-
-  if (!modal || !modalContent) return;
-
-  // Clear previous details
-  modalContent.innerHTML = "";
-
-  if (details.length === 0) {
-    modalContent.innerHTML = "<p>No details available for this purchase.</p>";
-  } else {
-    const list = document.createElement("ul");
-    details.forEach((item) => {
-      const listItem = document.createElement("li");
-      listItem.textContent = `${item.product} - Quantity: ${
-        item.quantity
-      }, Price: $${item.price.toFixed(2)}`;
-      list.appendChild(listItem);
-    });
-    modalContent.appendChild(list);
-  }
-
-  // Show the modal
-  modal.style.display = "block";
-}
-
-// Close modal when clicking outside or on close button
-document.addEventListener("click", (event) => {
-  const modal = document.getElementById("details-modal");
-  if (
-    modal &&
-    (event.target === modal || event.target.classList.contains("close-modal"))
-  ) {
-    modal.style.display = "none";
-  }
-});
-=======
-}
->>>>>>> e6fe1530
+}