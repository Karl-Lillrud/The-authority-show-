// Use require instead of import
const { postPodcastData, savePodProfile, sendInvitation, fetchRSSData } = require('./podprofileRequests.js');

document.addEventListener("DOMContentLoaded", () => {
  // Points System
  const pointsSystem = {
    podName: 10,
    podRss: 10,
    podLogo: 10,
    hostName: 10,
    googleCalendar: 10,
    calendarUrl: 10,
    guestForm: 100,
    facebook: 10,
    instagram: 10,
    linkedin: 10,
    twitter: 10,
    tiktok: 10,
    pinterest: 10,
    website: 10,
    email: 10,
    inviteUser: 50,
    inviteHost: 50,
    blockUser: 10,
  };

  // Utility functions for points tracking
  const getStoredPoints = () =>
    JSON.parse(localStorage.getItem("userPoints")) || 0;

  function addPoints(field, points) {
    let userPoints = getStoredPoints();
    if (!localStorage.getItem(`points_${field}`)) {
      userPoints += points;
      localStorage.setItem("userPoints", JSON.stringify(userPoints));
      localStorage.setItem(`points_${field}`, "true");
    }
  }

  function trackInputField(fieldId, pointValue) {
    const field = document.getElementById(fieldId);
    if (field) {
      field.addEventListener("input", () => addPoints(fieldId, pointValue));
    }
  }

  function trackButtonClick(buttonId, fieldKey, pointValue) {
    const button = document.getElementById(buttonId);
    if (button) {
      button.addEventListener("click", () => addPoints(fieldKey, pointValue));
    }
  }

  // Setup navigation and event handlers
  function setupNavigation() {
<<<<<<< HEAD
    // DOM Elements
    const elements = {
      goToProductionTeam: document.getElementById("goToProductionTeam"),
      goToPodProfile: document.getElementById("goToPodProfile"),
      backToPodName: document.getElementById("backToPodName"),
      backToProductionTeam: document.getElementById("backToProductionTeam"),
      podProfileForm: document.getElementById("podProfileForm"),
      darkModeToggle: document.getElementById("dark-mode-toggle"),
      addTeamMemberButton: document.getElementById("addTeamMember"),
      teamMembersContainer: document.getElementById("teamMembersContainer"),
      googleCalendarButton: document.getElementById("googleCalendar"),
      skipToDashboard: document.getElementById("skipToDashboard"),
      goToPodcastSocial: document.getElementById("goToPodcastSocial"),
      goToPodcastCalendar: document.getElementById("goToPodcastCalendar"),
      goToPodcastTeam: document.getElementById("goToPodcastTeam"),
      backToPodcastInfo: document.getElementById("backToPodcastInfo"),
      backToPodcastSocial: document.getElementById("backToPodcastSocial"),
      backToPodcastCalendar: document.getElementById("backToPodcastCalendar"),
      goToDashboard: document.getElementById("goToDashboard"),
      inviteTeamMembers: document.getElementById("inviteTeamMembers"),
      podRssInput: document.getElementById("podRss"),
    };

    console.log("Setting up navigation");

    // Production team navigation
    elements.goToProductionTeam &&
      elements.goToProductionTeam.addEventListener("click", async () => {
=======
    const goToProductionTeam = document.getElementById("goToProductionTeam");
    const goToPodProfile = document.getElementById("goToPodProfile");
    const backToPodName = document.getElementById("backToPodName");
    const backToProductionTeam = document.getElementById("backToProductionTeam");
    const podProfileForm = document.getElementById("podProfileForm");
    const darkModeToggle = document.getElementById("dark-mode-toggle");
    const addTeamMemberButton = document.getElementById("addTeamMember");
    const teamMembersContainer = document.getElementById("teamMembersContainer");
    const skipToDashboard = document.getElementById("skipToDashboard");
    const goToEmailSection = document.getElementById("goToEmailSection");

    console.log("Setting up navigation");

    if (goToPodProfile) {
      goToPodProfile.addEventListener("click", async () => {
>>>>>>> 24276364
        const podName = document.getElementById("podName").value.trim();
        const podRss = document.getElementById("podRss").value.trim();
        if (!podName || !podRss) {
          alert("Please enter both Podcast Name and RSS URL.");
          return;
        }
        try {
          await postPodcastData(podName, podRss);
<<<<<<< HEAD
          document
            .getElementById("pod-name-section")
            .classList.add("hidden");
          document
            .getElementById("production-team-section")
            .classList.remove("hidden");
=======
          document.getElementById("pod-name-section").classList.add("hidden");
          document.getElementById("pod-profile-section").classList.remove("hidden");
>>>>>>> 24276364
        } catch (error) {
          alert("Something went wrong. Please try again.");
        }
      });

<<<<<<< HEAD
    // Podcast profile navigation
    elements.goToPodProfile &&
      elements.goToPodProfile.addEventListener("click", () => {
        sendInvitations();
        document
          .getElementById("production-team-section")
          .classList.add("hidden");
        document
          .getElementById("pod-profile-section")
          .classList.remove("hidden");
=======
    if (goToProductionTeam) {
      goToProductionTeam.addEventListener("click", () => {
        document.getElementById("pod-profile-section").classList.add("hidden");
        document.getElementById("production-team-section").classList.remove("hidden");
>>>>>>> 24276364
      });

<<<<<<< HEAD
    // Back navigation
    elements.backToPodName &&
      elements.backToPodName.addEventListener("click", () => {
        document
          .getElementById("production-team-section")
          .classList.add("hidden");
        document
          .getElementById("pod-name-section")
          .classList.remove("hidden");
=======
    if (backToPodName) {
      backToPodName.addEventListener("click", () => {
        document.getElementById("pod-profile-section").classList.add("hidden");
        document.getElementById("pod-name-section").classList.remove("hidden");
>>>>>>> 24276364
      });

<<<<<<< HEAD
    elements.backToProductionTeam &&
      elements.backToProductionTeam.addEventListener("click", () => {
        document
          .getElementById("pod-profile-section")
          .classList.add("hidden");
        document
          .getElementById("production-team-section")
          .classList.remove("hidden");
=======
    if (backToProductionTeam) {
      backToProductionTeam.addEventListener("click", () => {
        document.getElementById("production-team-section").classList.add("hidden");
        document.getElementById("pod-profile-section").classList.remove("hidden");
      });
    }

    if (goToEmailSection) {
      goToEmailSection.addEventListener("click", async (event) => {
        event.preventDefault();
        await sendInvitations();
        document.getElementById("production-team-section").classList.add("hidden");
        document.getElementById("email-section").classList.remove("hidden");
>>>>>>> 24276364
      });

    // Form submission
    elements.podProfileForm &&
      elements.podProfileForm.addEventListener("submit", async (event) => {
        event.preventDefault();
        const formData = new FormData(elements.podProfileForm);
        const data = Object.fromEntries(formData.entries());
        try {
          const success = await savePodProfile(data);
<<<<<<< HEAD
          success
            ? (window.location.href = "dashboard")
            : alert("Something went wrong. Please try again.");
=======
          if (success) {
            document.getElementById("production-team-section").classList.add("hidden");
            document.getElementById("email-section").classList.remove("hidden");
          } else {
            alert("Something went wrong. Please try again.");
          }
>>>>>>> 24276364
        } catch (error) {
          console.error("Error saving pod profile:", error);
          alert("Something went wrong. Please try again.");
        }
      });

    // Dark Mode Toggle
    elements.darkModeToggle &&
      elements.darkModeToggle.addEventListener("click", () => {
        document.body.classList.toggle("dark-mode");
      });

    // Add Team Member
    elements.addTeamMemberButton &&
      elements.teamMembersContainer &&
      elements.addTeamMemberButton.addEventListener("click", () => {
        const newMember = document.createElement("div");
        newMember.classList.add("team-member");
        newMember.innerHTML = `
          <div class="form-group">
            <label>Name</label>
            <input type="text" class="team-name" required>
          </div>
          <div class="form-group">
            <label>Email</label>
            <input type="email" class="team-email" required>
          </div>
          <div class="form-group">
            <label>Role</label>
            <select class="team-role" required>
              <option value="" disabled selected>Select Role</option>
              <option value="user">User</option>
              <option value="host">Host</option>
            </select>
          </div>
        `;
<<<<<<< HEAD
        elements.teamMembersContainer.appendChild(newMember);
=======
        teamMembersContainer.appendChild(newMember);
>>>>>>> 24276364
      });

<<<<<<< HEAD
    // Google Calendar integration
    if (elements.googleCalendarButton) {
      elements.googleCalendarButton.addEventListener("click", () => {
        const podcastEmail = document.getElementById("podEmail").value;
        if (podcastEmail.endsWith("@gmail.com")) {
          const oauth2Url = `https://accounts.google.com/o/oauth2/auth?client_id=YOUR_CLIENT_ID&redirect_uri=YOUR_REDIRECT_URI&response_type=code&scope=https://www.googleapis.com/auth/calendar`;
          window.open(oauth2Url, "_blank");
        } else {
          alert("Google Calendar integration is only available for Gmail accounts.");
        }
      });
    } else {
      console.error("Google Calendar button not found");
    }

    // Skip to Dashboard
    elements.skipToDashboard &&
      elements.skipToDashboard.addEventListener("click", () => {
        window.location.href = "dashboard";
=======
    if (skipToDashboard) {
      skipToDashboard.addEventListener("click", () => {
        window.location.href = "dashboard"; // Redirect to dashboard
>>>>>>> 24276364
      });

<<<<<<< HEAD
    // Podcast Social navigation
    elements.goToPodcastSocial &&
      elements.goToPodcastSocial.addEventListener("click", () => {
        const podName = document.getElementById("podName").value.trim();
        if (!podName) {
          alert("Please enter the Podcast Name.");
          return;
        }
        document
          .getElementById("podcastinfo-section")
          .classList.add("hidden");
        document
          .getElementById("podcastsocial-section")
          .classList.remove("hidden");
      });
=======
  setupNavigation();
});

function setupAddTeamMember() {
  const addTeamMemberButton = document.getElementById("addTeamMember");
  if (addTeamMemberButton) {
    addTeamMemberButton.addEventListener("click", () => {
      const container = document.getElementById("teamMembersContainer");
      if (container) {
        const newMember = document.createElement("div");
        newMember.classList.add("team-member");
        newMember.innerHTML = `
                    <div class="form-group">
                        <label>Name</label>
                        <input type="text" class="team-name" required>
                    </div>
                    <div class="form-group">
                        <label>Email</label>
                        <input type="email" class="team-email" required>
                    </div>
                    <div class="form-group">
                        <label>Role</label>
                        <select class="team-role" required>
                            <option value="" disabled selected>Select Role</option>
                            <option value="user">User</option>
                            <option value="host">Host</option>
                        </select>
                    </div>
                `;
        container.appendChild(newMember);
      }
    });
  }
}

function setupInvitationEmails() {
  const goToPodProfile = document.getElementById("goToPodProfile");
  if (goToPodProfile) {
    goToPodProfile.addEventListener("click", sendInvitations);
  }
}

async function sendInvitations() {
  const teamMembers = document.querySelectorAll(".team-member");
  const podNameElement = document.getElementById("podName");
  const podName = podNameElement ? podNameElement.value : "your podcast";
  const joinLinkBase = "https://app.podmanager.ai/register"; // Updated base URL

  for (const member of teamMembers) {
    const email = member.querySelector(".team-email").value;
    const name = member.querySelector(".team-name").value;
    const role = member.querySelector(".team-role").value;
    if (email) {
      const joinLink = `${joinLinkBase}?email=${encodeURIComponent(
        email
      )}&name=${encodeURIComponent(name)}&role=${encodeURIComponent(role)}`;
      const subject = `Join the ${podName} team`;
      try {
        const response = await fetch('/beta-email/podmanager-beta-invite.html');
        if (!response.ok) {
          throw new Error('Network response was not ok');
        }
        const body = await response.text();
        await sendInvitation(email, subject, body);
      } catch (error) {
        console.error("Error fetching invitation template:", error);
      }
    }
  }
}
>>>>>>> 24276364

    // Podcast Calendar navigation
    elements.goToPodcastCalendar &&
      elements.goToPodcastCalendar.addEventListener("click", () => {
        document
          .getElementById("podcastsocial-section")
          .classList.add("hidden");
        document
          .getElementById("podcastcalendar-section")
          .classList.remove("hidden");
      });

    // Podcast Team navigation
    elements.goToPodcastTeam &&
      elements.goToPodcastTeam.addEventListener("click", async () => {
        const podcastInfoForm = document.getElementById("podcastInfoForm");
        const formData = new FormData(podcastInfoForm);
        const data = Object.fromEntries(formData.entries());
        try {
          const success = await savePodProfile(data);
          if (success) {
            document
              .getElementById("podcastcalendar-section")
              .classList.add("hidden");
            document
              .getElementById("podcastteam-section")
              .classList.remove("hidden");
          } else {
            alert("Something went wrong. Please try again.");
          }
        } catch (error) {
          console.error("Error saving pod profile:", error);
          alert("Something went wrong. Please try again.");
        }
      });

    // Back navigation for podcast sections
    elements.backToPodcastInfo &&
      elements.backToPodcastInfo.addEventListener("click", () => {
        document
          .getElementById("podcastsocial-section")
          .classList.add("hidden");
        document
          .getElementById("podcastinfo-section")
          .classList.remove("hidden");
      });

    elements.backToPodcastSocial &&
      elements.backToPodcastSocial.addEventListener("click", () => {
        document
          .getElementById("podcastcalendar-section")
          .classList.add("hidden");
        document
          .getElementById("podcastsocial-section")
          .classList.remove("hidden");
      });

    elements.backToPodcastCalendar &&
      elements.backToPodcastCalendar.addEventListener("click", () => {
        document
          .getElementById("podcastteam-section")
          .classList.add("hidden");
        document
          .getElementById("podcastcalendar-section")
          .classList.remove("hidden");
      });

    // Dashboard navigation
    elements.goToDashboard &&
      elements.goToDashboard.addEventListener("click", () => {
        window.location.href = "dashboard";
      });

    // Invite team members and redirect to dashboard
    elements.inviteTeamMembers &&
      elements.inviteTeamMembers.addEventListener("click", () => {
        sendInvitations();
        window.location.href = "dashboard";
      });

    // Auto-fetch podcast data from RSS feed
    elements.podRssInput &&
      elements.podRssInput.addEventListener("input", async function () {
        const rssUrl = this.value.trim();
        if (rssUrl) {
          try {
            const feedData = await fetchRSSData(rssUrl);
            if (feedData && feedData.title) {
              const podNameInput = document.getElementById("podName");
              if (podNameInput) {
                podNameInput.value = feedData.title;
              }
            }
          } catch (error) {
            console.error("Failed to fetch RSS data:", error);
          }
        }
      });
  }

  // Setup dark mode with persistent state
  function setupDarkMode() {
    const darkModeToggle = document.getElementById("dark-mode-toggle");
    const body = document.body;
    if (localStorage.getItem("darkMode") === "enabled") {
      body.classList.add("dark-mode");
      if (darkModeToggle) darkModeToggle.textContent = "☀️";
    }
    if (darkModeToggle) {
      darkModeToggle.addEventListener("click", () => {
        body.classList.toggle("dark-mode");
        const darkEnabled = body.classList.contains("dark-mode");
        darkModeToggle.textContent = darkEnabled ? "☀️" : "🌙";
        localStorage.setItem("darkMode", darkEnabled ? "enabled" : "disabled");
      });
    }
  }

  // Setup language selection
  function setupLanguage() {
    const savedLang = localStorage.getItem("selectedLanguage") || "en";
    if (window.i18n) window.i18n.changeLanguage(savedLang);

    const languageButton = document.getElementById("language-button");
    const languageList = document.getElementById("language-list");

    languageButton &&
      languageButton.addEventListener("click", () =>
        languageList.classList.toggle("hidden")
      );

    languageList &&
      languageList.addEventListener("click", (event) => {
        if (event.target.tagName === "LI") {
          const selectedLang = event.target.getAttribute("data-lang");
          if (window.i18n) window.i18n.changeLanguage(selectedLang);
          languageList.classList.add("hidden");
        }
      });
  }

  // Send invitations to team members
  function sendInvitations() {
    const teamMembers = document.querySelectorAll(".team-member");
    const podName =
      (document.getElementById("podName") &&
        document.getElementById("podName").value) ||
      "your podcast";
    const joinLinkBase = "https://app.podmanager.ai/register";

    teamMembers.forEach((member) => {
      const email = member.querySelector(".team-email").value;
      const name = member.querySelector(".team-name").value;
      const role = member.querySelector(".team-role").value;
      if (email) {
        const joinLink = `${joinLinkBase}?email=${encodeURIComponent(
          email
        )}&name=${encodeURIComponent(name)}&role=${encodeURIComponent(role)}`;
        const subject = `Join the ${podName} team`;
        const body = `
          <p>Hi ${name}!</p>
          <p>You are hereby invited by PodManager.ai to join the team of ${podName}.</p>
          <p>Click here to join the team: <a href="${joinLink}">${joinLink}</a></p>
          <p>Welcome to PodManager.ai!</p>
        `;
        sendInvitation(email, subject, body);
      }
    });
  }

  // Points tracking setup for input fields and buttons
  function setupPointsTracking() {
    trackInputField("podName", pointsSystem.podName);
    trackInputField("podRss", pointsSystem.podRss);
    trackInputField("podLogo", pointsSystem.podLogo);
    trackInputField("hostName", pointsSystem.hostName);
    trackButtonClick("googleCalendar", "googleCalendar", pointsSystem.googleCalendar);
    trackInputField("calendarUrl", pointsSystem.calendarUrl);
    trackInputField("guestForm", pointsSystem.guestForm);
    trackInputField("facebook", pointsSystem.facebook);
    trackInputField("instagram", pointsSystem.instagram);
    trackInputField("linkedin", pointsSystem.linkedin);
    trackInputField("twitter", pointsSystem.twitter);
    trackInputField("tiktok", pointsSystem.tiktok);
    trackInputField("pinterest", pointsSystem.pinterest);
    trackInputField("website", pointsSystem.website);
    trackInputField("email", pointsSystem.email);
    trackButtonClick("goToPodProfile", "inviteUser", pointsSystem.inviteUser);
    trackButtonClick("goToPodProfile", "inviteHost", pointsSystem.inviteHost);
    trackButtonClick("blockUser", "blockUser", pointsSystem.blockUser);
  }

  // Initialize all setups
  setupNavigation();
  setupDarkMode();
  setupLanguage();
  setupPointsTracking();
});
<|MERGE_RESOLUTION|>--- conflicted
+++ resolved
@@ -1,564 +1,339 @@
-// Use require instead of import
-const { postPodcastData, savePodProfile, sendInvitation, fetchRSSData } = require('./podprofileRequests.js');
-
-document.addEventListener("DOMContentLoaded", () => {
-  // Points System
-  const pointsSystem = {
-    podName: 10,
-    podRss: 10,
-    podLogo: 10,
-    hostName: 10,
-    googleCalendar: 10,
-    calendarUrl: 10,
-    guestForm: 100,
-    facebook: 10,
-    instagram: 10,
-    linkedin: 10,
-    twitter: 10,
-    tiktok: 10,
-    pinterest: 10,
-    website: 10,
-    email: 10,
-    inviteUser: 50,
-    inviteHost: 50,
-    blockUser: 10,
-  };
-
-  // Utility functions for points tracking
-  const getStoredPoints = () =>
-    JSON.parse(localStorage.getItem("userPoints")) || 0;
-
-  function addPoints(field, points) {
-    let userPoints = getStoredPoints();
-    if (!localStorage.getItem(`points_${field}`)) {
-      userPoints += points;
-      localStorage.setItem("userPoints", JSON.stringify(userPoints));
-      localStorage.setItem(`points_${field}`, "true");
-    }
-  }
-
-  function trackInputField(fieldId, pointValue) {
-    const field = document.getElementById(fieldId);
-    if (field) {
-      field.addEventListener("input", () => addPoints(fieldId, pointValue));
-    }
-  }
-
-  function trackButtonClick(buttonId, fieldKey, pointValue) {
-    const button = document.getElementById(buttonId);
-    if (button) {
-      button.addEventListener("click", () => addPoints(fieldKey, pointValue));
-    }
-  }
-
-  // Setup navigation and event handlers
-  function setupNavigation() {
-<<<<<<< HEAD
-    // DOM Elements
-    const elements = {
-      goToProductionTeam: document.getElementById("goToProductionTeam"),
-      goToPodProfile: document.getElementById("goToPodProfile"),
-      backToPodName: document.getElementById("backToPodName"),
-      backToProductionTeam: document.getElementById("backToProductionTeam"),
-      podProfileForm: document.getElementById("podProfileForm"),
-      darkModeToggle: document.getElementById("dark-mode-toggle"),
-      addTeamMemberButton: document.getElementById("addTeamMember"),
-      teamMembersContainer: document.getElementById("teamMembersContainer"),
-      googleCalendarButton: document.getElementById("googleCalendar"),
-      skipToDashboard: document.getElementById("skipToDashboard"),
-      goToPodcastSocial: document.getElementById("goToPodcastSocial"),
-      goToPodcastCalendar: document.getElementById("goToPodcastCalendar"),
-      goToPodcastTeam: document.getElementById("goToPodcastTeam"),
-      backToPodcastInfo: document.getElementById("backToPodcastInfo"),
-      backToPodcastSocial: document.getElementById("backToPodcastSocial"),
-      backToPodcastCalendar: document.getElementById("backToPodcastCalendar"),
-      goToDashboard: document.getElementById("goToDashboard"),
-      inviteTeamMembers: document.getElementById("inviteTeamMembers"),
-      podRssInput: document.getElementById("podRss"),
-    };
-
-    console.log("Setting up navigation");
-
-    // Production team navigation
-    elements.goToProductionTeam &&
-      elements.goToProductionTeam.addEventListener("click", async () => {
-=======
-    const goToProductionTeam = document.getElementById("goToProductionTeam");
-    const goToPodProfile = document.getElementById("goToPodProfile");
-    const backToPodName = document.getElementById("backToPodName");
-    const backToProductionTeam = document.getElementById("backToProductionTeam");
-    const podProfileForm = document.getElementById("podProfileForm");
-    const darkModeToggle = document.getElementById("dark-mode-toggle");
-    const addTeamMemberButton = document.getElementById("addTeamMember");
-    const teamMembersContainer = document.getElementById("teamMembersContainer");
-    const skipToDashboard = document.getElementById("skipToDashboard");
-    const goToEmailSection = document.getElementById("goToEmailSection");
-
-    console.log("Setting up navigation");
-
-    if (goToPodProfile) {
-      goToPodProfile.addEventListener("click", async () => {
->>>>>>> 24276364
-        const podName = document.getElementById("podName").value.trim();
-        const podRss = document.getElementById("podRss").value.trim();
-        if (!podName || !podRss) {
-          alert("Please enter both Podcast Name and RSS URL.");
-          return;
-        }
-        try {
-          await postPodcastData(podName, podRss);
-<<<<<<< HEAD
-          document
-            .getElementById("pod-name-section")
-            .classList.add("hidden");
-          document
-            .getElementById("production-team-section")
-            .classList.remove("hidden");
-=======
-          document.getElementById("pod-name-section").classList.add("hidden");
-          document.getElementById("pod-profile-section").classList.remove("hidden");
->>>>>>> 24276364
-        } catch (error) {
-          alert("Something went wrong. Please try again.");
-        }
-      });
-
-<<<<<<< HEAD
-    // Podcast profile navigation
-    elements.goToPodProfile &&
-      elements.goToPodProfile.addEventListener("click", () => {
-        sendInvitations();
-        document
-          .getElementById("production-team-section")
-          .classList.add("hidden");
-        document
-          .getElementById("pod-profile-section")
-          .classList.remove("hidden");
-=======
-    if (goToProductionTeam) {
-      goToProductionTeam.addEventListener("click", () => {
-        document.getElementById("pod-profile-section").classList.add("hidden");
-        document.getElementById("production-team-section").classList.remove("hidden");
->>>>>>> 24276364
-      });
-
-<<<<<<< HEAD
-    // Back navigation
-    elements.backToPodName &&
-      elements.backToPodName.addEventListener("click", () => {
-        document
-          .getElementById("production-team-section")
-          .classList.add("hidden");
-        document
-          .getElementById("pod-name-section")
-          .classList.remove("hidden");
-=======
-    if (backToPodName) {
-      backToPodName.addEventListener("click", () => {
-        document.getElementById("pod-profile-section").classList.add("hidden");
-        document.getElementById("pod-name-section").classList.remove("hidden");
->>>>>>> 24276364
-      });
-
-<<<<<<< HEAD
-    elements.backToProductionTeam &&
-      elements.backToProductionTeam.addEventListener("click", () => {
-        document
-          .getElementById("pod-profile-section")
-          .classList.add("hidden");
-        document
-          .getElementById("production-team-section")
-          .classList.remove("hidden");
-=======
-    if (backToProductionTeam) {
-      backToProductionTeam.addEventListener("click", () => {
-        document.getElementById("production-team-section").classList.add("hidden");
-        document.getElementById("pod-profile-section").classList.remove("hidden");
-      });
-    }
-
-    if (goToEmailSection) {
-      goToEmailSection.addEventListener("click", async (event) => {
-        event.preventDefault();
-        await sendInvitations();
-        document.getElementById("production-team-section").classList.add("hidden");
-        document.getElementById("email-section").classList.remove("hidden");
->>>>>>> 24276364
-      });
-
-    // Form submission
-    elements.podProfileForm &&
-      elements.podProfileForm.addEventListener("submit", async (event) => {
-        event.preventDefault();
-        const formData = new FormData(elements.podProfileForm);
-        const data = Object.fromEntries(formData.entries());
-        try {
-          const success = await savePodProfile(data);
-<<<<<<< HEAD
-          success
-            ? (window.location.href = "dashboard")
-            : alert("Something went wrong. Please try again.");
-=======
-          if (success) {
-            document.getElementById("production-team-section").classList.add("hidden");
-            document.getElementById("email-section").classList.remove("hidden");
-          } else {
-            alert("Something went wrong. Please try again.");
-          }
->>>>>>> 24276364
-        } catch (error) {
-          console.error("Error saving pod profile:", error);
-          alert("Something went wrong. Please try again.");
-        }
-      });
-
-    // Dark Mode Toggle
-    elements.darkModeToggle &&
-      elements.darkModeToggle.addEventListener("click", () => {
-        document.body.classList.toggle("dark-mode");
-      });
-
-    // Add Team Member
-    elements.addTeamMemberButton &&
-      elements.teamMembersContainer &&
-      elements.addTeamMemberButton.addEventListener("click", () => {
-        const newMember = document.createElement("div");
-        newMember.classList.add("team-member");
-        newMember.innerHTML = `
-          <div class="form-group">
-            <label>Name</label>
-            <input type="text" class="team-name" required>
-          </div>
-          <div class="form-group">
-            <label>Email</label>
-            <input type="email" class="team-email" required>
-          </div>
-          <div class="form-group">
-            <label>Role</label>
-            <select class="team-role" required>
-              <option value="" disabled selected>Select Role</option>
-              <option value="user">User</option>
-              <option value="host">Host</option>
-            </select>
-          </div>
-        `;
-<<<<<<< HEAD
-        elements.teamMembersContainer.appendChild(newMember);
-=======
-        teamMembersContainer.appendChild(newMember);
->>>>>>> 24276364
-      });
-
-<<<<<<< HEAD
-    // Google Calendar integration
-    if (elements.googleCalendarButton) {
-      elements.googleCalendarButton.addEventListener("click", () => {
-        const podcastEmail = document.getElementById("podEmail").value;
-        if (podcastEmail.endsWith("@gmail.com")) {
-          const oauth2Url = `https://accounts.google.com/o/oauth2/auth?client_id=YOUR_CLIENT_ID&redirect_uri=YOUR_REDIRECT_URI&response_type=code&scope=https://www.googleapis.com/auth/calendar`;
-          window.open(oauth2Url, "_blank");
-        } else {
-          alert("Google Calendar integration is only available for Gmail accounts.");
-        }
-      });
-    } else {
-      console.error("Google Calendar button not found");
-    }
-
-    // Skip to Dashboard
-    elements.skipToDashboard &&
-      elements.skipToDashboard.addEventListener("click", () => {
-        window.location.href = "dashboard";
-=======
-    if (skipToDashboard) {
-      skipToDashboard.addEventListener("click", () => {
-        window.location.href = "dashboard"; // Redirect to dashboard
->>>>>>> 24276364
-      });
-
-<<<<<<< HEAD
-    // Podcast Social navigation
-    elements.goToPodcastSocial &&
-      elements.goToPodcastSocial.addEventListener("click", () => {
-        const podName = document.getElementById("podName").value.trim();
-        if (!podName) {
-          alert("Please enter the Podcast Name.");
-          return;
-        }
-        document
-          .getElementById("podcastinfo-section")
-          .classList.add("hidden");
-        document
-          .getElementById("podcastsocial-section")
-          .classList.remove("hidden");
-      });
-=======
-  setupNavigation();
-});
-
-function setupAddTeamMember() {
-  const addTeamMemberButton = document.getElementById("addTeamMember");
-  if (addTeamMemberButton) {
-    addTeamMemberButton.addEventListener("click", () => {
-      const container = document.getElementById("teamMembersContainer");
-      if (container) {
-        const newMember = document.createElement("div");
-        newMember.classList.add("team-member");
-        newMember.innerHTML = `
-                    <div class="form-group">
-                        <label>Name</label>
-                        <input type="text" class="team-name" required>
-                    </div>
-                    <div class="form-group">
-                        <label>Email</label>
-                        <input type="email" class="team-email" required>
-                    </div>
-                    <div class="form-group">
-                        <label>Role</label>
-                        <select class="team-role" required>
-                            <option value="" disabled selected>Select Role</option>
-                            <option value="user">User</option>
-                            <option value="host">Host</option>
-                        </select>
-                    </div>
-                `;
-        container.appendChild(newMember);
-      }
-    });
-  }
-}
-
-function setupInvitationEmails() {
-  const goToPodProfile = document.getElementById("goToPodProfile");
-  if (goToPodProfile) {
-    goToPodProfile.addEventListener("click", sendInvitations);
-  }
-}
-
-async function sendInvitations() {
-  const teamMembers = document.querySelectorAll(".team-member");
-  const podNameElement = document.getElementById("podName");
-  const podName = podNameElement ? podNameElement.value : "your podcast";
-  const joinLinkBase = "https://app.podmanager.ai/register"; // Updated base URL
-
-  for (const member of teamMembers) {
-    const email = member.querySelector(".team-email").value;
-    const name = member.querySelector(".team-name").value;
-    const role = member.querySelector(".team-role").value;
-    if (email) {
-      const joinLink = `${joinLinkBase}?email=${encodeURIComponent(
-        email
-      )}&name=${encodeURIComponent(name)}&role=${encodeURIComponent(role)}`;
-      const subject = `Join the ${podName} team`;
-      try {
-        const response = await fetch('/beta-email/podmanager-beta-invite.html');
-        if (!response.ok) {
-          throw new Error('Network response was not ok');
-        }
-        const body = await response.text();
-        await sendInvitation(email, subject, body);
-      } catch (error) {
-        console.error("Error fetching invitation template:", error);
-      }
-    }
-  }
-}
->>>>>>> 24276364
-
-    // Podcast Calendar navigation
-    elements.goToPodcastCalendar &&
-      elements.goToPodcastCalendar.addEventListener("click", () => {
-        document
-          .getElementById("podcastsocial-section")
-          .classList.add("hidden");
-        document
-          .getElementById("podcastcalendar-section")
-          .classList.remove("hidden");
-      });
-
-    // Podcast Team navigation
-    elements.goToPodcastTeam &&
-      elements.goToPodcastTeam.addEventListener("click", async () => {
-        const podcastInfoForm = document.getElementById("podcastInfoForm");
-        const formData = new FormData(podcastInfoForm);
-        const data = Object.fromEntries(formData.entries());
-        try {
-          const success = await savePodProfile(data);
-          if (success) {
-            document
-              .getElementById("podcastcalendar-section")
-              .classList.add("hidden");
-            document
-              .getElementById("podcastteam-section")
-              .classList.remove("hidden");
-          } else {
-            alert("Something went wrong. Please try again.");
-          }
-        } catch (error) {
-          console.error("Error saving pod profile:", error);
-          alert("Something went wrong. Please try again.");
-        }
-      });
-
-    // Back navigation for podcast sections
-    elements.backToPodcastInfo &&
-      elements.backToPodcastInfo.addEventListener("click", () => {
-        document
-          .getElementById("podcastsocial-section")
-          .classList.add("hidden");
-        document
-          .getElementById("podcastinfo-section")
-          .classList.remove("hidden");
-      });
-
-    elements.backToPodcastSocial &&
-      elements.backToPodcastSocial.addEventListener("click", () => {
-        document
-          .getElementById("podcastcalendar-section")
-          .classList.add("hidden");
-        document
-          .getElementById("podcastsocial-section")
-          .classList.remove("hidden");
-      });
-
-    elements.backToPodcastCalendar &&
-      elements.backToPodcastCalendar.addEventListener("click", () => {
-        document
-          .getElementById("podcastteam-section")
-          .classList.add("hidden");
-        document
-          .getElementById("podcastcalendar-section")
-          .classList.remove("hidden");
-      });
-
-    // Dashboard navigation
-    elements.goToDashboard &&
-      elements.goToDashboard.addEventListener("click", () => {
-        window.location.href = "dashboard";
-      });
-
-    // Invite team members and redirect to dashboard
-    elements.inviteTeamMembers &&
-      elements.inviteTeamMembers.addEventListener("click", () => {
-        sendInvitations();
-        window.location.href = "dashboard";
-      });
-
-    // Auto-fetch podcast data from RSS feed
-    elements.podRssInput &&
-      elements.podRssInput.addEventListener("input", async function () {
-        const rssUrl = this.value.trim();
-        if (rssUrl) {
-          try {
-            const feedData = await fetchRSSData(rssUrl);
-            if (feedData && feedData.title) {
-              const podNameInput = document.getElementById("podName");
-              if (podNameInput) {
-                podNameInput.value = feedData.title;
-              }
-            }
-          } catch (error) {
-            console.error("Failed to fetch RSS data:", error);
-          }
-        }
-      });
-  }
-
-  // Setup dark mode with persistent state
-  function setupDarkMode() {
-    const darkModeToggle = document.getElementById("dark-mode-toggle");
-    const body = document.body;
-    if (localStorage.getItem("darkMode") === "enabled") {
-      body.classList.add("dark-mode");
-      if (darkModeToggle) darkModeToggle.textContent = "☀️";
-    }
-    if (darkModeToggle) {
-      darkModeToggle.addEventListener("click", () => {
-        body.classList.toggle("dark-mode");
-        const darkEnabled = body.classList.contains("dark-mode");
-        darkModeToggle.textContent = darkEnabled ? "☀️" : "🌙";
-        localStorage.setItem("darkMode", darkEnabled ? "enabled" : "disabled");
-      });
-    }
-  }
-
-  // Setup language selection
-  function setupLanguage() {
-    const savedLang = localStorage.getItem("selectedLanguage") || "en";
-    if (window.i18n) window.i18n.changeLanguage(savedLang);
-
-    const languageButton = document.getElementById("language-button");
-    const languageList = document.getElementById("language-list");
-
-    languageButton &&
-      languageButton.addEventListener("click", () =>
-        languageList.classList.toggle("hidden")
-      );
-
-    languageList &&
-      languageList.addEventListener("click", (event) => {
-        if (event.target.tagName === "LI") {
-          const selectedLang = event.target.getAttribute("data-lang");
-          if (window.i18n) window.i18n.changeLanguage(selectedLang);
-          languageList.classList.add("hidden");
-        }
-      });
-  }
-
-  // Send invitations to team members
-  function sendInvitations() {
-    const teamMembers = document.querySelectorAll(".team-member");
-    const podName =
-      (document.getElementById("podName") &&
-        document.getElementById("podName").value) ||
-      "your podcast";
-    const joinLinkBase = "https://app.podmanager.ai/register";
-
-    teamMembers.forEach((member) => {
-      const email = member.querySelector(".team-email").value;
-      const name = member.querySelector(".team-name").value;
-      const role = member.querySelector(".team-role").value;
-      if (email) {
-        const joinLink = `${joinLinkBase}?email=${encodeURIComponent(
-          email
-        )}&name=${encodeURIComponent(name)}&role=${encodeURIComponent(role)}`;
-        const subject = `Join the ${podName} team`;
-        const body = `
-          <p>Hi ${name}!</p>
-          <p>You are hereby invited by PodManager.ai to join the team of ${podName}.</p>
-          <p>Click here to join the team: <a href="${joinLink}">${joinLink}</a></p>
-          <p>Welcome to PodManager.ai!</p>
-        `;
-        sendInvitation(email, subject, body);
-      }
-    });
-  }
-
-  // Points tracking setup for input fields and buttons
-  function setupPointsTracking() {
-    trackInputField("podName", pointsSystem.podName);
-    trackInputField("podRss", pointsSystem.podRss);
-    trackInputField("podLogo", pointsSystem.podLogo);
-    trackInputField("hostName", pointsSystem.hostName);
-    trackButtonClick("googleCalendar", "googleCalendar", pointsSystem.googleCalendar);
-    trackInputField("calendarUrl", pointsSystem.calendarUrl);
-    trackInputField("guestForm", pointsSystem.guestForm);
-    trackInputField("facebook", pointsSystem.facebook);
-    trackInputField("instagram", pointsSystem.instagram);
-    trackInputField("linkedin", pointsSystem.linkedin);
-    trackInputField("twitter", pointsSystem.twitter);
-    trackInputField("tiktok", pointsSystem.tiktok);
-    trackInputField("pinterest", pointsSystem.pinterest);
-    trackInputField("website", pointsSystem.website);
-    trackInputField("email", pointsSystem.email);
-    trackButtonClick("goToPodProfile", "inviteUser", pointsSystem.inviteUser);
-    trackButtonClick("goToPodProfile", "inviteHost", pointsSystem.inviteHost);
-    trackButtonClick("blockUser", "blockUser", pointsSystem.blockUser);
-  }
-
-  // Initialize all setups
-  setupNavigation();
-  setupDarkMode();
-  setupLanguage();
-  setupPointsTracking();
-});
+document.addEventListener("DOMContentLoaded", function () {
+  function setupNavigation() {
+    const goToProductionTeam = document.getElementById("goToProductionTeam");
+    const goToPodProfile = document.getElementById("goToPodProfile");
+    const backToPodName = document.getElementById("backToPodName");
+    const backToProductionTeam = document.getElementById("backToProductionTeam");
+    const podProfileForm = document.getElementById("podProfileForm");
+    const darkModeToggle = document.getElementById("dark-mode-toggle");
+    const addTeamMemberButton = document.getElementById("addTeamMember");
+    const teamMembersContainer = document.getElementById("teamMembersContainer");
+    const skipToDashboard = document.getElementById("skipToDashboard");
+    const goToEmailSection = document.getElementById("goToEmailSection");
+
+    console.log("Setting up navigation");
+
+    if (goToPodProfile) {
+      goToPodProfile.addEventListener("click", async () => {
+        const podName = document.getElementById("podName").value.trim();
+        const podRss = document.getElementById("podRss").value.trim();
+
+        if (!podName || !podRss) {
+          alert("Please enter both Podcast Name and RSS URL.");
+          return;
+        }
+
+        try {
+          await postPodcastData(podName, podRss);
+          document.getElementById("pod-name-section").classList.add("hidden");
+          document.getElementById("pod-profile-section").classList.remove("hidden");
+        } catch (error) {
+          alert("Something went wrong. Please try again.");
+        }
+      });
+    }
+
+    if (goToProductionTeam) {
+      goToProductionTeam.addEventListener("click", () => {
+        document.getElementById("pod-profile-section").classList.add("hidden");
+        document.getElementById("production-team-section").classList.remove("hidden");
+      });
+    }
+
+    if (backToPodName) {
+      backToPodName.addEventListener("click", () => {
+        document.getElementById("pod-profile-section").classList.add("hidden");
+        document.getElementById("pod-name-section").classList.remove("hidden");
+      });
+    }
+
+    if (backToProductionTeam) {
+      backToProductionTeam.addEventListener("click", () => {
+        document.getElementById("production-team-section").classList.add("hidden");
+        document.getElementById("pod-profile-section").classList.remove("hidden");
+      });
+    }
+
+    if (goToEmailSection) {
+      goToEmailSection.addEventListener("click", async (event) => {
+        event.preventDefault();
+        await sendInvitations();
+        document.getElementById("production-team-section").classList.add("hidden");
+        document.getElementById("email-section").classList.remove("hidden");
+      });
+    }
+
+    if (podProfileForm) {
+      podProfileForm.addEventListener("submit", async (event) => {
+        event.preventDefault();
+        const formData = new FormData(podProfileForm);
+        const data = Object.fromEntries(formData.entries());
+
+        try {
+          const success = await savePodProfile(data);
+          if (success) {
+            document.getElementById("production-team-section").classList.add("hidden");
+            document.getElementById("email-section").classList.remove("hidden");
+          } else {
+            alert("Something went wrong. Please try again.");
+          }
+        } catch (error) {
+          console.error("Error saving pod profile:", error);
+          alert("Something went wrong. Please try again.");
+        }
+      });
+    }
+
+    // Fix Dark Mode Toggle
+    if (darkModeToggle) {
+      darkModeToggle.addEventListener("click", () => {
+        document.body.classList.toggle("dark-mode");
+      });
+    }
+
+    // Fix Add More Members Function
+    if (addTeamMemberButton && teamMembersContainer) {
+      addTeamMemberButton.addEventListener("click", () => {
+        const newMember = document.createElement("div");
+        newMember.classList.add("team-member");
+        newMember.innerHTML = `
+          <div class="form-group">
+            <label>Name</label>
+            <input type="text" class="team-name" required>
+          </div>
+          <div class="form-group">
+            <label>Email</label>
+            <input type="email" class="team-email" required>
+          </div>
+          <div class="form-group">
+            <label>Role</label>
+            <select class="team-role" required>
+              <option value="" disabled selected>Select Role</option>
+              <option value="user">User</option>
+              <option value="host">Host</option>
+            </select>
+          </div>
+        `;
+        teamMembersContainer.appendChild(newMember);
+      });
+    }
+
+    if (skipToDashboard) {
+      skipToDashboard.addEventListener("click", () => {
+        window.location.href = "dashboard"; // Redirect to dashboard
+      });
+    }
+  }
+
+  setupNavigation();
+});
+
+function setupAddTeamMember() {
+  const addTeamMemberButton = document.getElementById("addTeamMember");
+  if (addTeamMemberButton) {
+    addTeamMemberButton.addEventListener("click", () => {
+      const container = document.getElementById("teamMembersContainer");
+      if (container) {
+        const newMember = document.createElement("div");
+        newMember.classList.add("team-member");
+        newMember.innerHTML = `
+                    <div class="form-group">
+                        <label>Name</label>
+                        <input type="text" class="team-name" required>
+                    </div>
+                    <div class="form-group">
+                        <label>Email</label>
+                        <input type="email" class="team-email" required>
+                    </div>
+                    <div class="form-group">
+                        <label>Role</label>
+                        <select class="team-role" required>
+                            <option value="" disabled selected>Select Role</option>
+                            <option value="user">User</option>
+                            <option value="host">Host</option>
+                        </select>
+                    </div>
+                `;
+        container.appendChild(newMember);
+      }
+    });
+  }
+}
+
+function setupInvitationEmails() {
+  const goToPodProfile = document.getElementById("goToPodProfile");
+  if (goToPodProfile) {
+    goToPodProfile.addEventListener("click", sendInvitations);
+  }
+}
+
+async function sendInvitations() {
+  const teamMembers = document.querySelectorAll(".team-member");
+  const podNameElement = document.getElementById("podName");
+  const podName = podNameElement ? podNameElement.value : "your podcast";
+  const joinLinkBase = "https://app.podmanager.ai/register"; // Updated base URL
+
+  for (const member of teamMembers) {
+    const email = member.querySelector(".team-email").value;
+    const name = member.querySelector(".team-name").value;
+    const role = member.querySelector(".team-role").value;
+    if (email) {
+      const joinLink = `${joinLinkBase}?email=${encodeURIComponent(
+        email
+      )}&name=${encodeURIComponent(name)}&role=${encodeURIComponent(role)}`;
+      const subject = `Join the ${podName} team`;
+      try {
+        const response = await fetch('/beta-email/podmanager-beta-invite.html');
+        if (!response.ok) {
+          throw new Error('Network response was not ok');
+        }
+        const body = await response.text();
+        await sendInvitation(email, subject, body);
+      } catch (error) {
+        console.error("Error fetching invitation template:", error);
+      }
+    }
+  }
+}
+
+function setupDarkMode() {
+  const darkModeToggle = document.getElementById("dark-mode-toggle");
+  const body = document.body;
+  const isDarkMode = localStorage.getItem("darkMode") === "enabled";
+
+  if (isDarkMode) {
+    body.classList.add("dark-mode");
+    darkModeToggle.textContent = "☀️";
+  }
+
+  if (darkModeToggle) {
+    darkModeToggle.addEventListener("click", () => {
+      body.classList.toggle("dark-mode");
+      const darkModeEnabled = body.classList.contains("dark-mode");
+      darkModeToggle.textContent = darkModeEnabled ? "☀️" : "🌙";
+      localStorage.setItem(
+        "darkMode",
+        darkModeEnabled ? "enabled" : "disabled"
+      );
+    });
+  }
+}
+
+document.addEventListener("DOMContentLoaded", () => {
+  const savedLang = localStorage.getItem("selectedLanguage") || "en";
+  if (window.i18n) {
+    window.i18n.changeLanguage(savedLang);
+  }
+
+  const languageButton = document.getElementById("language-button");
+  if (languageButton) {
+    languageButton.addEventListener("click", () => {
+      document.getElementById("language-list").classList.toggle("hidden");
+    });
+  }
+
+  const languageList = document.getElementById("language-list");
+  if (languageList) {
+    languageList.addEventListener("click", (event) => {
+      if (event.target.tagName === "LI") {
+        const selectedLang = event.target.getAttribute("data-lang");
+        if (window.i18n) {
+          window.i18n.changeLanguage(selectedLang);
+        }
+        languageList.classList.add("hidden");
+      }
+    });
+  }
+});
+
+document.addEventListener("DOMContentLoaded", function () {
+  const pointsSystem = {
+    podName: 10,
+    podRss: 10,
+    podLogo: 10,
+    hostName: 10,
+    googleCalendar: 10,
+    calendarUrl: 10,
+    guestForm: 100,
+    facebook: 10,
+    instagram: 10,
+    linkedin: 10,
+    twitter: 10,
+    tiktok: 10,
+    pinterest: 10,
+    website: 10,
+    email: 10,
+    inviteUser: 50,
+    inviteHost: 50,
+    blockUser: 10
+  };
+
+  function getStoredPoints() {
+    return JSON.parse(localStorage.getItem("userPoints")) || 0;
+  }
+
+  function addPoints(field, points) {
+    let userPoints = getStoredPoints();
+    if (!localStorage.getItem(`points_${field}`)) {
+      userPoints += points;
+      localStorage.setItem("userPoints", JSON.stringify(userPoints));
+      localStorage.setItem(`points_${field}`, "true");
+    }
+  }
+
+  function trackInputField(fieldId, pointValue) {
+    const field = document.getElementById(fieldId);
+    if (field) {
+      field.addEventListener("input", function () {
+        addPoints(fieldId, pointValue);
+      });
+    }
+  }
+
+  function trackButtonClick(buttonId, fieldKey, pointValue) {
+    const button = document.getElementById(buttonId);
+    if (button) {
+      button.addEventListener("click", function () {
+        addPoints(fieldKey, pointValue);
+      });
+    }
+  }
+
+  const podRssInput = document.getElementById("podRss");
+  if (podRssInput) {
+    podRssInput.addEventListener("input", function () {
+      const rssUrl = this.value.trim();
+      if (rssUrl) {
+        fetchRSSData(rssUrl);
+      }
+    });
+  }
+
+  // Points tracking setup for input fields and buttons
+  function setupPointsTracking() {
+    trackInputField("podName", pointsSystem.podName);
+    trackInputField("podRss", pointsSystem.podRss);
+    trackInputField("podLogo", pointsSystem.podLogo);
+    trackInputField("hostName", pointsSystem.hostName);
+    trackButtonClick("googleCalendar", "googleCalendar", pointsSystem.googleCalendar);
+    trackInputField("calendarUrl", pointsSystem.calendarUrl);
+    trackInputField("guestForm", pointsSystem.guestForm);
+    trackInputField("facebook", pointsSystem.facebook);
+    trackInputField("instagram", pointsSystem.instagram);
+    trackInputField("linkedin", pointsSystem.linkedin);
+    trackInputField("twitter", pointsSystem.twitter);
+    trackInputField("tiktok", pointsSystem.tiktok);
+    trackInputField("pinterest", pointsSystem.pinterest);
+    trackInputField("website", pointsSystem.website);
+    trackInputField("email", pointsSystem.email);
+    trackButtonClick("goToPodProfile", "inviteUser", pointsSystem.inviteUser);
+    trackButtonClick("goToPodProfile", "inviteHost", pointsSystem.inviteHost);
+    trackButtonClick("blockUser", "blockUser", pointsSystem.blockUser);
+  }
+
+  // Initialize all setups
+  setupNavigation();
+  setupDarkMode();
+  setupLanguage();
+  setupPointsTracking();
+});