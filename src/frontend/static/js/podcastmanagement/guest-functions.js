import {
  fetchGuestsRequest,
  addGuestRequest
} from "../../../static/requests/guestRequests.js";
import {
  fetchEpisodesByPodcast,
  fetchEpisode
<<<<<<< HEAD
} from "../../../static/requests/episodeRequest.js"; // Added fetchEpisode import
=======
} from "../../../static/requests/episodeRequest.js";
>>>>>>> b7f5e84b
import { fetchPodcasts } from "../../../static/requests/podcastRequests.js";
import {
  showNotification,
  updateEditButtons,
  shared
} from "./podcastmanagement.js";
import { renderEpisodeDetail } from "./episode-functions.js";

/// New function to fetch and render guest options into a select element
export async function renderGuestSelection(
  selectElement,
  selectedGuestId = ""
) {
  try {
    const guests = await fetchGuestsRequest(); // Use guestRequests for fetching guests
    selectElement.innerHTML = "";
    const defaultOption = document.createElement("option");
    defaultOption.value = "";
    defaultOption.textContent = "Select Guest"; // Changed text
    selectElement.appendChild(defaultOption);
    guests.forEach((guest) => {
      const option = document.createElement("option");
      option.value = guest.id || guest._id;
      option.textContent = guest.name;
      if ((guest.id || guest._id) === selectedGuestId) {
        option.selected = true;
      }
      selectElement.appendChild(option);
    });
    // Remove any existing manual guest button if present
    let manualField = selectElement.parentElement.querySelector(
      ".manual-guest-field"
    );
    if (manualField) {
      manualField.remove();
    }
    // Append a separate field below the dropdown for manual guest entry.
    manualField = document.createElement("div");
    manualField.className = "manual-guest-field";
    manualField.innerHTML = `
    <label for="manual-guest">Add Guest Manually</label>
    <input type="text" id="manual-guest" placeholder="Click to add guest manually" readonly />
  `;
    // Append the field after the select element.
    selectElement.parentElement.appendChild(manualField);
    manualField.addEventListener("click", () => {
      showManualGuestPopup(selectElement);
    });
  } catch (error) {
    console.error("Error fetching guests:", error);
  }
}

function showManualGuestPopup(selectElement) {
  const popup = document.createElement("div");
  popup.className = "popup";
  popup.style.display = "flex";

  const popupContent = document.createElement("div");
  popupContent.className = "form-box";
  popupContent.innerHTML = `
  <span id="close-manual-guest-popup" class="close-btn">&times;</span>
  <h2 class="form-title">Add Guest Manually</h2>
  <form id="manual-guest-form">
    <div class="field-group full-width">
      <label for="manual-guest-name">Guest Name</label>
      <input type="text" id="manual-guest-name" name="guestName" required />
    </div>
    <div class="field-group full-width">
      <label for="manual-guest-email">Guest Email</label>
      <input type="email" id="manual-guest-email" name="guestEmail" required />
    </div>
    <div class="form-actions">
      <button type="button" id="cancel-manual-guest" class="cancel-btn">Cancel</button>
      <button type="submit" class="save-btn">Add Guest</button>
    </div>
  </form>
`;
  popup.appendChild(popupContent);
  document.body.appendChild(popup);

  // Close popup events
  popup
    .querySelector("#close-manual-guest-popup")
    .addEventListener("click", () => {
      document.body.removeChild(popup);
    });
  popup.querySelector("#cancel-manual-guest").addEventListener("click", () => {
    document.body.removeChild(popup);
  });

  // Manual guest form submission using addGuestRequest
  popup
    .querySelector("#manual-guest-form")
    .addEventListener("submit", async (e) => {
      e.preventDefault();
      const guestName = document
        .getElementById("manual-guest-name")
        .value.trim();
      const guestEmail = document
        .getElementById("manual-guest-email")
        .value.trim();
      const podcastId =
        shared.selectedPodcastId ||
        document.getElementById("podcast-select")?.value; // Use selectedPodcastId if available

      console.log("Guest Name:", guestName); // Log guest name
      console.log("Guest Email:", guestEmail); // Log guest email
      console.log("Podcast ID:", podcastId); // Log podcast ID

      if (guestName && guestEmail && podcastId) {
        try {
          const guest = await addGuestRequest({
            name: guestName,
            email: guestEmail,
            podcastId
          });

          // Check for the success message in the response from the backend
          if (guest && guest.message === "Guest added successfully") {
            document.body.removeChild(popup);
            // Fetch and render the updated guest list
            await renderGuestSelection(selectElement, guest.guest_id);
            showNotification("Success", "Guest added successfully!", "success"); // Success notification
          } else {
            // Handle failure from the backend
            showNotification(
              "Error",
              guest.error || "Failed to add guest.",
              "error"
            ); // Error notification
          }
        } catch (error) {
          console.error("Error adding guest:", error);
          showNotification("Error", "Failed to add guest.", "error"); // Show error notification
        }
      } else {
        // Replace alert with showNotification
        showNotification(
          "Error",
          "Please fill in all required fields.",
          "error"
        );
      }
    });
}

async function showAddGuestPopup() {
  const popup = document.getElementById("guest-popup");
  popup.style.display = "flex";

  const podcastSelect = document.getElementById("podcast-select-guest");
  podcastSelect.innerHTML = "";
  try {
    const response = await fetchPodcasts();
    const podcasts = response.podcast;
    podcasts.forEach((podcast) => {
      const opt = document.createElement("option");
      opt.value = podcast._id;
      opt.textContent = podcast.podName;
      podcastSelect.appendChild(opt);
    });
  } catch (error) {
    console.error("Error fetching podcasts:", error);
  }

  const episodeSelect = document.getElementById("episode-id");
  const newPodcastSelect = podcastSelect;

  // Attach the change listener only once per popup opening
  newPodcastSelect.addEventListener(
    "change",
    async () => {
      const selectedPodcast = newPodcastSelect.value;
      episodeSelect.innerHTML = ""; // Clear dropdown
      episodeSelect.disabled = false; // Ensure dropdown is active
      episodeSelect.style.backgroundColor = "#ffffff"; // Force white background

      const defaultOption = document.createElement("option");
      defaultOption.value = "";
      defaultOption.textContent = "Select Episode";
      defaultOption.style.color = "#000000"; // Ensure "Select Episode" text color is black
      episodeSelect.appendChild(defaultOption);

      try {
        const episodes = await fetchEpisodesByPodcast(selectedPodcast);
        const currentDate = new Date();
        console.log("Current Date:", currentDate.toISOString());

        episodes.forEach((episode) => {
          const option = document.createElement("option");
          option.value = episode._id;
          let text = episode.title;

          console.log(
            `Episode: ${episode.title}, RecordingAt: ${episode.recordingAt}`
          );

          if (episode.recordingAt) {
            const recordingDate = new Date(episode.recordingAt);
            console.log(
              `Parsed Recording Date: ${recordingDate.toISOString()}`
            );
            if (recordingDate < currentDate) {
              option.disabled = true;
              text += " (Recording passed)";
              option.style.backgroundColor = "#f0f0f0"; // Set non-white background for passed recordings
              console.log(`${episode.title} is disabled (past recording)`);
            } else {
              option.style.backgroundColor = "#ffffff"; // White background for valid episodes
              console.log(`${episode.title} is enabled (future recording)`);
            }
          } else {
            option.style.backgroundColor = "#ffffff"; // White background if no recordingAt set
            console.log(
              `${episode.title} has no recordingAt, enabled by default`
            );
          }

          option.textContent = text;
          option.style.color = option.disabled ? "#a9a9a9" : "#000000"; // Set text color based on enabled/disabled state
          episodeSelect.appendChild(option);
        });

        const enabledOption = Array.from(episodeSelect.options).find(
          (opt) => !opt.disabled
        );
        if (enabledOption) {
          enabledOption.selected = true;
        } else {
          defaultOption.selected = true;
        }
      } catch (error) {
        console.error("Error fetching episodes for podcast:", error);
      }
    },
    { once: true }
  ); // Ensure the listener is added only once

  newPodcastSelect.selectedIndex = 0;
  newPodcastSelect.dispatchEvent(new Event("change"));
}

// Function to close the Add Guest popup
function closeAddGuestPopup() {
  const popup = document.getElementById("guest-popup");
  popup.style.display = "none";
}

// Function to render guest detail
export function renderGuestDetail(guest) {
  const guestDetailElement = document.getElementById("podcast-detail");

  guestDetailElement.innerHTML = `
<div class="detail-header">
  <button class="back-btn" id="back-to-episode">
    ${shared.svgpodcastmanagement.back}
    Back to episode
  </button>
  <div class="top-right-actions">
    <button class="action-btn edit-btn" id="edit-guest-btn" data-id="${
      guest._id
    }">
      ${shared.svgpodcastmanagement.edit}
    </button>
  </div>
</div>

<div class="podcast-detail-container">
  <!-- Header section with image and basic info -->
  <div class="podcast-header-section">
    <div class="podcast-image-container">
      <div class="detail-image" style="background-image: url('${
        guest.image || "default-guest-image.png"
      }')"></div>
    </div>
    <div class="podcast-basic-info">
      <h1 class="detail-title">${guest.name}</h1>
      <p class="detail-category">${guest.role || "Guest"}</p>
      <div class="podcast-meta-info">
        <div class="meta-item">
          <span class="meta-label">Email:</span>
          <span class="meta-value">${guest.email || "Not specified"}</span>
        </div>
        <div class="meta-item">
          <span class="meta-label">Phone:</span>
          <span class="meta-value">${guest.phone || "Not specified"}</span>
        </div>
        <div class="meta-item">
          <span class="meta-label">Company:</span>
          <span class="meta-value">${guest.company || "Not specified"}</span>
        </div>
      </div>
    </div>
  </div>
  
  <!-- About section -->
  <div class="podcast-about-section">
    <h2 class="section-title">About</h2>
    <p class="podcast-description">${guest.bio || "No bio available."}</p>
  </div>
  
  <!-- Social media section -->
  <div class="podcast-social-section">
    <h2 class="section-title">Social Media</h2>
    <div class="social-links">
      ${
        guest.socialMedia?.twitter
          ? `<a href="${guest.socialMedia.twitter}" target="_blank" class="social-link">
              ${shared.svgpodcastmanagement.twitter} Twitter
            </a>`
          : ""
      }
      ${
        guest.socialMedia?.linkedin
          ? `<a href="${guest.socialMedia.linkedin}" target="_blank" class="social-link">
              ${shared.svgpodcastmanagement.linkedin} LinkedIn
            </a>`
          : ""
      }
      ${
        guest.socialMedia?.instagram
          ? `<a href="${guest.socialMedia.instagram}" target="_blank" class="social-link">
              ${shared.svgpodcastmanagement.instagram} Instagram
            </a>`
          : ""
      }
    </div>
  </div>
</div>

<div class="detail-actions">
  <button class="delete-btn" id="delete-guest-btn" data-id="${guest._id}">
    ${shared.svgpodcastmanagement.delete} Delete Guest
  </button>
</div>
`;

  // Back button event listener
  document
    .getElementById("back-to-episode")
    .addEventListener("click", async () => {
      const episodeId = shared.selectedEpisodeId || guest.episodeId; // Fallback to guest.episodeId
      if (episodeId) {
        try {
          // Fetch the episode details
          const episodeResponse = await fetchEpisode(episodeId);
          if (episodeResponse) {
            // Fetch episodes for the podcast
            const podcastEpisodes = await fetchEpisodesByPodcast(
              episodeResponse.podcast_id || episodeResponse.podcastId
            );

            // Render the episode details
            renderEpisodeDetail({
              ...episodeResponse,
              episodes: podcastEpisodes // Include episodes in the render
            });
          } else {
            console.error("Failed to fetch episode details.");
            showNotification(
              "Error",
              "Failed to fetch episode details.",
              "error"
            );
          }
        } catch (error) {
          console.error("Error fetching episode details:", error);
          showNotification(
            "Error",
            "Failed to fetch episode details.",
            "error"
          );
        }
      } else {
        console.error(
          "Episode ID is missing. Cannot navigate back to the episode."
        );
        showNotification(
          "Error",
          "Episode ID is missing. Cannot navigate back.",
          "error"
        );
      }
    });

  // Edit button event listener
  document.getElementById("edit-guest-btn").addEventListener("click", () => {
    // Logic to open the guest edit form
    console.log("Edit guest:", guest._id);
  });

  // Delete button event listener
  document.getElementById("delete-guest-btn").addEventListener("click", () => {
    if (confirm("Are you sure you want to delete this guest?")) {
      // Logic to delete the guest
      console.log("Delete guest:", guest._id);
    }
  });
}

// Initialize guest functions
export function initGuestFunctions() {
  // Event listener for Add Guest button
  document
    .getElementById("add-guest-btn")
    .addEventListener("click", showAddGuestPopup);

  // Event listener for closing the Add Guest popup
  document
    .getElementById("close-guest-popup")
    .addEventListener("click", closeAddGuestPopup);

  // Event listener for cancel button in Add Guest form
  document
    .getElementById("cancel-guest-btn")
    .addEventListener("click", closeAddGuestPopup);

  // Event listener for Add Guest form submission
  document
    .getElementById("add-guest-form")
    .addEventListener("submit", async (e) => {
      e.preventDefault();

      // Collect form values
      const episodeId = document.getElementById("episode-id").value.trim();
      const guestName = document.getElementById("guest-name").value.trim();
      const guestDescription = document
        .getElementById("guest-description")
        .value.trim();
      const guestTags = document
        .getElementById("guest-tags")
        .value.split(",")
        .map((tag) => tag.trim())
        .filter(Boolean);
      const guestAreas = document
        .getElementById("guest-areas")
        .value.split(",")
        .map((area) => area.trim())
        .filter(Boolean);
      const guestEmail = document.getElementById("guest-email").value.trim();
      const guestLinkedIn = document
        .getElementById("guest-linkedin")
        .value.trim();
      const guestTwitter = document
        .getElementById("guest-twitter")
        .value.trim();

      // Log the collected data
      console.log("Collected Guest Data:", {
        episodeId,
        guestName,
        guestDescription,
        guestTags,
        guestAreas,
        guestEmail,
        guestLinkedIn,
        guestTwitter
      });

      // Ensure required fields are filled in
      if (guestName && guestEmail && episodeId) {
        try {
          // Log before sending the request
          console.log("Sending request to addGuestRequest with payload:", {
            episodeId,
            name: guestName,
            description: guestDescription,
            tags: guestTags,
            areasOfInterest: guestAreas,
            email: guestEmail,
            linkedin: guestLinkedIn,
            twitter: guestTwitter
          });

          // Fetch the episode details
          const episode = await fetchEpisode(episodeId);

          // Proceed with guest addition logic
          const guest = await addGuestRequest({
            episodeId, // Ensure episodeId is correctly set
            name: guestName,
            description: guestDescription,
            tags: guestTags,
            areasOfInterest: guestAreas,
            email: guestEmail,
            linkedin: guestLinkedIn,
            twitter: guestTwitter
          });

          // Log the response from the backend
          console.log("Response from addGuestRequest:", guest);

          if (guest.error) {
            console.error("Backend error:", guest.error);
            showNotification("Error", guest.error, "error");
            return;
          }

          closeAddGuestPopup();

          // Show success notification if the guest is added successfully
          showNotification("Success", "Guest added successfully!", "success");

<<<<<<< HEAD
          // Refresh the guest list in episode details without refreshing the page
=======
          // Navigate to episode details and scroll to the "Guests" section
>>>>>>> b7f5e84b
          renderEpisodeDetail({
            _id: episodeId,
            podcast_id: shared.selectedPodcastId
          });
          setTimeout(() => {
            const guestsSection = document.querySelector(
              ".podcast-about-section h2.section-title"
            );
            if (guestsSection) {
              guestsSection.scrollIntoView({ behavior: "smooth" });
            }
          }, 500);
        } catch (error) {
          console.error("Error adding guest:", error);

          // Show failure notification if there was an error during the process
          showNotification("Error", "Failed to add guest!", "error"); // Correct failure message
        }
      } else {
<<<<<<< HEAD
        // Alert if the required fields are not filled
        alert("Please fill in all required fields.");
=======
        // Replace alert with notification
        showNotification(
          "Error",
          "Please fill in all required fields.",
          "error"
        );
>>>>>>> b7f5e84b
      }
    });
}<|MERGE_RESOLUTION|>--- conflicted
+++ resolved
@@ -5,11 +5,11 @@
 import {
   fetchEpisodesByPodcast,
   fetchEpisode
-<<<<<<< HEAD
+
 } from "../../../static/requests/episodeRequest.js"; // Added fetchEpisode import
-=======
-} from "../../../static/requests/episodeRequest.js";
->>>>>>> b7f5e84b
+
+
+
 import { fetchPodcasts } from "../../../static/requests/podcastRequests.js";
 import {
   showNotification,
@@ -514,11 +514,10 @@
           // Show success notification if the guest is added successfully
           showNotification("Success", "Guest added successfully!", "success");
 
-<<<<<<< HEAD
           // Refresh the guest list in episode details without refreshing the page
-=======
+
           // Navigate to episode details and scroll to the "Guests" section
->>>>>>> b7f5e84b
+
           renderEpisodeDetail({
             _id: episodeId,
             podcast_id: shared.selectedPodcastId
@@ -538,17 +537,17 @@
           showNotification("Error", "Failed to add guest!", "error"); // Correct failure message
         }
       } else {
-<<<<<<< HEAD
+
         // Alert if the required fields are not filled
         alert("Please fill in all required fields.");
-=======
+
         // Replace alert with notification
         showNotification(
           "Error",
           "Please fill in all required fields.",
           "error"
         );
->>>>>>> b7f5e84b
+
       }
     });
 }