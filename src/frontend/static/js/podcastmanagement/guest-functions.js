import {
  fetchGuestsRequest,
  addGuestRequest,
  send_guest_invitation
} from "../../../static/requests/guestRequests.js";
import {
  fetchEpisodesByPodcast,
  fetchEpisode
} from "../../../static/requests/episodeRequest.js";
import { fetchPodcasts } from "../../../static/requests/podcastRequests.js";
import {
  showNotification,
  updateEditButtons,
  shared
} from "./podcastmanagement.js";
import { renderEpisodeDetail } from "./episode-functions.js";

/// New function to fetch and render guest options into a select element
export async function renderGuestSelection(
  selectElement,
  selectedGuestId = ""
) {
  try {
    const guests = await fetchGuestsRequest(); // Use guestRequests for fetching guests
    selectElement.innerHTML = "";
    const defaultOption = document.createElement("option");
    defaultOption.value = "";
    defaultOption.textContent = "Select Guest"; // Changed text
    selectElement.appendChild(defaultOption);
    guests.forEach((guest) => {
      const option = document.createElement("option");
      option.value = guest.id || guest._id;
      option.textContent = guest.name;
      if ((guest.id || guest._id) === selectedGuestId) {
        option.selected = true;
      }
      selectElement.appendChild(option);
    });
    // Remove any existing manual guest button if present
    let manualField = selectElement.parentElement.querySelector(
      ".manual-guest-field"
    );
    if (manualField) {
      manualField.remove();
    }
    // Append a separate field below the dropdown for manual guest entry.
    manualField = document.createElement("div");
    manualField.className = "manual-guest-field";
    manualField.innerHTML = `
    <label for="manual-guest">Add Guest Manually</label>
    <input type="text" id="manual-guest" placeholder="Click to add guest manually" readonly />
  `;
    // Append the field after the select element.
    selectElement.parentElement.appendChild(manualField);
    manualField.addEventListener("click", () => {
      showManualGuestPopup(selectElement);
    });
  } catch (error) {
    console.error("Error fetching guests:", error);
  }
}

function showManualGuestPopup(selectElement) {
  const popup = document.createElement("div");
  popup.className = "popup";
  popup.style.display = "flex";

  const popupContent = document.createElement("div");
  popupContent.className = "form-box";
  popupContent.innerHTML = `
  <span id="close-manual-guest-popup" class="close-btn">&times;</span>
  <h2 class="form-title">Add Guest Manually</h2>
  <form id="manual-guest-form">
    <div class="field-group full-width">
      <label for="manual-guest-name">Guest Name</label>
      <input type="text" id="manual-guest-name" name="guestName" required />
    </div>
    <div class="field-group full-width">
      <label for="manual-guest-email">Guest Email</label>
      <input type="email" id="manual-guest-email" name="guestEmail" required />
    </div>
    <div class="form-actions">
      <button type="button" id="cancel-manual-guest" class="cancel-btn">Cancel</button>
      <button type="submit" class="save-btn">Add Guest</button>
    </div>
  </form>
`;
  popup.appendChild(popupContent);
  document.body.appendChild(popup);

  // Close popup events
  popup
    .querySelector("#close-manual-guest-popup")
    .addEventListener("click", () => {
      document.body.removeChild(popup);
    });
  popup.querySelector("#cancel-manual-guest").addEventListener("click", () => {
    document.body.removeChild(popup);
  });

  // Manual guest form submission using addGuestRequest
  popup
    .querySelector("#manual-guest-form")
    .addEventListener("submit", async (e) => {
      e.preventDefault();
      const guestName = document
        .getElementById("manual-guest-name")
        .value.trim();
      const guestEmail = document
        .getElementById("manual-guest-email")
        .value.trim();
      const podcastId =
        shared.selectedPodcastId ||
        document.getElementById("podcast-select")?.value; // Use selectedPodcastId if available

      console.log("Guest Name:", guestName); // Log guest name
      console.log("Guest Email:", guestEmail); // Log guest email
      console.log("Podcast ID:", podcastId); // Log podcast ID

      if (guestName && guestEmail && podcastId) {
        try {
          const guest = await addGuestRequest({
            name: guestName,
            email: guestEmail,
            podcastId
          });

          // Check for the success message in the response from the backend
          if (guest && guest.message === "Guest added successfully") {
            document.body.removeChild(popup);
            // Fetch and render the updated guest list
            await renderGuestSelection(selectElement, guest.guest_id);
            showNotification("Success", "Guest added successfully!", "success"); // Success notification
          } else {
            // Handle failure from the backend
            showNotification(
              "Error",
              guest.error || "Failed to add guest.",
              "error"
            ); // Error notification
          }
        } catch (error) {
          console.error("Error adding guest:", error);
          showNotification("Error", "Failed to add guest.", "error"); // Show error notification
        }
      } else {
        // Replace alert with showNotification
        showNotification(
          "Error",
          "Please fill in all required fields.",
          "error"
        );
      }
    });
}

async function showAddGuestPopup() {
  const popup = document.getElementById("guest-popup");
  popup.style.display = "flex";

  const podcastSelect = document.getElementById("podcast-select-guest");
  podcastSelect.innerHTML = "";
  try {
    const response = await fetchPodcasts();
    const podcasts = response.podcast;
    podcasts.forEach((podcast) => {
      const opt = document.createElement("option");
      opt.value = podcast._id;
      opt.textContent = podcast.podName;
      podcastSelect.appendChild(opt);
    });
  } catch (error) {
    console.error("Error fetching podcasts:", error);
  }

  const episodeSelect = document.getElementById("episode-id");
  const newPodcastSelect = podcastSelect;

  // Attach the change listener only once per popup opening
  newPodcastSelect.addEventListener(
    "change",
    async () => {
      const selectedPodcast = newPodcastSelect.value;
      episodeSelect.innerHTML = ""; // Clear dropdown
      episodeSelect.disabled = false; // Ensure dropdown is active
      episodeSelect.style.backgroundColor = "#ffffff"; // Force white background

      const defaultOption = document.createElement("option");
      defaultOption.value = "";
      defaultOption.textContent = "Select Episode";
      defaultOption.style.color = "#000000"; // Ensure "Select Episode" text color is black
      episodeSelect.appendChild(defaultOption);

      try {
        const episodes = await fetchEpisodesByPodcast(selectedPodcast);
        const currentDate = new Date();
        console.log("Current Date:", currentDate.toISOString());

        episodes.forEach((episode) => {
          const option = document.createElement("option");
          option.value = episode._id;
          let text = episode.title;

          console.log(
            `Episode: ${episode.title}, RecordingAt: ${episode.recordingAt}`
          );

          if (episode.recordingAt) {
            const recordingDate = new Date(episode.recordingAt);
            console.log(
              `Parsed Recording Date: ${recordingDate.toISOString()}`
            );
            if (recordingDate < currentDate) {
              option.disabled = true;
              text += " (Recording passed)";
              option.style.backgroundColor = "#f0f0f0"; // Set non-white background for passed recordings
              console.log(`${episode.title} is disabled (past recording)`);
            } else {
              option.style.backgroundColor = "#ffffff"; // White background for valid episodes
              console.log(`${episode.title} is enabled (future recording)`);
            }
          } else {
            option.style.backgroundColor = "#ffffff"; // White background if no recordingAt set
            console.log(
              `${episode.title} has no recordingAt, enabled by default`
            );
          }

          option.textContent = text;
          option.style.color = option.disabled ? "#a9a9a9" : "#000000"; // Set text color based on enabled/disabled state
          episodeSelect.appendChild(option);
        });

        const enabledOption = Array.from(episodeSelect.options).find(
          (opt) => !opt.disabled
        );
        if (enabledOption) {
          enabledOption.selected = true;
        } else {
          defaultOption.selected = true;
        }
      } catch (error) {
        console.error("Error fetching episodes for podcast:", error);
      }
    },
    { once: true }
  ); // Ensure the listener is added only once

  newPodcastSelect.selectedIndex = 0;
  newPodcastSelect.dispatchEvent(new Event("change"));
}

// Function to close the Add Guest popup
function closeAddGuestPopup() {
  const popup = document.getElementById("guest-popup");
  popup.style.display = "none";
}

// Function to render guest detail
export function renderGuestDetail(guest) {
  const guestDetailElement = document.getElementById("podcast-detail");

  guestDetailElement.innerHTML = `
<div class="detail-header">
  <button class="back-btn" id="back-to-episode">
    ${shared.svgpodcastmanagement.back}
    Back to episode
  </button>
  <div class="top-right-actions">
    <button class="action-btn edit-btn" id="edit-guest-btn" data-id="${
      guest._id
    }">
      ${shared.svgpodcastmanagement.edit}
    </button>
  </div>
</div>

<div class="podcast-detail-container">
  <!-- Header section with image and basic info -->
  <div class="podcast-header-section">
    <div class="podcast-image-container">
      <div class="detail-image" style="background-image: url('${
        guest.image || "default-guest-image.png"
      }')"></div>
    </div>
    <div class="podcast-basic-info">
      <h1 class="detail-title">${guest.name}</h1>
      <p class="detail-category">${guest.role || "Guest"}</p>
      <div class="podcast-meta-info">
        <div class="meta-item">
          <span class="meta-label">Email:</span>
          <span class="meta-value">${guest.email || "Not specified"}</span>
        </div>
        <div class="meta-item">
          <span class="meta-label">Phone:</span>
          <span class="meta-value">${guest.phone || "Not specified"}</span>
        </div>
        <div class="meta-item">
          <span class="meta-label">Company:</span>
          <span class="meta-value">${guest.company || "Not specified"}</span>
        </div>
      </div>
    </div>
  </div>
  
  <!-- About section -->
  <div class="podcast-about-section">
    <h2 class="section-title">About</h2>
    <p class="podcast-description">${guest.bio || "No bio available."}</p>
  </div>
  
  <!-- Social media section -->
  <div class="podcast-social-section">
    <h2 class="section-title">Social Media</h2>
    <div class="social-links">
      ${
        guest.socialMedia?.twitter
          ? `<a href="${guest.socialMedia.twitter}" target="_blank" class="social-link">
              ${shared.svgpodcastmanagement.twitter} Twitter
            </a>`
          : ""
      }
      ${
        guest.socialMedia?.linkedin
          ? `<a href="${guest.socialMedia.linkedin}" target="_blank" class="social-link">
              ${shared.svgpodcastmanagement.linkedin} LinkedIn
            </a>`
          : ""
      }
      ${
        guest.socialMedia?.instagram
          ? `<a href="${guest.socialMedia.instagram}" target="_blank" class="social-link">
              ${shared.svgpodcastmanagement.instagram} Instagram
            </a>`
          : ""
      }
    </div>
  </div>
</div>

<div class="detail-actions">
  <button class="delete-btn" id="delete-guest-btn" data-id="${guest._id}">
    ${shared.svgpodcastmanagement.delete} Delete Guest
  </button>
</div>
`;

  // Back button event listener
  document
    .getElementById("back-to-episode")
    .addEventListener("click", async () => {
      const episodeId = shared.selectedEpisodeId || guest.episodeId; // Fallback to guest.episodeId
      if (episodeId) {
        try {
          // Fetch the episode details
          const episodeResponse = await fetchEpisode(episodeId);
          if (episodeResponse) {
            // Fetch episodes for the podcast
            const podcastEpisodes = await fetchEpisodesByPodcast(
              episodeResponse.podcast_id || episodeResponse.podcastId
            );

            // Render the episode details
            renderEpisodeDetail({
              ...episodeResponse,
              episodes: podcastEpisodes // Include episodes in the render
            });
          } else {
            console.error("Failed to fetch episode details.");
            showNotification(
              "Error",
              "Failed to fetch episode details.",
              "error"
            );
          }
        } catch (error) {
          console.error("Error fetching episode details:", error);
          showNotification(
            "Error",
            "Failed to fetch episode details.",
            "error"
          );
        }
      } else {
        console.error(
          "Episode ID is missing. Cannot navigate back to the episode."
        );
        showNotification(
          "Error",
          "Episode ID is missing. Cannot navigate back.",
          "error"
        );
      }
    });

  // Edit button event listener
  document.getElementById("edit-guest-btn").addEventListener("click", () => {
    // Logic to open the guest edit form
    console.log("Edit guest:", guest._id);
  });

  // Delete button event listener
  document.getElementById("delete-guest-btn").addEventListener("click", () => {
    if (confirm("Are you sure you want to delete this guest?")) {
      // Logic to delete the guest
      console.log("Delete guest:", guest._id);
    }
  });
}

// Initialize guest functions
export function initGuestFunctions() {
  // Bind button clicks
  document.getElementById("add-guest-btn").addEventListener("click", showAddGuestPopup);
  document.getElementById("close-guest-popup").addEventListener("click", closeAddGuestPopup);
  document.getElementById("cancel-guest-btn").addEventListener("click", closeAddGuestPopup);

<<<<<<< HEAD
  // Event listener for Add Guest form submission
  document
    .getElementById("add-guest-form")
    .addEventListener("submit", async (e) => {
      e.preventDefault();

      // Collect form values
      const episodeId = document.getElementById("episode-id").value.trim();
=======
  // ✅ Bind invite button (optional, if this button is present in the form)
  const sendInviteBtn = document.getElementById("send-invite-btn");
  if (sendInviteBtn) {
    sendInviteBtn.addEventListener("click", async () => {
>>>>>>> f3d75306
      const guestName = document.getElementById("guest-name").value.trim();
      const guestEmail = document.getElementById("guest-email").value.trim();
      const episodeId = document.getElementById("episode-id").value.trim();

      // Log the collected data
      console.log("Collected Guest Data:", {
        episodeId,
        guestName,
        guestDescription,
        guestTags,
        guestAreas,
        guestEmail,
        guestLinkedIn,
        guestTwitter
      });

      // Ensure required fields are filled in
      if (guestName && guestEmail && episodeId) {
        try {
<<<<<<< HEAD
          // Log before sending the request
          console.log("Sending request to addGuestRequest with payload:", {
            episodeId,
            name: guestName,
            description: guestDescription,
            tags: guestTags,
            areasOfInterest: guestAreas,
            email: guestEmail,
            linkedin: guestLinkedIn,
            twitter: guestTwitter
          });

          // Fetch the episode details
          const episode = await fetchEpisode(episodeId);

          // Proceed with guest addition logic
          const guest = await addGuestRequest({
            episodeId, // Ensure episodeId is correctly set
=======
          await send_guest_invitation({
>>>>>>> f3d75306
            name: guestName,
            email: guestEmail,
            episodeId
          });
<<<<<<< HEAD

          // Log the response from the backend
          console.log("Response from addGuestRequest:", guest);

          if (guest.error) {
            console.error("Backend error:", guest.error);
            showNotification("Error", guest.error, "error");
            return;
          }

          closeAddGuestPopup();

          // Show success notification if the guest is added successfully
          showNotification("Success", "Guest added successfully!", "success");

          // Refresh the guest list in episode details without refreshing the page
          renderEpisodeDetail({
            _id: episodeId,
            podcast_id: shared.selectedPodcastId
          });
          setTimeout(() => {
            const guestsSection = document.querySelector(
              ".podcast-about-section h2.section-title"
            );
            if (guestsSection) {
              guestsSection.scrollIntoView({ behavior: "smooth" });
            }
          }, 500);
        } catch (error) {
          console.error("Error adding guest:", error);

          // Show failure notification if there was an error during the process
          showNotification("Error", "Failed to add guest!", "error"); // Correct failure message
        }
      } else {
        // Alert if the required fields are not filled
        alert("Please fill in all required fields.");
=======
          showNotification("Success", "Invitation sent successfully!", "success");
        } catch (error) {
          console.error("Error sending invitation:", error);
          showNotification("Error", "Failed to send invitation.", "error");
        }
      } else {
        showNotification("Error", "Please fill in all required fields.", "error");
>>>>>>> f3d75306
      }
    });
  }

  // ✅ Bind form submission (Add Guest)
  document.getElementById("add-guest-form").addEventListener("submit", async (e) => {
    e.preventDefault();

    const episodeId = document.getElementById("episode-id").value.trim();
    const guestName = document.getElementById("guest-name").value.trim();
    const guestDescription = document.getElementById("guest-description").value.trim();
    const guestTags = document.getElementById("guest-tags").value.split(",").map(tag => tag.trim()).filter(Boolean);
    const guestAreas = document.getElementById("guest-areas").value.split(",").map(area => area.trim()).filter(Boolean);
    const guestEmail = document.getElementById("guest-email").value.trim();
    const guestLinkedIn = document.getElementById("guest-linkedin").value.trim();
    const guestTwitter = document.getElementById("guest-twitter").value.trim();

    if (guestName && guestEmail && episodeId) {
      try {
        const guest = await addGuestRequest({
          episodeId,
          name: guestName,
          description: guestDescription,
          tags: guestTags,
          areasOfInterest: guestAreas,
          email: guestEmail,
          linkedin: guestLinkedIn,
          twitter: guestTwitter
        });

        closeAddGuestPopup();
        showNotification("Success", "Guest added successfully!", "success");

        renderEpisodeDetail({
          _id: episodeId,
          podcast_id: shared.selectedPodcastId
        });

        setTimeout(() => {
          const guestsSection = document.querySelector(
            ".podcast-about-section h2.section-title"
          );
          if (guestsSection) {
            guestsSection.scrollIntoView({ behavior: "smooth" });
          }
        }, 500);

      } catch (error) {
        console.error("Error adding guest:", error);
        showNotification("Error", "Failed to add guest.", "error");
      }
    } else {
      showNotification("Error", "Please fill in all required fields.", "error");
    }
  });
}<|MERGE_RESOLUTION|>--- conflicted
+++ resolved
@@ -415,7 +415,16 @@
   document.getElementById("close-guest-popup").addEventListener("click", closeAddGuestPopup);
   document.getElementById("cancel-guest-btn").addEventListener("click", closeAddGuestPopup);
 
-<<<<<<< HEAD
+  // Event listener for closing the Add Guest popup
+  document
+    .getElementById("close-guest-popup")
+    .addEventListener("click", closeAddGuestPopup);
+
+  // Event listener for cancel button in Add Guest form
+  document
+    .getElementById("cancel-guest-btn")
+    .addEventListener("click", closeAddGuestPopup);
+
   // Event listener for Add Guest form submission
   document
     .getElementById("add-guest-form")
@@ -424,15 +433,13 @@
 
       // Collect form values
       const episodeId = document.getElementById("episode-id").value.trim();
-=======
-  // ✅ Bind invite button (optional, if this button is present in the form)
-  const sendInviteBtn = document.getElementById("send-invite-btn");
-  if (sendInviteBtn) {
-    sendInviteBtn.addEventListener("click", async () => {
->>>>>>> f3d75306
       const guestName = document.getElementById("guest-name").value.trim();
+      const guestDescription = document.getElementById("guest-description").value.trim(); 
+      const guestTags = document.getElementById("guest-tags").value.split(",").map(tag => tag.trim()).filter(Boolean);
+      const guestAreas = document.getElementById("guest-areas").value.split(",").map(area => area.trim()).filter(Boolean);
       const guestEmail = document.getElementById("guest-email").value.trim();
-      const episodeId = document.getElementById("episode-id").value.trim();
+      const guestLinkedIn = document.getElementById("guest-linkedin").value.trim();
+      const guestTwitter = document.getElementById("guest-twitter").value.trim();
 
       // Log the collected data
       console.log("Collected Guest Data:", {
@@ -449,7 +456,6 @@
       // Ensure required fields are filled in
       if (guestName && guestEmail && episodeId) {
         try {
-<<<<<<< HEAD
           // Log before sending the request
           console.log("Sending request to addGuestRequest with payload:", {
             episodeId,
@@ -468,14 +474,10 @@
           // Proceed with guest addition logic
           const guest = await addGuestRequest({
             episodeId, // Ensure episodeId is correctly set
-=======
-          await send_guest_invitation({
->>>>>>> f3d75306
             name: guestName,
             email: guestEmail,
             episodeId
           });
-<<<<<<< HEAD
 
           // Log the response from the backend
           console.log("Response from addGuestRequest:", guest);
@@ -513,68 +515,6 @@
       } else {
         // Alert if the required fields are not filled
         alert("Please fill in all required fields.");
-=======
-          showNotification("Success", "Invitation sent successfully!", "success");
-        } catch (error) {
-          console.error("Error sending invitation:", error);
-          showNotification("Error", "Failed to send invitation.", "error");
-        }
-      } else {
-        showNotification("Error", "Please fill in all required fields.", "error");
->>>>>>> f3d75306
-      }
-    });
-  }
-
-  // ✅ Bind form submission (Add Guest)
-  document.getElementById("add-guest-form").addEventListener("submit", async (e) => {
-    e.preventDefault();
-
-    const episodeId = document.getElementById("episode-id").value.trim();
-    const guestName = document.getElementById("guest-name").value.trim();
-    const guestDescription = document.getElementById("guest-description").value.trim();
-    const guestTags = document.getElementById("guest-tags").value.split(",").map(tag => tag.trim()).filter(Boolean);
-    const guestAreas = document.getElementById("guest-areas").value.split(",").map(area => area.trim()).filter(Boolean);
-    const guestEmail = document.getElementById("guest-email").value.trim();
-    const guestLinkedIn = document.getElementById("guest-linkedin").value.trim();
-    const guestTwitter = document.getElementById("guest-twitter").value.trim();
-
-    if (guestName && guestEmail && episodeId) {
-      try {
-        const guest = await addGuestRequest({
-          episodeId,
-          name: guestName,
-          description: guestDescription,
-          tags: guestTags,
-          areasOfInterest: guestAreas,
-          email: guestEmail,
-          linkedin: guestLinkedIn,
-          twitter: guestTwitter
-        });
-
-        closeAddGuestPopup();
-        showNotification("Success", "Guest added successfully!", "success");
-
-        renderEpisodeDetail({
-          _id: episodeId,
-          podcast_id: shared.selectedPodcastId
-        });
-
-        setTimeout(() => {
-          const guestsSection = document.querySelector(
-            ".podcast-about-section h2.section-title"
-          );
-          if (guestsSection) {
-            guestsSection.scrollIntoView({ behavior: "smooth" });
-          }
-        }, 500);
-
-      } catch (error) {
-        console.error("Error adding guest:", error);
-        showNotification("Error", "Failed to add guest.", "error");
-      }
-    } else {
-      showNotification("Error", "Please fill in all required fields.", "error");
-    }
-  });
-}+      }
+    });
+  }