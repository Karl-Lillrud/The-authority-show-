import {
  addPodcast,
  fetchPodcasts,
  fetchPodcast,
  updatePodcast,
  deletePodcast
} from "../../../static/requests/podcastRequests.js";
import {
  fetchEpisodesByPodcast,
  fetchEpisode
} from "../../../static/requests/episodeRequest.js";
import {
  updateEditButtons,
  shared
} from "./podcastmanagement.js";
import { createPlayButton, playAudio } from "./episode-functions.js";
import { renderEpisodeDetail } from "./episode-functions.js";
import { showNotification } from "../components/notifications.js";
import { openEmailConfigPopup } from "./emailconfig-functions.js";
import { refreshDashboardStats } from "/static/js/dashboard/dashboard.js";

// Function to set image source with fallback
function setImageSource(imgElement, customSrc, mockSrc) {
  imgElement.src = customSrc || mockSrc;
}

// Function to reset the podcast form
function resetForm() {
  const form = document.getElementById("register-podcast-form");
  form.reset();
  shared.selectedPodcastId = null;
}

// Function to display podcast details in the form
function displayPodcastDetails(podcast) {
  // Set form title for editing
  document.querySelector(".form-title").textContent = "Edit Podcast";
  document.querySelector(".save-btn").textContent = "Update Podcast";

  // Fill in form fields
  const podNameEl = document.getElementById("pod-name");
  if (podNameEl) podNameEl.value = podcast.podName || "";

  // Removed: ownerName and hostName
  // New fields: Author and Language
  const podAuthorEl = document.getElementById("pod-author");
  if (podAuthorEl) podAuthorEl.value = podcast.author || "";

  const podLanguageEl = document.getElementById("pod-language");
  if (podLanguageEl) {
    podLanguageEl.value =
      podcast.language && podcast.language.toLowerCase() === "en"
        ? "English"
        : podcast.language || "";
  }

  const podRssEl = document.getElementById("pod-rss");
  if (podRssEl) podRssEl.value = podcast.rssFeed || "";

  const googleCalEl = document.getElementById("google-cal");
  if (googleCalEl) googleCalEl.value = podcast.googleCal || "";

  const guestFormUrlEl = document.getElementById("guest-form-url");
  if (guestFormUrlEl) guestFormUrlEl.value = podcast.guestUrl || "";

  const emailEl = document.getElementById("email");
  if (emailEl) emailEl.value = podcast.email || "";

  const descriptionEl = document.getElementById("description");
  if (descriptionEl) descriptionEl.value = podcast.description || "";

  const categoryEl = document.getElementById("category");
  if (categoryEl) categoryEl.value = podcast.category || "";

  const taglineEl = document.getElementById("tagline");
  if (taglineEl) taglineEl.value = podcast.tagline || "";

  const hostBioEl = document.getElementById("host-bio");
  if (hostBioEl) hostBioEl.value = podcast.hostBio || "";

  // Social media links
  const facebookEl = document.getElementById("facebook");
  if (facebookEl) facebookEl.value = podcast.socialMedia?.[0] || "";

  const instagramEl = document.getElementById("instagram");
  if (instagramEl) instagramEl.value = podcast.socialMedia?.[1] || "";

  const linkedinEl = document.getElementById("linkedin");
  if (linkedinEl) linkedinEl.value = podcast.socialMedia?.[2] || "";

  const twitterEl = document.getElementById("twitter");
  if (twitterEl) twitterEl.value = podcast.socialMedia?.[3] || "";

  const tiktokEl = document.getElementById("tiktok");
  if (tiktokEl) tiktokEl.value = podcast.socialMedia?.[4] || "";

  const pinterestEl = document.getElementById("pinterest");
  if (pinterestEl) pinterestEl.value = podcast.socialMedia?.[5] || "";

  const youtubeEl = document.getElementById("youtube");
  if (youtubeEl) youtubeEl.value = podcast.socialMedia?.[6] || "";
}

// Function to view podcast details
export async function viewPodcast(podcastId) {
  try {
    const response = await fetchPodcast(podcastId);
    if (response && response.podcast) {
      shared.selectedPodcastId = podcastId;
      renderPodcastDetail(response.podcast);
      document.getElementById("podcast-list").style.display = "none";
      document.getElementById("podcast-detail").style.display = "block";
    } else {
      showNotification("Error", "Failed to load podcast details.", "error");
    }
  } catch (error) {
    console.error("Error viewing podcast:", error);
    showNotification("Error", "Failed to load podcast details.", "error");
  }
}

// Function to render podcast list
export async function renderPodcastList() {
  try {
    const response = await fetchPodcasts();
    const podcasts = response.podcast; // adjust if needed

    const podcastListElement = document.getElementById("podcast-list");
    podcastListElement.innerHTML = ``;

    if (podcasts.length === 0) {
      podcastListElement.innerHTML += `
      <div class="empty-state">
        <p>No podcasts found. Click "Add Podcast" to create your first podcast.</p>
      </div>
    `;
      return;
    }

    podcasts.forEach(async (podcast) => {
      const podcastCard = document.createElement("div");
      podcastCard.className = "podcast-card";

      // Use imageUrl if available, otherwise allow user to upload an image
      const imageUrl =
        podcast.logoUrl || podcast.imageUrl || "/static/images/default-image.png";

      // Create the basic podcast card structure
      podcastCard.innerHTML = `
      <div class="podcast-content">
        <div class="podcast-image" style="background-image: url('${imageUrl}')" data-id="${
        podcast._id
      }"></div>
        <div class="podcast-info">
          <div class="podcast-header">
            <div>
              <h2 class="podcast-title">${podcast.podName}</h2>
              <p class="podcast-meta"><h4 class="meta-label">Category:</h4> ${
                podcast.category || "Uncategorized"
              }</p>
              <p class="podcast-meta"><h4 class="meta-label">Host:</h4> ${
                podcast.author || "Not specified"
              }</p>
              <p class="podcast-meta"><h4 class="meta-label">Language:</h4> ${
                podcast.language && podcast.language.toLowerCase() === "en"
                  ? "English"
                  : podcast.language || "Not specified"
              }</p>
            </div>
            <div class="podcast-actions">
              <button class="action-btn view-btn" title="View podcast details" data-id="${
                podcast._id
              }">
                ${shared.svgpodcastmanagement.view}
              </button>
              <button class="action-btn delete-btn-home" title="Delete podcast" data-id="${
                podcast._id
              }">
                <span class="icon">${shared.svgpodcastmanagement.delete}</span>
              </button>
            </div>
          </div>
          <p class="podcast-description"><h4 class="meta-label">Description: </h4>${
            podcast.description || "No description available."
          }</p>
          
          <!-- Add episodes preview section -->
          <div class="podcast-episodes-preview" id="episodes-preview-${
            podcast._id
          }">
            <h3 class="episodes-preview-title">Episodes</h3>
            <div class="episodes-loading">Loading episodes...</div>
          </div>
        </div>
      </div>
      <div class="podcast-footer">
        <span class="footer-link landing-page-link" data-id="${
          podcast._id
        }">Landing Page</span>
        <span class="footer-separator">|</span>
        <span class="footer-link view-details-link" data-id="${
          podcast._id
        }">View Details</span>
        <span class="footer-separator">|</span>
        <span class="footer-link email-config-link" data-id="${
          podcast._id
        }">Email Config</span>
      </div>`;

      podcastListElement.appendChild(podcastCard);

      // Redirect to the landing page with the specific podcastId
      const landingPageBtn = podcastCard.querySelector(".landing-page-link");
      landingPageBtn.addEventListener("click", (e) => {
        const podcastId = e.target.dataset.id; // Get podcast ID
        window.location.href = `/landingpage/${podcastId}`;
      });

      // Add event listener for the "Email Config" button
      const emailConfigBtn = podcastCard.querySelector(".email-config-link");
      emailConfigBtn.addEventListener("click", (e) => {
        const podcastId = e.target.dataset.id; // Get podcast ID
        openEmailConfigPopup(podcastId); // Pass podcast ID to the popup
      });

      // Fetch episodes for this podcast and add them to the preview
      try {
        const episodes = await fetchEpisodesByPodcast(podcast._id);
        const episodesPreviewEl = document.getElementById(
          `episodes-preview-${podcast._id}`
        );

        if (episodesPreviewEl) {
          if (episodes && episodes.length > 0) {
            const episodesContainer = document.createElement("div");
            episodesContainer.className = "episodes-container";

            // Show up to 3 episodes in the preview
            const previewEpisodes = episodes.slice(0, 3);

            previewEpisodes.forEach((episode) => {
              const episodeItem = document.createElement("div");
              episodeItem.className = "podcast-episode-item";
              episodeItem.setAttribute("data-episode-id", episode._id);

              // Ensure publishDate is formatted correctly
              const publishDate = episode.publishDate
                ? new Date(episode.publishDate).toLocaleDateString()
                : "No date";

              // Create episode content div
              const episodeContent = document.createElement("div");
              episodeContent.className = "podcast-episode-content";
              episodeContent.innerHTML = `
              <h4 class="podcast-episode-title">${episode.title}</h4>
              <div class="podcast-episode-description">${
                episode.description || "No description available."
              }</div>
            `;

              // Create episode actions div with play button and date
              const episodeActions = document.createElement("div");
              episodeActions.className = "podcast-episode-actions";

              // Create play button if audio URL exists
              if (episode.audioUrl) {
                const playButton = createPlayButton("small");
                playButton.addEventListener("click", (e) => {
                  e.stopPropagation();
                  playAudio(episode.audioUrl, episode.title);
                });
                episodeActions.appendChild(playButton);
              }

              // Add date
              const dateDiv = document.createElement("div");
              dateDiv.className = "podcast-episode-date";
              dateDiv.textContent = publishDate;
              episodeActions.appendChild(dateDiv);

              // Assemble the episode item
              episodeItem.appendChild(episodeContent);
              episodeItem.appendChild(episodeActions);

              // Make episode item navigate to episode details
              episodeItem.addEventListener("click", async (e) => {
                if (!e.target.closest(".podcast-episode-play")) {
                  try {
                    const episodeId = episode._id; // Get the episode ID
                    const response = await fetchEpisode(episodeId); // Fetch full episode details
                    if (response) {
                      renderEpisodeDetail({
                        ...response,
                        podcastId: podcast._id // Pass podcast ID
                      });
                      document.getElementById("podcast-list").style.display =
                        "none";
                      document.getElementById("podcast-detail").style.display =
                        "block";
                    } else {
                      showNotification(
                        "Error",
                        "Failed to load episode details.",
                        "error"
                      );
                    }
                  } catch (error) {
                    console.error("Error fetching episode details:", error);
                    showNotification(
                      "Error",
                      "Failed to load episode details.",
                      "error"
                    );
                  }
                }
              });

              episodesContainer.appendChild(episodeItem);
            });

            // Replace loading message with episodes
            episodesPreviewEl.querySelector(".episodes-loading").remove();
            episodesPreviewEl.appendChild(episodesContainer);

            // Add "View all" link if there are more than 3 episodes
            if (episodes.length > 3) {
              const viewAllLink = document.createElement("div");
              viewAllLink.className = "view-all-link";
              viewAllLink.textContent = `View all ${episodes.length} episodes`;

              viewAllLink.addEventListener("click", (e) => {
                e.stopPropagation();
                viewPodcast(podcast._id);
              });

              episodesPreviewEl.appendChild(viewAllLink);
            }
          } else {
            episodesPreviewEl.innerHTML =
              '<p class="no-episodes-message">No episodes available</p>';
          }
        }
      } catch (error) {
        console.error("Error fetching episodes for podcast preview:", error);
        const episodesPreviewEl = document.getElementById(
          `episodes-preview-${podcast._id}`
        );
        if (episodesPreviewEl) {
          episodesPreviewEl.innerHTML =
            '<p class="episodes-error-message">Failed to load episodes</p>';
        }
      }

      // Add event listener to the image to view details
      podcastCard
        .querySelector(".podcast-image")
        .addEventListener("click", (e) => {
          const podcastId = e.target.getAttribute("data-id");
          if (podcastId) {
            viewPodcast(podcastId);
          }
        });

      // Add event listeners for the footer links
      podcastCard
        .querySelector(".landing-page-link")
        .addEventListener("click", (e) => {
          const podcastId = e.target.dataset.id;
          window.location.href = `/landingpage/${podcastId}`;
        });

      podcastCard
        .querySelector(".view-details-link")
        .addEventListener("click", (e) => {
          const podcastId = e.target.dataset.id;
          viewPodcast(podcastId);
        });
    });

    // Add event listeners for action buttons
    document
      .querySelectorAll(".view-btn, .view-details-btn")
      .forEach((button) => {
        button.addEventListener("click", (e) => {
          const btn = e.target.closest("button");
          const podcastId = btn ? btn.getAttribute("data-id") : null;
          if (podcastId) {
            viewPodcast(podcastId);
          }
        });
      });

    document.querySelectorAll(".edit-btn").forEach((button) => {
      button.addEventListener("click", (e) => {
        const podcastId = e.target.closest("button").getAttribute("data-id");
        if (podcastId) {
          viewPodcast(podcastId);
        }
      });
    });

    document.querySelectorAll(".delete-btn").forEach((button) => {
      button.addEventListener("click", async (e) => {
        const podcastId = e.target.closest("button").getAttribute("data-id");
        if (confirm("Are you sure you want to delete this podcast?")) {
          try {
            await deletePodcast(podcastId);
            showNotification(
              "Success",
              "Podcast deleted successfully!",
              "success"
            );
            e.target.closest(".podcast-card")?.remove();

            // Check if there are no more podcasts
            if (document.querySelectorAll(".podcast-card").length === 0) {
              renderPodcastList(); // This will show the empty state
            }
            await refreshDashboardStats();
          } catch (error) {
            showNotification("Error", "Failed to delete podcast.", "error");
          }
        }
      });
    });

    // Added event listener for elements with class "delete-btn-home"
    document.querySelectorAll(".delete-btn-home").forEach((button) => {
      button.addEventListener("click", async (e) => {
        const podcastId = e.target.closest("button").getAttribute("data-id");
        showDeleteConfirmationModal(
          "Are you sure you want to delete this podcast?",
          async () => {
            try {
              await deletePodcast(podcastId);
              showNotification(
                "Success",
                "Podcast deleted successfully!",
                "success"
              );
              e.target.closest(".podcast-card")?.remove();
              if (document.querySelectorAll(".podcast-card").length === 0) {
                renderPodcastList();
              }
              await refreshDashboardStats();
            } catch (error) {
              showNotification("Error", "Failed to delete podcast.", "error");
            }
          }
        );
      });
    });
  } catch (error) {
    console.error("Error rendering podcast list:", error);
    showNotification("Error", "Failed to load podcasts.", "error");
  }
}

// Function to render podcast detail
export function renderPodcastDetail(podcast) {
  const podcastDetailElement = document.getElementById("podcast-detail");
  const imageUrl = podcast.logoUrl || podcast.imageUrl || "/static/images/default-image.png";

  podcastDetailElement.innerHTML = `
  <div class="detail-header">
    <button class="back-btn" id="back-to-list">
      ${shared.svgpodcastmanagement.back}
      Back to podcasts
    </button>
    <div class="top-right-actions">
      <button class="action-btn edit-btn" id="edit-podcast-btn" data-id="${
        podcast._id
      }">
        ${shared.svgpodcastmanagement.edit}
      </button>
    </div>
  </div>
  
  <div class="podcast-detail-container">
    <!-- Top section with image and basic info -->
    <div class="podcast-header-section">
      <div class="podcast-image-container">
        <div class="detail-image" style="background-image: url('${imageUrl}')"></div>
      </div>
      <div class="podcast-basic-info">
        <h1 class="detail-title">${podcast.podName}</h1>
        <p class="detail-category">${podcast.category || "Uncategorized"}</p>
        <div class="podcast-meta-info">
          <div class="meta-item">
            <h4 class="meta-label">Host:</h4> <!-- Changed from "Author" to "Host" -->
            <span class="meta-value">${podcast.author || "Not specified"}</span>
          </div>
          <div class="meta-item">
            <h4 class="meta-label">Language:</h4>
            <span class="meta-value">${
              podcast.language && podcast.language.toLowerCase() === "en"
                ? "English"
                : podcast.language || "Not specified"
            }</span>
          </div>
          <div class="meta-item">
            <h4 class="meta-label">Email:</h4>
            <span class="meta-value">${podcast.email || "Not specified"}</span>
          </div>
        </div>
      </div>
    </div>
    
    <!-- About section -->
    <div class="podcast-about-section">
      <h2 class="section-title">About</h2>
      <p class="podcast-description">${
        podcast.description || "No description available."
      }</p>
    </div>
    
    <!-- Episodes section -->
    <div class="podcast-episodes-section">
      <h2 class="section-title">Episodes</h2>
      <div id="episodes-container" class="episodes-list-container"></div>
    </div>
    
    <!-- Additional details section -->
    <div class="podcast-details-section">
      <div class="details-column">
        <h2 class="section-title">RSS Feed</h2>
        ${
          podcast.rssFeed
            ? `<a href="${podcast.rssFeed}" target="_blank" class="detail-link">${podcast.rssFeed}</a>`
            : "<p>Not specified</p>"
        }
      </div>
      
      <div class="details-column">
        <h2 class="section-title">Scheduling</h2>
        <div class="scheduling-details">
          <div class="scheduling-item">
            <h3>Google Calendar</h3>
            ${
              podcast.googleCal
                ? `<a href="${podcast.googleCal}" target="_blank" class="calendar-link">
                    ${shared.svgpodcastmanagement.calendar}
                    Calendar Link
                  </a>`
                : `<p class="calendar-link">
                    ${shared.svgpodcastmanagement.calendar}
                    Not connected
                  </p>`
            }
          </div>
          <div class="scheduling-item">
            <h3>Guest Form URL</h3>
            ${
              podcast.guestUrl
                ? `<a href="${podcast.guestUrl}" target="_blank" class="detail-link">${podcast.guestUrl}</a>`
                : "<p>Not specified</p>"
            }
          </div>
        </div>
      </div>
    </div>
    
    <!-- Social media section -->
    <div class="podcast-social-section">
      <h2 class="section-title">Social Media</h2>
      <div class="social-links">
        ${
          podcast.socialMedia && podcast.socialMedia[0]
            ? `<a href="${podcast.socialMedia[0]}" target="_blank" class="social-link">
                ${shared.svgpodcastmanagement.facebook}
                Facebook
              </a>`
            : ""
        }
        ${
          podcast.socialMedia && podcast.socialMedia[1]
            ? `<a href="${podcast.socialMedia[1]}" target="_blank" class="social-link">
                ${shared.svgpodcastmanagement.instagram}
                Instagram
              </a>`
            : ""
        }
        ${
          podcast.socialMedia && podcast.socialMedia[2]
            ? `<a href="${podcast.socialMedia[2]}" target="_blank" class="social-link">
                ${shared.svgpodcastmanagement.linkedin}
                LinkedIn
              </a>`
            : ""
        }
        ${
          podcast.socialMedia && podcast.socialMedia[3]
            ? `<a href="${podcast.socialMedia[3]}" target="_blank" class="social-link">
                ${shared.svgpodcastmanagement.twitter}
                Twitter
              </a>`
            : ""
        }
        ${
          podcast.socialMedia && podcast.socialMedia[4]
            ? `<a href="${podcast.socialMedia[4]}" target="_blank" class="social-link">
                ${shared.svgpodcastmanagement.tiktok}
                TikTok
              </a>`
            : ""
        }
      </div>
    </div>
  </div>
  
  <div class="detail-actions">
    <button class="delete-btn" id="delete-podcast-btn" data-id="${podcast._id}">
      Delete Podcast
    </button>
  </div>
  `;

  // Back button event listener
  document.getElementById("back-to-list").addEventListener("click", () => {
    // Hide podcast details view
    document.getElementById("podcast-detail").style.display = "none";
    // Re-render the podcast list to include the new episode
    renderPodcastList();
    // Show podcast list view
    document.getElementById("podcast-list").style.display = "flex";
  });

  // Edit button event listener
  document
    .getElementById("edit-podcast-btn")
    .addEventListener("click", async () => {
      try {
        const podcastId = document
          .getElementById("edit-podcast-btn")
          .getAttribute("data-id");
        const response = await fetchPodcast(podcastId);
        displayPodcastDetails(response.podcast);
        shared.selectedPodcastId = podcastId;

        // Show the form popup and keep podcast details visible in the background
        const formPopup = document.getElementById("form-popup");
        formPopup.style.display = "flex";
        formPopup.addEventListener("click", (event) => {
          if (event.target === formPopup) {
            formPopup.style.display = "none";
          }
        });

        // Ensure podcast details remain visible
        document.getElementById("podcast-detail").style.display = "block";
      } catch (error) {
        showNotification("Error", "Failed to fetch podcast details", "error");
      }
    });

  // Delete button event listener
  document
    .getElementById("delete-podcast-btn")
    .addEventListener("click", () => {
      showDeleteConfirmationModal(
        "Are you sure you want to delete this podcast?",
        // onConfirm
        async () => {
          const podcastId = document
            .getElementById("delete-podcast-btn")
            .getAttribute("data-id");
<<<<<<< HEAD
          await deletePodcast(podcastId);
          showNotification(
            "Success",
            "Podcast deleted successfully!",
            "success"
          );
          document.getElementById("podcast-detail").style.display = "none";
          renderPodcastList();
          document.getElementById("podcast-list").style.display = "flex";
          await refreshDashboardStats();
        } catch (error) {
          showNotification("Error", "Failed to delete podcast.", "error");
=======
          try {
            await deletePodcast(podcastId);
            showNotification("Success", "Podcast deleted successfully!", "success");
            // hide detail and refresh list
            document.getElementById("podcast-detail").style.display = "none";
            renderPodcastList();
            document.getElementById("podcast-list").style.display = "flex";
          } catch (err) {
            showNotification("Error", "Failed to delete podcast.", "error");
          }
>>>>>>> 96551235
        }
        // (you can pass a third argument here for an onCancel callback if you need it)
      );
    });

  // Render episodes in a vertical list
  fetchEpisodesByPodcast(podcast._id)
    .then((episodes) => {
      const episodesContainer = document.getElementById("episodes-container");
      episodesContainer.innerHTML = "";

      if (episodes && episodes.length) {
        episodes.forEach((ep) => {
          const episodeCard = document.createElement("div");
          episodeCard.className = "episode-list-item";
          episodeCard.setAttribute("data-episode-id", ep._id);

          const publishDate = ep.publishDate
            ? new Date(ep.publishDate).toLocaleDateString()
            : "No date";

          // Convert duration from seconds to minutes and seconds
          const durationMinutes = Math.floor(ep.duration / 60);
          const durationSeconds = ep.duration % 60;
          const formattedDuration = `${durationMinutes}m ${durationSeconds}s`;

          const description = ep.description
            ? ep.description
            : "No description available.";

          episodeCard.innerHTML = `
            <div class="episode-content">
              <div class="episode-header">
                <h3 class="episode-title">${ep.title}</h3>
                ${
                  ep.status
                    ? `<span class="episode-status">${ep.status}</span>`
                    : ""
                }
              </div>
              <div class="episode-meta">
                <span class="episode-date">Published: ${publishDate}</span>
                <span class="episode-duration">${formattedDuration}</span>
              </div>
              <div class="episode-description">${description}</div>
            </div>
            <div class="episode-actions">
              ${
                ep.audioUrl
                  ? `<button class="episode-play-btn"><svg xmlns="http://www.w3.org/2000/svg" width="16" height="16" viewBox="0 0 24 24" fill="none" stroke="currentColor" stroke-width="2" stroke-linecap="round" stroke-linejoin="round"><polygon points="5 3 19 12 5 21 5 3"></polygon></svg></button>`
                  : ""
              }
              <button class="view-episode-btn">View Details</button>
            </div>
          `;

          // Add play button event listener if audio URL exists
          if (ep.audioUrl) {
            episodeCard
              .querySelector(".episode-play-btn")
              .addEventListener("click", (e) => {
                e.stopPropagation();
                playAudio(ep.audioUrl, ep.title);
              });
          }

          // Add view button event listener
          episodeCard
            .querySelector(".view-episode-btn")
            .addEventListener("click", (e) => {
              e.stopPropagation();
              renderEpisodeDetail(ep);
            });

          // Add click event to card (excluding buttons)
          episodeCard.addEventListener("click", (e) => {
            if (!e.target.closest("button")) {
              renderEpisodeDetail(ep);
            }
          });

          episodesContainer.appendChild(episodeCard);
        });
      } else {
        const noEpisodes = document.createElement("p");
        noEpisodes.className = "no-episodes-message";
        noEpisodes.textContent = "No episodes available.";
        episodesContainer.appendChild(noEpisodes);
      }
    })
    .catch((error) => {
      console.error("Error fetching episodes:", error);
      const episodesContainer = document.getElementById("episodes-container");
      if (episodesContainer) {
        episodesContainer.innerHTML =
          '<p class="error-message">Failed to load episodes.</p>';
      }
    });

  // Update edit buttons after rendering
  updateEditButtons();
}

// Function to handle podcast form submission
function handlePodcastFormSubmission() {
  const form = document.getElementById("register-podcast-form");

  form.addEventListener("submit", async (e) => {
    e.preventDefault();
    console.log("Form submitted");

    // Retrieve regular input values
    const podName = document.getElementById("pod-name")?.value.trim() || "";
    const email = document.getElementById("email")?.value.trim() || "";
    const category = document.getElementById("category")?.value.trim() || "";

    if (!podName) {
      showNotification(
        "Missing Field",
        "Please fill in the Podcast Name field.",
        "error"
      );
      return;
    }

    // Build the data object from other form fields
    const data = {
      teamId: "",
      podName,
      author: document.getElementById("pod-author")?.value.trim() || "",
      language: document.getElementById("pod-language")?.value.trim() || "",
      rssFeed: document.getElementById("pod-rss")?.value.trim() || "",
      googleCal: document.getElementById("google-cal")?.value.trim() || null,
      guestUrl: document.getElementById("guest-form-url")?.value.trim() || null,
      email,
      description: document.getElementById("description")?.value.trim() || "",
      bannerUrl: document.getElementById("banner")?.value.trim() || "",
      tagline: document.getElementById("tagline")?.value.trim() || "",
      hostBio: document.getElementById("hostBio")?.value.trim() || "",
      hostImage: document.getElementById("host-image")?.value.trim() || "",
      // the logoUrl field will be replaced if a logo is uploaded

      category,
      socialMedia: [
        document.getElementById("facebook")?.value.trim() || " ",
        document.getElementById("instagram")?.value.trim() || " ",
        document.getElementById("linkedin")?.value.trim() || " ",
        document.getElementById("twitter")?.value.trim() || " ",
        document.getElementById("tiktok")?.value.trim() || " ",
        document.getElementById("pinterest")?.value.trim() || " ",
        document.getElementById("youtube")?.value.trim() || " "
      ].filter((link) => link)
    };

    // Remove any keys with null or empty values
    Object.keys(data).forEach((key) => {
      if (
        data[key] === null ||
        (Array.isArray(data[key]) && data[key].length === 0) ||
        data[key] === ""
      ) {
        delete data[key];
      }
    });

    // Function to continue submission after processing the logo (if any)
    async function submitPodcast(updatedData) {
      try {
        let responseData;
        if (shared.selectedPodcastId) {
          responseData = await updatePodcast(
            shared.selectedPodcastId,
            updatedData
          );
          if (!responseData.error) {
            showNotification(
              "Success",
              "Podcast updated successfully!",
              "success"
            );
            // Fetch updated podcasts list after updating
            await renderPodcastList();
            document.getElementById("form-popup").style.display = "none";
            document.getElementById("podcast-detail").style.display = "block";
            await refreshDashboardStats();
          }
        } else {
          responseData = await addPodcast(updatedData);
          if (!responseData.error) {
            showNotification(
              "Success",
              "Podcast added successfully!",
              "success"
            );
            await renderPodcastList();
            document.getElementById("form-popup").style.display = "none";
            document.getElementById("podcast-list").style.display = "flex";
            await refreshDashboardStats();
          }
        }

        if (responseData.error) {
          showNotification(
            "Error",
            responseData.details
              ? JSON.stringify(responseData.details)
              : responseData.error,
            "error"
          );
        } else {
          resetForm();
        }
      } catch (error) {
        console.error("Error:", error);
        showNotification(
          "Error",
          shared.selectedPodcastId
            ? "Failed to update podcast."
            : "Failed to add podcast.",
          "error"
        );
      }
    }

    // Check for a logo, banner and host image file and convert it to a Base64 string if one is selected
    const logoInput = document.getElementById("logo");
    const bannerInput = document.getElementById("banner");
    const hostImageInput = document.getElementById("host-image");

    async function handleFileInput(inputElement, dataProperty) {
      return new Promise((resolve) => {
        if (inputElement && inputElement.files[0]) {
          const file = inputElement.files[0];
          const reader = new FileReader();
          reader.onerror = () => {
            // Notify if file reading fails
            showNotification(
              "Error",
              "Failed to read file for " + dataProperty,
              "error"
            );
            resolve(false);
          };
          reader.onloadend = () => {
            data[dataProperty] = reader.result; // update with new image
            resolve(true);
          };
          reader.readAsDataURL(file);
        } else {
          // If editing and no new image is selected, do not overwrite the existing property
          if (shared.selectedPodcastId) {
            delete data[dataProperty];
          }
          resolve(false);
        }
      });
    }

    async function processInputs() {
      const logoPromise = handleFileInput(logoInput, "logoUrl");
      const bannerPromise = handleFileInput(bannerInput, "bannerUrl");
      const hostImagePromise = handleFileInput(hostImageInput, "hostImage");

      // Wait for all file inputs to be processed
      const [logoChanged, bannerChanged, hostImageChanged] = await Promise.all([
        logoPromise,
        bannerPromise,
        hostImagePromise
      ]);

      // Submit podcast data
      await submitPodcast(data);
    }

    // Start processing the inputs
    processInputs();
  });
}

// Function to render podcast options in a select element
export function renderPodcastSelection(podcasts) {
  const podcastSelect = document.getElementById("podcast-select");
  podcastSelect.innerHTML = ""; // Clear existing options

  // Add a default "Select Podcast" option
  const defaultOption = document.createElement("option");
  defaultOption.value = "";
  defaultOption.textContent = "Select Podcast";
  podcastSelect.appendChild(defaultOption);

  podcasts.forEach((podcast) => {
    const option = document.createElement("option");
    option.value = podcast._id;
    option.textContent = podcast.podName;
    podcastSelect.appendChild(option);
  });
}

// Initialize podcast functions
export function initPodcastFunctions() {
  renderPodcastList();

  // Show form for adding a podcast
  document.getElementById("add-podcast-btn").addEventListener("click", () => {
    resetForm();
    shared.selectedPodcastId = null;
    document.getElementById("form-popup").style.display = "flex";
    document.querySelector(".form-title").textContent = "Add New Podcast";
    document.querySelector(".save-btn").textContent = "Save Podcast";
  });

  // Close the form popup
  document.getElementById("close-form-popup").addEventListener("click", () => {
    document.getElementById("form-popup").style.display = "none";
  });

  // Cancel button in form
  document.getElementById("cancel-form-btn").addEventListener("click", () => {
    document.getElementById("form-popup").style.display = "none";
  });

  // Setup podcast form submission
  handlePodcastFormSubmission();
}

// Function to show a custom confirmation modal
function showDeleteConfirmationModal(message, onConfirm, onCancel) {
  const modal = document.createElement("div");
  modal.className = "popup";
  modal.style.display = "flex";

  modal.innerHTML = `
    <div class="form-box">
      <h2 class="form-title">Confirm Deletion</h2>
      <p>${message}</p>
      <div class="form-actions">
        <button class="cancel-btn" id="cancel-delete-btn">Cancel</button>
        <button class="delete-btn" id="confirm-delete-btn">Delete</button>
      </div>
    </div>
  `;

  document.body.appendChild(modal);

  // Event listeners for buttons
  modal.querySelector("#cancel-delete-btn").addEventListener("click", () => {
    document.body.removeChild(modal);
    if (onCancel) onCancel();
  });

  modal.querySelector("#confirm-delete-btn").addEventListener("click", () => {
    document.body.removeChild(modal);
    if (onConfirm) onConfirm();
  });
}

// Update delete button event listener to use the custom modal
document.querySelectorAll(".delete-btn-home").forEach((button) => {
  button.addEventListener("click", async (e) => {
    const podcastId = e.target.closest("button").getAttribute("data-id");
    showDeleteConfirmationModal(
      "Are you sure you want to delete this podcast?",
      async () => {
        try {
          await deletePodcast(podcastId);
          showNotification(
            "Success",
            "Podcast deleted successfully!",
            "success"
          );
          e.target.closest(".podcast-card")?.remove();
          if (document.querySelectorAll(".podcast-card").length === 0) {
            renderPodcastList();
          }
          await refreshDashboardStats();
        } catch (error) {
          showNotification("Error", "Failed to delete podcast.", "error");
        }
      }
    );
  });
});<|MERGE_RESOLUTION|>--- conflicted
+++ resolved
@@ -664,20 +664,6 @@
           const podcastId = document
             .getElementById("delete-podcast-btn")
             .getAttribute("data-id");
-<<<<<<< HEAD
-          await deletePodcast(podcastId);
-          showNotification(
-            "Success",
-            "Podcast deleted successfully!",
-            "success"
-          );
-          document.getElementById("podcast-detail").style.display = "none";
-          renderPodcastList();
-          document.getElementById("podcast-list").style.display = "flex";
-          await refreshDashboardStats();
-        } catch (error) {
-          showNotification("Error", "Failed to delete podcast.", "error");
-=======
           try {
             await deletePodcast(podcastId);
             showNotification("Success", "Podcast deleted successfully!", "success");
@@ -685,10 +671,10 @@
             document.getElementById("podcast-detail").style.display = "none";
             renderPodcastList();
             document.getElementById("podcast-list").style.display = "flex";
-          } catch (err) {
+            await refreshDashboardStats();
+        } catch (err) {
             showNotification("Error", "Failed to delete podcast.", "error");
           }
->>>>>>> 96551235
         }
         // (you can pass a third argument here for an onCancel callback if you need it)
       );
