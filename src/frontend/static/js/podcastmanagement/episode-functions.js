--- conflicted
+++ resolved
@@ -339,10 +339,7 @@
 
   // Update edit buttons after rendering
   updateEditButtons();
-<<<<<<< HEAD
-=======
 }
-
 // New function to display the episode popup for viewing/updating an episode
 async function showEpisodePopup(episode) {
   const popup = document.createElement("div");
@@ -606,5 +603,4 @@
         showNotification("Error", "Failed to create episode.", "error");
       }
     });
->>>>>>> 0bc1e98f
 }