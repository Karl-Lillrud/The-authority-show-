--- conflicted
+++ resolved
@@ -532,24 +532,6 @@
       e.preventDefault();
       const formData = new FormData(e.target);
 
-<<<<<<< HEAD
-      // Validate required fields
-      const requiredFields = [
-        "title",
-        "description",
-        "publishDate",
-        "author",
-        "imageUrl",
-        "explicit",
-        "category",
-        "episodeType"
-      ];
-      for (const field of requiredFields) {
-        if (!formData.get(field)) {
-          showNotification("Error", `Field "${field}" is required.`, "error");
-          return;
-        }
-=======
       // Ensure recordingAt is in the correct format
       if (data.recordingAt) {
         const recordingAt = new Date(data.recordingAt);
@@ -571,7 +553,17 @@
           "error"
         );
         return;
->>>>>>> 65c3974d
+      }
+
+      // Ensure publishDate is in the correct format
+      const publishDate = new Date(data.publishDate);
+      if (isNaN(publishDate.getTime())) {
+        showNotification(
+          "Invalid Date",
+          "Please provide a valid publish date.",
+          "error"
+        );
+        return;
       }
 
       try {
