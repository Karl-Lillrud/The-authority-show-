import { fetchPodcasts } from '/static/requests/podcastRequests.js';

async function populatePodcastDropdown() {
  const dropdown = document.getElementById("headerPodcastDropdown");
  if (!dropdown) {
    console.error("Header podcast dropdown element not found.");
    return;
  }

  try {
    // Fetch the podcasts
    const data = await fetchPodcasts();
    console.log("Podcasts fetched:", data);
    const podcasts = data.podcast || [];

    if (podcasts.length < 2) {
      dropdown.style.display = 'none';
      return;
    }

    // Populate the dropdown with the fetched podcasts
    podcasts.forEach(podcast => {
      const option = document.createElement("option");
      option.value = podcast._id;
      option.textContent = podcast.podName;
      dropdown.appendChild(option);
    });

    // Check if we're on podcast page
    if (window.location.pathname === "/podcast") {
      const savedPodcastId = localStorage.getItem('selectedPodcastId');
      console.log("Loaded saved podcast ID from localStorage:", savedPodcastId);

      if (savedPodcastId) {
        // Set the saved podcast as selected in the dropdown
        dropdown.value = savedPodcastId;
        console.log("Podcast selected in dropdown:", savedPodcastId);
      } else {
        // Reset to default option if no saved podcast is found
        dropdown.selectedIndex = 0;
        console.log("No saved podcast found. Resetting to default option.");
      }
    } else {
      // Reset dropdown to default for other pages (non-podcast pages)
      dropdown.selectedIndex = 0;
      console.log("Not on podcast page. Resetting dropdown to default.");
    }
  } catch (err) {
    console.error("Error populating dropdown:", err);
  }
}

function toggleMenu() {
  const menu = document.getElementById("menu");
  if (menu) {
    menu.style.display = menu.style.display === "flex" ? "none" : "flex";
    if (menu.style.display === "flex") {
      menu.style.position = "absolute";
    }
  }
}
window.toggleMenu = toggleMenu;

const podcastDropdown = document.querySelector("#headerPodcastDropdown");

if (podcastDropdown) {
  podcastDropdown.addEventListener("change", function () {
    const selectedPodcast = this.value;
    console.log("Selected podcast:", selectedPodcast);
      window.location.href = "/podcast"; // Redirect to podcast.html after saving selection
      localStorage.setItem('selectedPodcastId', selectedPodcast);
    console.log("Saved podcast ID to localStorage:", selectedPodcast);
    
  });

  // Clear localStorage ONLY when navigating away from podcast.html
  window.addEventListener("beforeunload", () => {
    if (window.location.pathname === "/podcast") {
      // Do nothing when leaving podcast.html
    } else {
      localStorage.removeItem('selectedPodcastId');
      console.log("Cleared selected podcast from localStorage on page unload.");
      // Reset dropdown to default when leaving the podcast page
      if (podcastDropdown) {
        podcastDropdown.selectedIndex = 0;
        console.log("Dropdown reset to default.");
      }
    }
  });
}

// Ensure the dropdown is populated when the document is ready
if (document.readyState === "loading") {
  document.addEventListener("DOMContentLoaded", populatePodcastDropdown);
} else {
  populatePodcastDropdown();
}

<<<<<<< HEAD
// Add event listener to the logo for redirection to /dashboard
const logo = document.querySelector(".logo");
if (logo) {
  logo.addEventListener("click", function () {
    window.location.href = "/dashboard";
  });
}
=======
const logoutLink = document.getElementById("logout-link");
const logoutModal = document.getElementById("logout-modal");
const cancelLogout = document.getElementById("cancel-logout");
const confirmLogout = document.getElementById("confirm-logout");

if (logoutLink) {
  logoutLink.addEventListener("click", function (e) {
    e.preventDefault();
    logoutModal.style.display = "flex";
  });
}

if (cancelLogout) {
  cancelLogout.addEventListener("click", function () {
    logoutModal.style.display = "none";
  });
}

if (confirmLogout) {
  confirmLogout.addEventListener("click", function () {
    document.cookie =
      "remember_me=; expires=Thu, 01 Jan 1970 00:00:00 UTC; path=/;";
    window.location.href = logoutLink.href;
  });
}

window.addEventListener("click", function (e) {
  if (e.target === logoutModal) {
    logoutModal.style.display = "none";
  }
});
>>>>>>> ac91254b
<|MERGE_RESOLUTION|>--- conflicted
+++ resolved
@@ -96,15 +96,6 @@
   populatePodcastDropdown();
 }
 
-<<<<<<< HEAD
-// Add event listener to the logo for redirection to /dashboard
-const logo = document.querySelector(".logo");
-if (logo) {
-  logo.addEventListener("click", function () {
-    window.location.href = "/dashboard";
-  });
-}
-=======
 const logoutLink = document.getElementById("logout-link");
 const logoutModal = document.getElementById("logout-modal");
 const cancelLogout = document.getElementById("cancel-logout");
@@ -135,5 +126,4 @@
   if (e.target === logoutModal) {
     logoutModal.style.display = "none";
   }
-});
->>>>>>> ac91254b
+});