--- conflicted
+++ resolved
@@ -323,12 +323,8 @@
     });
   });
 
-<<<<<<< HEAD
   // Initialize task management after creating cards
   initEpisodeToDo();
-=======
-  initTaskManagement();
->>>>>>> 7da79274
 }
 
 async function displayEpisodes(episodes, container) {
@@ -348,12 +344,8 @@
     await populateGuestList(card, episode);
   }
 
-<<<<<<< HEAD
   // Initialize task management after creating all cards
   initEpisodeToDo();
-=======
-  initTaskManagement();
->>>>>>> 7da79274
 }
 
 function createEpisodeCard(episode) {
