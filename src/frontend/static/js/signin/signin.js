document.addEventListener("DOMContentLoaded", function () {
  const successMessage = document.getElementById("success-message");
  const errorMessage = document.getElementById("error-message");
  const sendLoginLinkButton = document.getElementById("send-login-link-button");
  const emailInput = document.getElementById("email");
  const languageSelect = document.getElementById("language-select");
  const centerBox = document.querySelector(".center-box");

  // Set initial language from localStorage or browser preference
  const savedLanguage = localStorage.getItem("preferredLanguage");
  const browserLanguage = navigator.language.split("-")[0];
  const initialLanguage = savedLanguage || browserLanguage || "en";
  
  if (languageSelect) {
    languageSelect.value = initialLanguage;
    document.documentElement.lang = initialLanguage;
    setDirectionForLanguage(initialLanguage);
  }

  // Handle language change
  languageSelect.addEventListener("change", function(e) {
    const selectedLanguage = e.target.value;
    document.documentElement.lang = selectedLanguage;
    localStorage.setItem("preferredLanguage", selectedLanguage);
    
    // Update text content and direction
    setDirectionForLanguage(selectedLanguage);
    updatePageContent(selectedLanguage);
  });

  // Function to set RTL/LTR direction
  function setDirectionForLanguage(lang) {
    const isRTL = lang === 'ar';
    document.documentElement.dir = isRTL ? 'rtl' : 'ltr';
    centerBox.style.left = isRTL ? 'auto' : '2%';
    centerBox.style.right = isRTL ? '2%' : 'auto';
  }

  function updatePageContent(lang) {
    const translations = {
      en: {
        title: "Sign In",
        emailPlaceholder: "Email",
        buttonText: "Send Log-In Link",
        termsText: "Terms of Service",
        privacyText: "Privacy Policy",
        successMessage: "Login link has been sent to your email!",
        errorMessage: "Failed to send login link. Please try again later."
      },
      ar: {
        title: "تسجيل الدخول",
        emailPlaceholder: "البريد الإلكتروني",
        buttonText: "إرسال رابط تسجيل الدخول",
        termsText: "شروط الخدمة",
        privacyText: "سياسة الخصوصية",
        successMessage: "تم إرسال رابط تسجيل الدخول إلى بريدك الإلكتروني!",
        errorMessage: "فشل في إرسال الرابط. يرجى المحاولة مرة أخرى لاحقاً."
      },
      sv: {
        title: "Logga in",
        emailPlaceholder: "E-post",
        buttonText: "Skicka inloggningslänk",
        termsText: "Användarvillkor",
        privacyText: "Integritetspolicy",
        successMessage: "Inloggningslänk har skickats till din e-post!",
        errorMessage: "Misslyckades att skicka inloggningslänk. Försök igen senare."
      },
      es: {
        title: "Iniciar sesión",
        emailPlaceholder: "Correo electrónico",
        buttonText: "Enviar enlace de inicio de sesión",
        termsText: "Términos de servicio",
        privacyText: "Política de privacidad",
        successMessage: "¡Se ha enviado el enlace de inicio de sesión a tu correo!",
        errorMessage: "Error al enviar el enlace. Por favor, inténtalo más tarde."
      },
      fr: {
        title: "Se connecter",
        emailPlaceholder: "Email",
        buttonText: "Envoyer le lien de connexion",
        termsText: "Conditions d'utilisation",
        privacyText: "Politique de confidentialité",
        successMessage: "Le lien de connexion a été envoyé à votre email !",
        errorMessage: "Échec de l'envoi du lien. Veuillez réessayer plus tard."
      },
      de: {
        title: "Anmelden",
        emailPlaceholder: "E-Mail",
        buttonText: "Anmelde-Link senden",
        termsText: "Nutzungsbedingungen",
        privacyText: "Datenschutzrichtlinie",
        successMessage: "Anmelde-Link wurde an Ihre E-Mail gesendet!",
        errorMessage: "Fehler beim Senden des Links. Bitte versuchen Sie es später erneut."
      },
      it: {
        title: "Accedi",
        emailPlaceholder: "Email",
        buttonText: "Invia link di accesso",
        termsText: "Termini di servizio",
        privacyText: "Politica sulla privacy",
        successMessage: "Il link di accesso è stato inviato alla tua email!",
        errorMessage: "Impossibile inviare il link. Per favore riprova più tardi."
      },
      pt: {
        title: "Entrar",
        emailPlaceholder: "Email",
        buttonText: "Enviar link de login",
        termsText: "Termos de serviço",
        privacyText: "Política de privacidade",
        successMessage: "O link de login foi enviado para seu email!",
        errorMessage: "Falha ao enviar o link. Por favor, tente novamente mais tarde."
      },
      ru: {
        title: "Вход",
        emailPlaceholder: "Электронная почта",
        buttonText: "Отправить ссылку для входа",
        termsText: "Условия использования",
        privacyText: "Политика конфиденциальности",
        successMessage: "Ссылка для входа отправлена на вашу почту!",
        errorMessage: "Не удалось отправить ссылку. Пожалуйста, попробуйте позже."
      },
      zh: {
        title: "登录",
        emailPlaceholder: "电子邮箱",
        buttonText: "发送登录链接",
        termsText: "服务条款",
        privacyText: "隐私政策",
        successMessage: "登录链接已发送至您的邮箱！",
        errorMessage: "发送链接失败，请稍后重试。"
      },
      ja: {
        title: "ログイン",
        emailPlaceholder: "メールアドレス",
        buttonText: "ログインリンクを送信",
        termsText: "利用規約",
        privacyText: "プライバシーポリシー",
        successMessage: "ログインリンクをメールに送信しました！",
        errorMessage: "リンクの送信に失敗しました。後でもう一度お試しください。"
      },
      ko: {
        title: "로그인",
        emailPlaceholder: "이메일",
        buttonText: "로그인 링크 보내기",
        termsText: "서비스 약관",
        privacyText: "개인정보 처리방침",
        successMessage: "로그인 링크가 이메일로 전송되었습니다!",
        errorMessage: "링크 전송에 실패했습니다. 나중에 다시 시도해주세요."
      }
    };

    const t = translations[lang] || translations.en;
    
    // Update page content
    document.querySelector(".title").textContent = t.title;
    emailInput.placeholder = t.emailPlaceholder;
    sendLoginLinkButton.textContent = t.buttonText;
    
    // Update links text
    const links = document.querySelectorAll(".policy-links .link");
    links[0].textContent = t.termsText;
    links[1].textContent = t.privacyText;
  }

  // Handle "Send Log-In Link" button click
  if (sendLoginLinkButton) {
    sendLoginLinkButton.addEventListener("click", async function () {
      const email = emailInput.value.trim();
      const currentLang = languageSelect.value;
      const t = translations[currentLang] || translations.en;

      if (!email) {
        errorMessage.textContent = "Please enter your email address.";
        errorMessage.style.display = "block";
        successMessage.style.display = "none";
        return;
      }

      try {
        const response = await fetch("/send-login-link", {
          method: "POST",
          headers: { "Content-Type": "application/json" },
          body: JSON.stringify({ email })
        });

        const result = await response.json();
        if (response.ok) {
<<<<<<< HEAD
          successMessage.textContent = t.successMessage;
          successMessage.style.display = "block";
          errorMessage.style.display = "none";
        } else {
          errorMessage.textContent = t.errorMessage;
=======
          successMessage.textContent = "A login link has been sent to your email!";
          successMessage.style.display = "block";
          errorMessage.style.display = "none";
        } else {
          errorMessage.textContent =
            result.error ||
            "Failed to send login link. Please try again later.";
>>>>>>> 29633ff0
          errorMessage.style.display = "block";
          successMessage.style.display = "none";
        }
      } catch (error) {
        console.error("Error sending login link:", error);
<<<<<<< HEAD
        errorMessage.textContent = t.errorMessage;
=======
        errorMessage.textContent =
          "An unexpected error occurred while sending the login link. Please try again later.";
>>>>>>> 29633ff0
        errorMessage.style.display = "block";
        successMessage.style.display = "none";
      }
    });
  } else {
<<<<<<< HEAD
    console.warn("Send login link button not found in DOM");
=======
    console.warn("Login link button was not found in the DOM");
>>>>>>> 29633ff0
  }

  // Handle token-based login from URL
  const urlParams = new URLSearchParams(window.location.search);
  const token = urlParams.get("token");

  if (token) {
    // Automatically log in the user using the token
    fetch("/verify-login-token", {
      method: "POST",
      headers: { "Content-Type": "application/json" },
      body: JSON.stringify({ 
        token,
        language: languageSelect.value // Include selected language
      })
    })
      .then(async (response) => {
        if (!response.ok) {
          const result = await response.json();
          throw new Error(
            `HTTP error! Status: ${response.status}, Message: ${
              result.error || "Unknown error"
            }`
          );
        }
        return response.json();
      })
      .then((data) => {
        if (data.redirect_url) {
          // Store language preference before redirecting
          localStorage.setItem("preferredLanguage", languageSelect.value);
          window.location.href = data.redirect_url;
        } else {
<<<<<<< HEAD
          errorMessage.textContent = data.error || "Failed to log in with the provided link.";
=======
          errorMessage.textContent =
            data.error || "Failed to log in using the provided link.";
>>>>>>> 29633ff0
          errorMessage.style.display = "block";
          successMessage.style.display = "none";
        }
      })
      .catch((error) => {
        console.error("Error verifying token:", error);
        const errorMsg = error.message.toLowerCase();
        if (errorMsg.includes("failed to create account")) {
<<<<<<< HEAD
          errorMessage.textContent = "Failed to create account. Please check your email or contact support.";
        } else if (errorMsg.includes("token has expired")) {
          errorMessage.textContent = "Login link has expired. Please request a new one.";
        } else if (errorMsg.includes("invalid token")) {
          errorMessage.textContent = "Invalid login link. Please try with a new link.";
        } else {
          errorMessage.textContent = "An error occurred during login. Please try again or contact support.";
=======
          errorMessage.textContent =
            "Failed to create account. Please verify your email or contact support.";
        } else if (errorMsg.includes("token has expired")) {
          errorMessage.textContent =
            "The login link has expired. Please request a new one.";
        } else if (errorMsg.includes("invalid token")) {
          errorMessage.textContent =
            "The login link is invalid. Try a new link.";
        } else {
          errorMessage.textContent =
            "An error occurred during login. Please try again or contact support.";
>>>>>>> 29633ff0
        }
        errorMessage.style.display = "block";
        successMessage.style.display = "none";
      });
  }

<<<<<<< HEAD
  // Handle email/password login form (if used)
  const form = document.getElementById("signin-form");
  if (form) {
    form.addEventListener("submit", async function (event) {
      event.preventDefault();

      const email = emailInput.value.trim();
      const password = document.getElementById("password")?.value?.trim();

      if (!email || (password !== undefined && !password)) {
        errorMessage.textContent = "Vänligen ange både e-post och lösenord.";
        errorMessage.style.display = "block";
        successMessage.style.display = "none";
        return;
      }

      try {
        const response = await fetch("/signin", {
          method: "POST",
          headers: { "Content-Type": "application/json" },
          body: JSON.stringify({ email, password })
        });

        const result = await response.json();
        if (response.ok) {
          window.location.href = result.redirect_url || "/podprofile";
        } else {
          errorMessage.textContent =
            result.error || "Misslyckades att logga in. Försök igen.";
          errorMessage.style.display = "block";
          successMessage.style.display = "none";
        }
      } catch (error) {
        console.error("Fel under inloggning:", error);
        errorMessage.textContent = "Ett fel uppstod. Försök igen.";
        errorMessage.style.display = "block";
        successMessage.style.display = "none";
      }
    });
  } else {
    console.warn("Inloggningsformulär hittades inte i DOM");
  }

  // Handle OTP verification
  const verifyOTP = async (email, otp) => {
    const currentLang = languageSelect.value;
    try {
      const response = await fetch("/verify-otp", {
        method: "POST",
        headers: { "Content-Type": "application/json" },
        body: JSON.stringify({ 
          email, 
          otp,
          language: currentLang // Include current language
        })
      });

      const result = await response.json();
      if (response.ok) {
        // Store language preference before redirecting
        localStorage.setItem("preferredLanguage", currentLang);
        window.location.href = result.redirect_url || "/podprofile";
      } else {
        errorMessage.textContent = result.error || "Failed to verify OTP. Please try again.";
        errorMessage.style.display = "block";
        successMessage.style.display = "none";
      }
    } catch (error) {
      console.error("Error verifying OTP:", error);
      errorMessage.textContent = "An error occurred. Please try again.";
      errorMessage.style.display = "block";
      successMessage.style.display = "none";
    }
  };
=======
>>>>>>> 29633ff0
});<|MERGE_RESOLUTION|>--- conflicted
+++ resolved
@@ -3,172 +3,14 @@
   const errorMessage = document.getElementById("error-message");
   const sendLoginLinkButton = document.getElementById("send-login-link-button");
   const emailInput = document.getElementById("email");
-  const languageSelect = document.getElementById("language-select");
-  const centerBox = document.querySelector(".center-box");
-
-  // Set initial language from localStorage or browser preference
-  const savedLanguage = localStorage.getItem("preferredLanguage");
-  const browserLanguage = navigator.language.split("-")[0];
-  const initialLanguage = savedLanguage || browserLanguage || "en";
-  
-  if (languageSelect) {
-    languageSelect.value = initialLanguage;
-    document.documentElement.lang = initialLanguage;
-    setDirectionForLanguage(initialLanguage);
-  }
-
-  // Handle language change
-  languageSelect.addEventListener("change", function(e) {
-    const selectedLanguage = e.target.value;
-    document.documentElement.lang = selectedLanguage;
-    localStorage.setItem("preferredLanguage", selectedLanguage);
-    
-    // Update text content and direction
-    setDirectionForLanguage(selectedLanguage);
-    updatePageContent(selectedLanguage);
-  });
-
-  // Function to set RTL/LTR direction
-  function setDirectionForLanguage(lang) {
-    const isRTL = lang === 'ar';
-    document.documentElement.dir = isRTL ? 'rtl' : 'ltr';
-    centerBox.style.left = isRTL ? 'auto' : '2%';
-    centerBox.style.right = isRTL ? '2%' : 'auto';
-  }
-
-  function updatePageContent(lang) {
-    const translations = {
-      en: {
-        title: "Sign In",
-        emailPlaceholder: "Email",
-        buttonText: "Send Log-In Link",
-        termsText: "Terms of Service",
-        privacyText: "Privacy Policy",
-        successMessage: "Login link has been sent to your email!",
-        errorMessage: "Failed to send login link. Please try again later."
-      },
-      ar: {
-        title: "تسجيل الدخول",
-        emailPlaceholder: "البريد الإلكتروني",
-        buttonText: "إرسال رابط تسجيل الدخول",
-        termsText: "شروط الخدمة",
-        privacyText: "سياسة الخصوصية",
-        successMessage: "تم إرسال رابط تسجيل الدخول إلى بريدك الإلكتروني!",
-        errorMessage: "فشل في إرسال الرابط. يرجى المحاولة مرة أخرى لاحقاً."
-      },
-      sv: {
-        title: "Logga in",
-        emailPlaceholder: "E-post",
-        buttonText: "Skicka inloggningslänk",
-        termsText: "Användarvillkor",
-        privacyText: "Integritetspolicy",
-        successMessage: "Inloggningslänk har skickats till din e-post!",
-        errorMessage: "Misslyckades att skicka inloggningslänk. Försök igen senare."
-      },
-      es: {
-        title: "Iniciar sesión",
-        emailPlaceholder: "Correo electrónico",
-        buttonText: "Enviar enlace de inicio de sesión",
-        termsText: "Términos de servicio",
-        privacyText: "Política de privacidad",
-        successMessage: "¡Se ha enviado el enlace de inicio de sesión a tu correo!",
-        errorMessage: "Error al enviar el enlace. Por favor, inténtalo más tarde."
-      },
-      fr: {
-        title: "Se connecter",
-        emailPlaceholder: "Email",
-        buttonText: "Envoyer le lien de connexion",
-        termsText: "Conditions d'utilisation",
-        privacyText: "Politique de confidentialité",
-        successMessage: "Le lien de connexion a été envoyé à votre email !",
-        errorMessage: "Échec de l'envoi du lien. Veuillez réessayer plus tard."
-      },
-      de: {
-        title: "Anmelden",
-        emailPlaceholder: "E-Mail",
-        buttonText: "Anmelde-Link senden",
-        termsText: "Nutzungsbedingungen",
-        privacyText: "Datenschutzrichtlinie",
-        successMessage: "Anmelde-Link wurde an Ihre E-Mail gesendet!",
-        errorMessage: "Fehler beim Senden des Links. Bitte versuchen Sie es später erneut."
-      },
-      it: {
-        title: "Accedi",
-        emailPlaceholder: "Email",
-        buttonText: "Invia link di accesso",
-        termsText: "Termini di servizio",
-        privacyText: "Politica sulla privacy",
-        successMessage: "Il link di accesso è stato inviato alla tua email!",
-        errorMessage: "Impossibile inviare il link. Per favore riprova più tardi."
-      },
-      pt: {
-        title: "Entrar",
-        emailPlaceholder: "Email",
-        buttonText: "Enviar link de login",
-        termsText: "Termos de serviço",
-        privacyText: "Política de privacidade",
-        successMessage: "O link de login foi enviado para seu email!",
-        errorMessage: "Falha ao enviar o link. Por favor, tente novamente mais tarde."
-      },
-      ru: {
-        title: "Вход",
-        emailPlaceholder: "Электронная почта",
-        buttonText: "Отправить ссылку для входа",
-        termsText: "Условия использования",
-        privacyText: "Политика конфиденциальности",
-        successMessage: "Ссылка для входа отправлена на вашу почту!",
-        errorMessage: "Не удалось отправить ссылку. Пожалуйста, попробуйте позже."
-      },
-      zh: {
-        title: "登录",
-        emailPlaceholder: "电子邮箱",
-        buttonText: "发送登录链接",
-        termsText: "服务条款",
-        privacyText: "隐私政策",
-        successMessage: "登录链接已发送至您的邮箱！",
-        errorMessage: "发送链接失败，请稍后重试。"
-      },
-      ja: {
-        title: "ログイン",
-        emailPlaceholder: "メールアドレス",
-        buttonText: "ログインリンクを送信",
-        termsText: "利用規約",
-        privacyText: "プライバシーポリシー",
-        successMessage: "ログインリンクをメールに送信しました！",
-        errorMessage: "リンクの送信に失敗しました。後でもう一度お試しください。"
-      },
-      ko: {
-        title: "로그인",
-        emailPlaceholder: "이메일",
-        buttonText: "로그인 링크 보내기",
-        termsText: "서비스 약관",
-        privacyText: "개인정보 처리방침",
-        successMessage: "로그인 링크가 이메일로 전송되었습니다!",
-        errorMessage: "링크 전송에 실패했습니다. 나중에 다시 시도해주세요."
-      }
-    };
-
-    const t = translations[lang] || translations.en;
-    
-    // Update page content
-    document.querySelector(".title").textContent = t.title;
-    emailInput.placeholder = t.emailPlaceholder;
-    sendLoginLinkButton.textContent = t.buttonText;
-    
-    // Update links text
-    const links = document.querySelectorAll(".policy-links .link");
-    links[0].textContent = t.termsText;
-    links[1].textContent = t.privacyText;
-  }
 
   // Handle "Send Log-In Link" button click
   if (sendLoginLinkButton) {
     sendLoginLinkButton.addEventListener("click", async function () {
       const email = emailInput.value.trim();
-      const currentLang = languageSelect.value;
-      const t = translations[currentLang] || translations.en;
 
       if (!email) {
+        errorMessage.textContent = "Please enter your email address.";
         errorMessage.textContent = "Please enter your email address.";
         errorMessage.style.display = "block";
         successMessage.style.display = "none";
@@ -184,13 +26,6 @@
 
         const result = await response.json();
         if (response.ok) {
-<<<<<<< HEAD
-          successMessage.textContent = t.successMessage;
-          successMessage.style.display = "block";
-          errorMessage.style.display = "none";
-        } else {
-          errorMessage.textContent = t.errorMessage;
-=======
           successMessage.textContent = "A login link has been sent to your email!";
           successMessage.style.display = "block";
           errorMessage.style.display = "none";
@@ -198,28 +33,19 @@
           errorMessage.textContent =
             result.error ||
             "Failed to send login link. Please try again later.";
->>>>>>> 29633ff0
           errorMessage.style.display = "block";
           successMessage.style.display = "none";
         }
       } catch (error) {
         console.error("Error sending login link:", error);
-<<<<<<< HEAD
-        errorMessage.textContent = t.errorMessage;
-=======
         errorMessage.textContent =
           "An unexpected error occurred while sending the login link. Please try again later.";
->>>>>>> 29633ff0
         errorMessage.style.display = "block";
         successMessage.style.display = "none";
       }
     });
   } else {
-<<<<<<< HEAD
-    console.warn("Send login link button not found in DOM");
-=======
     console.warn("Login link button was not found in the DOM");
->>>>>>> 29633ff0
   }
 
   // Handle token-based login from URL
@@ -231,10 +57,7 @@
     fetch("/verify-login-token", {
       method: "POST",
       headers: { "Content-Type": "application/json" },
-      body: JSON.stringify({ 
-        token,
-        language: languageSelect.value // Include selected language
-      })
+      body: JSON.stringify({ token })
     })
       .then(async (response) => {
         if (!response.ok) {
@@ -249,16 +72,10 @@
       })
       .then((data) => {
         if (data.redirect_url) {
-          // Store language preference before redirecting
-          localStorage.setItem("preferredLanguage", languageSelect.value);
           window.location.href = data.redirect_url;
         } else {
-<<<<<<< HEAD
-          errorMessage.textContent = data.error || "Failed to log in with the provided link.";
-=======
           errorMessage.textContent =
             data.error || "Failed to log in using the provided link.";
->>>>>>> 29633ff0
           errorMessage.style.display = "block";
           successMessage.style.display = "none";
         }
@@ -267,15 +84,6 @@
         console.error("Error verifying token:", error);
         const errorMsg = error.message.toLowerCase();
         if (errorMsg.includes("failed to create account")) {
-<<<<<<< HEAD
-          errorMessage.textContent = "Failed to create account. Please check your email or contact support.";
-        } else if (errorMsg.includes("token has expired")) {
-          errorMessage.textContent = "Login link has expired. Please request a new one.";
-        } else if (errorMsg.includes("invalid token")) {
-          errorMessage.textContent = "Invalid login link. Please try with a new link.";
-        } else {
-          errorMessage.textContent = "An error occurred during login. Please try again or contact support.";
-=======
           errorMessage.textContent =
             "Failed to create account. Please verify your email or contact support.";
         } else if (errorMsg.includes("token has expired")) {
@@ -287,88 +95,10 @@
         } else {
           errorMessage.textContent =
             "An error occurred during login. Please try again or contact support.";
->>>>>>> 29633ff0
         }
         errorMessage.style.display = "block";
         successMessage.style.display = "none";
       });
   }
 
-<<<<<<< HEAD
-  // Handle email/password login form (if used)
-  const form = document.getElementById("signin-form");
-  if (form) {
-    form.addEventListener("submit", async function (event) {
-      event.preventDefault();
-
-      const email = emailInput.value.trim();
-      const password = document.getElementById("password")?.value?.trim();
-
-      if (!email || (password !== undefined && !password)) {
-        errorMessage.textContent = "Vänligen ange både e-post och lösenord.";
-        errorMessage.style.display = "block";
-        successMessage.style.display = "none";
-        return;
-      }
-
-      try {
-        const response = await fetch("/signin", {
-          method: "POST",
-          headers: { "Content-Type": "application/json" },
-          body: JSON.stringify({ email, password })
-        });
-
-        const result = await response.json();
-        if (response.ok) {
-          window.location.href = result.redirect_url || "/podprofile";
-        } else {
-          errorMessage.textContent =
-            result.error || "Misslyckades att logga in. Försök igen.";
-          errorMessage.style.display = "block";
-          successMessage.style.display = "none";
-        }
-      } catch (error) {
-        console.error("Fel under inloggning:", error);
-        errorMessage.textContent = "Ett fel uppstod. Försök igen.";
-        errorMessage.style.display = "block";
-        successMessage.style.display = "none";
-      }
-    });
-  } else {
-    console.warn("Inloggningsformulär hittades inte i DOM");
-  }
-
-  // Handle OTP verification
-  const verifyOTP = async (email, otp) => {
-    const currentLang = languageSelect.value;
-    try {
-      const response = await fetch("/verify-otp", {
-        method: "POST",
-        headers: { "Content-Type": "application/json" },
-        body: JSON.stringify({ 
-          email, 
-          otp,
-          language: currentLang // Include current language
-        })
-      });
-
-      const result = await response.json();
-      if (response.ok) {
-        // Store language preference before redirecting
-        localStorage.setItem("preferredLanguage", currentLang);
-        window.location.href = result.redirect_url || "/podprofile";
-      } else {
-        errorMessage.textContent = result.error || "Failed to verify OTP. Please try again.";
-        errorMessage.style.display = "block";
-        successMessage.style.display = "none";
-      }
-    } catch (error) {
-      console.error("Error verifying OTP:", error);
-      errorMessage.textContent = "An error occurred. Please try again.";
-      errorMessage.style.display = "block";
-      successMessage.style.display = "none";
-    }
-  };
-=======
->>>>>>> 29633ff0
 });