// store.js
import { showNotification } from "/static/js/components/notifications.js";

let apiBaseUrl = "";
let stripePublicKey = "";
let stripe = null;

document.addEventListener("DOMContentLoaded", async () => {
  initializeStoreLayout();
  initializeSvgIcons();
  await initializeStripe();
  // Återställ checkout-knappen vid sidladdning
  resetCheckoutButton();
});

async function initializeStripe() {
  try {
    await loadStripeScript();
    const response = await fetch("/config");
    if (!response.ok) {
      const errorData = await response.json();
      throw new Error(
        errorData.error || `Failed to fetch config: ${response.statusText}`
      );
    }
    const config = await response.json();
    apiBaseUrl = config.apiBaseUrl || "";
    stripePublicKey = config.stripePublicKey;

    if (!stripePublicKey) {
      console.error("Stripe Public Key not found in config from server.");
      const statusElement = document.getElementById("checkoutStatus");
      if (statusElement)
        statusElement.textContent = "Configuration error: Payment key missing.";
      showNotification(
        "Configuration Error",
        "Payment key missing.",
        "error",
        5000
      );
      return;
    }

    if (typeof Stripe === "undefined") {
      throw new Error("Stripe.js failed to load.");
    }
    stripe = Stripe(stripePublicKey);
    console.log("Stripe initialized successfully.");
  } catch (error) {
    console.error("Error initializing Stripe:", error);
    const statusElement = document.getElementById("checkoutStatus");
    if (statusElement)
      statusElement.textContent =
        "Error loading payment configuration: " + error.message;
    showNotification(
      "Initialization Error",
      "Failed to load payment system: " + error.message,
      "error",
      5000
    );
  }
}

function loadStripeScript() {
  return new Promise((resolve, reject) => {
    if (document.querySelector('script[src="https://js.stripe.com/v3/"]')) {
      resolve();
      return;
    }
    const stripeScript = document.createElement("script");
    stripeScript.src = "https://js.stripe.com/v3/";
    stripeScript.async = true;
    stripeScript.onload = () => resolve();
    stripeScript.onerror = () => reject(new Error("Failed to load Stripe.js"));
    document.head.appendChild(stripeScript);
  });
}

// Återställ checkout-knappen
function resetCheckoutButton() {
  const checkoutBtn = document.getElementById("checkoutBtn");
  if (checkoutBtn) {
    checkoutBtn.disabled = cart.length === 0;
    checkoutBtn.textContent = "Complete the Purchase";
  }
}

// Lyssna på page show eller focus för att återställa knappen
window.addEventListener("pageshow", resetCheckoutButton);
window.addEventListener("focus", resetCheckoutButton);

window.addEventListener("resize", () => {
  setupCart();
});

function initializeStoreLayout() {
  setupCart();
  setupAddToCartButtons();
  setupPlaceholderImages();
}

function initializeSvgIcons() {
  if (typeof initSvgIcons === "function") {
    initSvgIcons();
  }
}

function setupPlaceholderImages() {
  const stylePreviews = document.querySelectorAll(".style-preview");
  stylePreviews.forEach((preview, index) => {
    const styles = ["minimal", "premium", "enterprise"];
    const style = styles[index % styles.length];
    preview.src = `/placeholder.svg?height=150&width=300&text=${style}`;
  });
}

function setupAddToCartButtons() {
  const addToCartButtons = document.querySelectorAll(".add-to-cart-btn");
  addToCartButtons.forEach((button) => {
    button.addEventListener("click", function () {
      const productId = this.getAttribute("data-product-id");

      // Handle Enterprise Subscription button separately
      if (productId === "sub-enterprise") {
        window.location.href = "/enterprise";
        return; // Stop further processing for this button
      }

      const productCard = document.querySelector(
        `.product-card[data-product-id="${productId}"]`
      );

      if (!productCard) return;

      const productName = productCard.querySelector("h3").textContent;
      const productType = productCard.getAttribute("data-product-type");
      const productPrice = Number.parseFloat(
        productCard.getAttribute("data-price")
      );

      addToCart(productId, productName, productType, productPrice);
      this.textContent = "Added to Cart";
      this.classList.add("in-cart");
      showNotification(
        "Product Added",
        `${productName} added to cart!`,
        "success",
        3000
      );
      setTimeout(() => {
        this.textContent = "Add to Cart";
        this.classList.remove("in-cart");
      }, 2000);
    });
  });

  const purchaseHistoryButton = document.querySelector(".view-history");
  if (purchaseHistoryButton) {
    purchaseHistoryButton.addEventListener("click", () => {
      localStorage.setItem("activeAccountSection", "settings-purchases");
      window.location.href = "/account";
    });
  }
}

function setupCart() {
  const shoppingCart = document.getElementById("shoppingCart");
  const checkoutBtn = document.getElementById("checkoutBtn");

  shoppingCart.replaceWith(shoppingCart.cloneNode(true));
  const newShoppingCart = document.getElementById("shoppingCart");
  const newCheckoutBtn = document.getElementById("checkoutBtn");

  loadCartFromStorage();

  newCheckoutBtn.addEventListener("click", async function () {
    if (this.disabled) return;

    if (!stripe) {
      console.error("Stripe is not initialized. Cannot proceed.");
      showNotification(
        "Payment Error",
        "Payment system is not ready. Please try again shortly.",
        "error",
        5000
      );
      resetCheckoutButton();
      return;
    }

    try {
      this.disabled = true;
      this.textContent = "Processing...";
      showNotification("Processing", "Initiating checkout...", "info", 3000);

      const creditItems = cart.filter((item) => item.type === "Credit Pack");
      const subscriptionItems = cart.filter(
        (item) => item.type === "Subscription"
      );
      // Add filter for episode packs
      const episodeItems = cart.filter((item) => item.type === "Episode Pack");

      if (
        subscriptionItems.length > 1 ||
        (subscriptionItems[0] && subscriptionItems[0].quantity > 1)
      ) {
        showNotification(
          "Invalid Cart",
          "You can only purchase one subscription at a time.",
          "warning",
          5000
        );
        resetCheckoutButton();
        return;
      }

      // Update condition to check all relevant item types
      if (
        creditItems.length === 0 &&
        subscriptionItems.length === 0 &&
        episodeItems.length === 0 // Add check for episode items
      ) {
        showNotification(
          "Empty Cart",
          "Your cart is empty or contains unsupported items.",
          "warning",
          5000
        );
        resetCheckoutButton();
        return;
      }

      const items = [];

      if (creditItems.length > 0) {
        creditItems.forEach((item) => {
          const credits = getCreditsForProduct(item.id);
          items.push({
            productId: item.id,
            name: item.name,
            type: "credit",
            price: item.price.toFixed(2),
            quantity: item.quantity,
            credits: credits
          });
        });
      }

      if (subscriptionItems.length === 1) {
        const subscription = subscriptionItems[0];
        const plan = getPlanForProduct(subscription.id);
        items.push({
          productId: subscription.id,
          name: subscription.name,
          type: "subscription",
          price: subscription.price.toFixed(2),
          quantity: 1,
          plan: plan
        });
      }

      // Add processing for episode items
      if (episodeItems.length > 0) {
        episodeItems.forEach((item) => {
          // Assuming each episode pack grants 1 slot, adjust if needed
          const episodeSlots = 1;
          items.push({
            productId: item.id,
            name: item.name,
            type: "episode", // Use 'episode' type for backend
            price: item.price.toFixed(2),
            quantity: item.quantity,
            episodeSlots: episodeSlots * item.quantity // Calculate total slots
          });
        });
      }

      const payload = { items };

      const checkoutUrl = apiBaseUrl
        ? `${apiBaseUrl}/create-checkout-session`
        : "/create-checkout-session";
      const response = await fetch(checkoutUrl, {
        method: "POST",
        headers: { "Content-Type": "application/json" },
        body: JSON.stringify(payload),
        credentials: "same-origin"
      });

      const contentType = response.headers.get("content-type");
      if (contentType && contentType.includes("text/html")) {
        showNotification(
          "Session Expired",
          "Your session has expired. Please log in again.",
          "error",
          5000
        );
        setTimeout(() => {
          window.location.href =
            "/signin?redirect=" + encodeURIComponent(window.location.pathname);
        }, 2000);
        resetCheckoutButton();
        return;
      }

      if (!response.ok) {
        const errorData = await response.json();
        throw new Error(errorData.error || "Failed to create checkout session");
      }

      const data = await response.json();
      if (data.sessionId) {
<<<<<<< HEAD
        // Use the globally initialized Stripe object to redirect
        try {
          await stripe.redirectToCheckout({ sessionId: data.sessionId });
          // Clear cart after successful redirection attempt
          clearCart();
        } catch (redirectError) {
          console.error("Error during Stripe redirection:", redirectError);
          alert("Failed to redirect to payment. Please try again.");
          this.disabled = false;
          this.textContent = "Complete the Purchase";
        }
=======
        await stripe.redirectToCheckout({ sessionId: data.sessionId });
        clearCart();
>>>>>>> 29633ff0
      } else {
        throw new Error(data.error || "Unknown error");
      }
    } catch (err) {
      console.error("Error during checkout:", err);
      showNotification(
        "Checkout Failed",
        "Unable to complete checkout. Please try again or contact support.",
        "error",
        5000
      );
      resetCheckoutButton();
    }
  });
}

function closeCartOnClickOutside(e) {
  const shoppingCart = document.getElementById("shoppingCart");
  const cartButton = document.getElementById("cartButton");
  if (
    shoppingCart &&
    cartButton &&
    !shoppingCart.contains(e.target) &&
    e.target !== cartButton &&
    !cartButton.contains(e.target)
  ) {
    shoppingCart.classList.add("hidden");
  }
}

function getCreditsForProduct(productId) {
  switch (productId) {
    case "credit-basic":
      return 2500;
    case "credit-pro":
      return 5000;
    case "credit-premium":
      return 12000;
    case "credit-ultra":
      return 17000;
    default:
      return 0;
  }
}

function getPlanForProduct(productId) {
  switch (productId) {
    case "sub-standard":
      return "pro";
    case "sub-pro":
      return "studio";
    case "sub-enterprise":
      return "enterprise";
    default:
      return null;
  }
}

let cart = [];

function addToCart(productId, productName, productType, productPrice) {
  // Check if product already exists in cart
  const existingItemIndex = cart.findIndex((item) => item.id === productId);
  let itemAdded = false; // Flag to check if a new item was added or quantity increased

  if (existingItemIndex !== -1) {
    // Increment quantity if product already in cart
    cart[existingItemIndex].quantity += 1;
  } else {
    // Add new item to cart
    cart.push({
      id: productId,
      name: productName,
      type: formatProductType(productType),
      price: productPrice,
      quantity: 1
    });
    itemAdded = true; // A new item was added
  }

  // Update cart UI
  updateCartUI();

  // Update notification badge
  updateCartNotification();

  // Save cart to localStorage
  saveCartToStorage();

  // --- Show notification ---
  const message = itemAdded
    ? `${productName} added to cart.`
    : `${productName} quantity increased.`;
  showNotification("Cart Updated", message, "success", 2000); // Show for 2 seconds
  // --- End notification ---
}

function removeFromCart(productId) {
  const itemIndex = cart.findIndex((item) => item.id === productId); // Find item before removing
  if (itemIndex === -1) return; // Item not found

  const removedItemName = cart[itemIndex].name; // Get name before removing

  cart = cart.filter((item) => item.id !== productId);

  // Update cart UI
  updateCartUI();

  // Update notification badge
  updateCartNotification();

  // Save cart to localStorage
  saveCartToStorage();

  // --- Show notification ---
  showNotification(
    "Cart Updated",
    `${removedItemName} removed from cart.`,
    "info",
    2000
  );
  // --- End notification ---
}

function updateItemQuantity(productId, newQuantity) {
  const itemIndex = cart.findIndex((item) => item.id === productId);

  if (itemIndex !== -1) {
    const itemName = cart[itemIndex].name; // Get name for notification
    let notificationMessage = "";

    if (newQuantity <= 0) {
      // Remove item if quantity is 0 or less
      removeFromCart(productId); // This already shows a notification
      return; // Exit early as removeFromCart handles UI/storage/notification
    } else {
      // Update quantity
      const oldQuantity = cart[itemIndex].quantity;
      cart[itemIndex].quantity = newQuantity;
      notificationMessage = `${itemName} quantity updated to ${newQuantity}.`;

      // Update cart UI
      updateCartUI();

      // Update notification badge
      updateCartNotification();

      // Save cart to localStorage
      saveCartToStorage();

      // --- Show notification ---
      showNotification("Cart Updated", notificationMessage, "info", 2000);
      // --- End notification ---
    }
  }
}

function clearCart() {
  const wasCartEmpty = cart.length === 0; // Check if cart was already empty
  cart = [];

  // Update cart UI
  updateCartUI();

  // Update notification badge
  updateCartNotification();

  // Save cart to localStorage
  saveCartToStorage();

  // --- Show notification (only if cart wasn't already empty) ---
  if (!wasCartEmpty) {
    showNotification(
      "Cart Cleared",
      "Your shopping cart is now empty.",
      "info",
      2000
    );
  }
  // --- End notification ---
}

function updateCartUI() {
  const cartItemsContainer = document.getElementById("cartItems");
  const cartItemCount = document.querySelector(".cart-item-count");
  const totalAmount = document.querySelector(".total-amount");
  const checkoutBtn = document.getElementById("checkoutBtn");

  cartItemsContainer.innerHTML = "";
  if (cart.length === 0) {
    cartItemsContainer.innerHTML =
      '<div class="empty-cart-message">Your cart is empty</div>';
    cartItemCount.textContent = "0 items";
    totalAmount.textContent = "$0.00";
    checkoutBtn.disabled = true;
  } else {
    cart.forEach((item) => {
      const cartItem = document.createElement("div");
      cartItem.classList.add("cart-item");
      cartItem.innerHTML = `
        <div class="cart-item-info">
          <span class="cart-item-name">${item.name}</span>
          <span class="cart-item-type">${item.type}</span>
        </div>
        <div class="cart-item-price">$${(item.price * item.quantity).toFixed(
          2
        )}</div>
        <div class="cart-item-actions">
          <div class="cart-item-quantity">
            <button class="quantity-btn decrease-btn" data-product-id="${
              item.id
            }">-</button>
            <span class="quantity-value">${item.quantity}</span>
            <button class="quantity-btn increase-btn" data-product-id="${
              item.id
            }">+</button>
          </div>
          <button class="remove-item-btn" data-product-id="${item.id}">
            <span class="svg-placeholder remove-icon"></span>
          </button>
        </div>
      `;
      cartItemsContainer.appendChild(cartItem);
    });

    const decreaseButtons = document.querySelectorAll(".decrease-btn");
    const increaseButtons = document.querySelectorAll(".increase-btn");
    const removeButtons = document.querySelectorAll(".remove-item-btn");

    decreaseButtons.forEach((button) => {
      button.addEventListener("click", function () {
        const productId = this.getAttribute("data-product-id");
        const item = cart.find((item) => item.id === productId);
        if (item) updateItemQuantity(productId, item.quantity - 1);
      });
    });

    increaseButtons.forEach((button) => {
      button.addEventListener("click", function () {
        const productId = this.getAttribute("data-product-id");
        const item = cart.find((item) => item.id === productId);
        if (item) updateItemQuantity(productId, item.quantity + 1);
      });
    });

    removeButtons.forEach((button) => {
      button.addEventListener("click", function () {
        const productId = this.getAttribute("data-product-id");
        removeFromCart(productId);
      });
    });

    const itemCount = cart.reduce((total, item) => total + item.quantity, 0);
    const totalPrice = cart.reduce(
      (total, item) => total + item.price * item.quantity,
      0
    );

    cartItemCount.textContent = `${itemCount} item${
      itemCount !== 1 ? "s" : ""
    }`;
    totalAmount.textContent = `$${totalPrice.toFixed(2)}`;
    checkoutBtn.disabled = false;
  }
  initializeSvgIcons();
}

function updateCartNotification() {
  const cartNotification = document.getElementById("cartNotification");
  // --- Add null check ---
  if (!cartNotification) {
    console.warn(
      "Cart notification element with ID 'cartNotification' not found."
    );
    return; // Exit if element doesn't exist
  }
  // --- End null check ---

  const itemCount = cart.reduce((total, item) => total + item.quantity, 0);

  if (itemCount > 0) {
    cartNotification.textContent = itemCount;
    cartNotification.classList.add("visible");
  } else {
    cartNotification.textContent = "0";
    cartNotification.classList.remove("visible");
  }
}

function formatProductType(type) {
  switch (type) {
    case "credit":
      return "Credit Pack";
    case "style":
      return "Landing Page Style";
    case "subscription":
      return "Subscription";
    case "episode":
      return "Episode Pack";
    default:
      return type;
  }
}

function saveCartToStorage() {
  localStorage.setItem("podmanager_cart", JSON.stringify(cart));
}

function loadCartFromStorage() {
  const savedCart = localStorage.getItem("podmanager_cart");
  if (savedCart) {
    try {
      cart = JSON.parse(savedCart);
      updateCartUI();
      updateCartNotification();
    } catch (error) {
      console.error("Error loading cart from storage:", error);
      cart = [];
    }
  }
}<|MERGE_RESOLUTION|>--- conflicted
+++ resolved
@@ -310,22 +310,8 @@
 
       const data = await response.json();
       if (data.sessionId) {
-<<<<<<< HEAD
-        // Use the globally initialized Stripe object to redirect
-        try {
-          await stripe.redirectToCheckout({ sessionId: data.sessionId });
-          // Clear cart after successful redirection attempt
-          clearCart();
-        } catch (redirectError) {
-          console.error("Error during Stripe redirection:", redirectError);
-          alert("Failed to redirect to payment. Please try again.");
-          this.disabled = false;
-          this.textContent = "Complete the Purchase";
-        }
-=======
         await stripe.redirectToCheckout({ sessionId: data.sessionId });
         clearCart();
->>>>>>> 29633ff0
       } else {
         throw new Error(data.error || "Unknown error");
       }
