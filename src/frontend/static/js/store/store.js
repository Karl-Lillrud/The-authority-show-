--- conflicted
+++ resolved
@@ -190,10 +190,7 @@
       const subscriptionItems = cart.filter(
         (item) => item.type === "Subscription"
       );
-<<<<<<< HEAD
-=======
       // Add filter for episode packs
->>>>>>> dd5883cd
       const episodeItems = cart.filter((item) => item.type === "Episode Pack");
 
       if (
@@ -210,19 +207,6 @@
         return;
       }
 
-<<<<<<< HEAD
-      if (creditItems.length === 0 && subscriptionItems.length === 0  && episodeItems.length === 0) {
-        alert("Your cart is empty or contains unsupported items.");
-        this.disabled = false;
-        this.textContent = "Complete the Purchase";
-        return;
-      }
-
-      let totalAmount = 0;
-      let totalCredits = 0;
-      let unlockedEpisodes = 0;
-      let plan = null;
-=======
       // Update condition to check all relevant item types
       if (
         creditItems.length === 0 &&
@@ -240,7 +224,6 @@
       }
 
       const items = [];
->>>>>>> dd5883cd
 
       if (creditItems.length > 0) {
         creditItems.forEach((item) => {
@@ -293,15 +276,7 @@
         });
       }
 
-<<<<<<< HEAD
-      // Build payload
-      let payload = { amount: totalAmount.toFixed(2) };
-      if (totalCredits > 0) payload.credits = totalCredits;
-      if (unlockedEpisodes > 0) payload.unlock = unlockedEpisodes;
-      if (plan) payload.plan = plan;
-=======
       const payload = { items };
->>>>>>> dd5883cd
 
       const checkoutUrl = apiBaseUrl
         ? `${apiBaseUrl}/create-checkout-session`
@@ -325,14 +300,8 @@
           window.location.href =
             "/signin?redirect=" + encodeURIComponent(window.location.pathname);
         }, 2000);
-<<<<<<< HEAD
-        this.disabled = false;
-        this.textContent = "Complete the Purchase";
-        return; 
-=======
         resetCheckoutButton();
         return;
->>>>>>> dd5883cd
       }
 
       if (!response.ok) {
