// store.js
document.addEventListener("DOMContentLoaded", () => {
  // Initialize the store
  initializeStore();

  // Initialize SVG icons
  initializeSvgIcons();

  // Load Stripe.js
  loadStripe();
});

function loadStripe() {
  // Ensure Stripe.js is loaded
  const stripeScript = document.createElement("script");
  stripeScript.src = "https://js.stripe.com/v3/";
  stripeScript.async = true;
  document.head.appendChild(stripeScript);
}

// Add resize event listener
window.addEventListener("resize", () => {
  // Re-evaluate cart setup on resize for responsive behavior
  setupCart();
});

function initializeStore() {
  // Set up cart functionality
  setupCart();

  // Set up add to cart buttons
  setupAddToCartButtons();

  // Set up placeholder images for style previews
  setupPlaceholderImages();
}

function initializeSvgIcons() {
  // This function will be implemented in svgstore.js
  if (typeof initSvgIcons === "function") {
    initSvgIcons();
  }
}

function setupPlaceholderImages() {
  // Replace image placeholders with actual placeholder images
  const stylePreviews = document.querySelectorAll(".style-preview");

  stylePreviews.forEach((preview, index) => {
    const styles = ["minimal", "premium", "enterprise"];
    const style = styles[index % styles.length];

    // Set placeholder image URL
    preview.src = `/placeholder.svg?height=150&width=300&text=${style}`;
  });
}

function setupAddToCartButtons() {
  const addToCartButtons = document.querySelectorAll(".add-to-cart-btn");

  addToCartButtons.forEach((button) => {
    button.addEventListener("click", function () {
      const productId = this.getAttribute("data-product-id");
      const productCard = document.querySelector(
        `.product-card[data-product-id="${productId}"]`
      );

      if (!productCard) return;

      const productName = productCard.querySelector("h3").textContent;
      const productType = productCard.getAttribute("data-product-type");
      const productPrice = Number.parseFloat(
        productCard.getAttribute("data-price")
      );

      // Add product to cart
      addToCart(productId, productName, productType, productPrice);

      // Update button state
      this.textContent = "Added to Cart";
      this.classList.add("in-cart");

      // Reset button after 2 seconds
      setTimeout(() => {
        this.textContent = "Add to Cart";
        this.classList.remove("in-cart");
      }, 2000);
    });
  });

  // Route "Purchase History" button to Account page
  const purchaseHistoryButton = document.querySelector(".view-history");
  if (purchaseHistoryButton) {
    purchaseHistoryButton.addEventListener("click", () => {
      localStorage.setItem("activeAccountSection", "settings-purchases");
      window.location.href = "/account";
    });
  }
}

function setupCart() {
  const cartButton = document.getElementById("cartButton"); // Button to open modal
  const closeCartBtn = document.getElementById("closeCartBtn"); // Button inside modal
  const shoppingCart = document.getElementById("shoppingCart"); // The sidebar/modal
  const checkoutBtn = document.getElementById("checkoutBtn");
  const viewportWidth = window.innerWidth;

  // Remove previous listeners to avoid duplicates on resize
  cartButton.replaceWith(cartButton.cloneNode(true));
  closeCartBtn.replaceWith(closeCartBtn.cloneNode(true));
  document.removeEventListener("click", closeCartOnClickOutside);
  shoppingCart.replaceWith(shoppingCart.cloneNode(true)); // Reset might clear cart items, so reload

  // Re-fetch elements after cloning
  const newCartButton = document.getElementById("cartButton");
  const newCloseCartBtn = document.getElementById("closeCartBtn");
  const newShoppingCart = document.getElementById("shoppingCart");
  const newCheckoutBtn = document.getElementById("checkoutBtn");

  // Initialize cart from localStorage if available
  loadCartFromStorage();

  if (viewportWidth <= 992) {
    // Mobile: Modal behavior
    newShoppingCart.classList.add("hidden"); // Start hidden on mobile
    newShoppingCart.style.height = ""; // Ensure height is not fixed

    newCartButton.addEventListener("click", (e) => {
      e.stopPropagation();
      newShoppingCart.classList.remove("hidden");
    });

    newCloseCartBtn.addEventListener("click", () => {
      newShoppingCart.classList.add("hidden");
    });

    document.addEventListener("click", closeCartOnClickOutside);

    newShoppingCart.addEventListener("click", (e) => {
      e.stopPropagation();
    });
  } else {
    // Desktop: Sidebar is always visible
    newShoppingCart.classList.remove("hidden"); // Ensure visible
    document.removeEventListener("click", closeCartOnClickOutside);
  }

  // Handle checkout
  newCheckoutBtn.addEventListener("click", async function () {
    if (this.disabled) return;

    try {
      // Disable button to prevent multiple clicks
      this.disabled = true;
      this.textContent = "Processing...";

      // Filter cart items
      const creditItems = cart.filter((item) => item.type === "Credit Pack");
      const subscriptionItems = cart.filter(
        (item) => item.type === "Subscription"
      );
      const episodeItems = cart.filter((item) => item.type === "Episode Pack");

      // Enforce only one subscription and quantity 1
      if (
        subscriptionItems.length > 1 ||
        (subscriptionItems[0] && subscriptionItems[0].quantity > 1)
      ) {
        alert("You can only purchase one subscription at a time.");
        this.disabled = false;
        this.textContent = "Complete the Purchase";
        return;
      }

      if (creditItems.length === 0 && subscriptionItems.length === 0  && episodeItems.length === 0) {
        alert("Your cart is empty or contains unsupported items.");
        this.disabled = false;
        this.textContent = "Complete the Purchase";
        return;
      }

      let totalAmount = 0;
      let totalCredits = 0;
      let plan = null;

      if (creditItems.length > 0) {
        creditItems.forEach((item) => {
          totalAmount += item.price * item.quantity;
          const credits = getCreditsForProduct(item.id);
          totalCredits += credits * item.quantity;
        });
      }

      if (subscriptionItems.length === 1) {
        const subscription = subscriptionItems[0];
<<<<<<< HEAD
        const plan = getPlanForProduct(subscription.id);

        payload = {
          amount: subscription.price.toFixed(2),
          plan: plan
        };
      } else if (episodeItems.length > 0) {
        // Handle episode pack purchase
        let totalAmount = 0;
        episodeItems.forEach((item) => {
          totalAmount += item.price * item.quantity;
        });

        payload = {
          amount: totalAmount.toFixed(2),
          unlock: episodeItems[0]
        };
=======
        plan = getPlanForProduct(subscription.id);
        totalAmount += subscription.price;
>>>>>>> 667f550b
      }

      // Build payload
      let payload = { amount: totalAmount.toFixed(2) };
      if (totalCredits > 0) payload.credits = totalCredits;
      if (plan) payload.plan = plan;

      // Make API call to create checkout session
      const response = await fetch("/create-checkout-session", {
        method: "POST",
        headers: { "Content-Type": "application/json" },
        body: JSON.stringify(payload),
        credentials: "same-origin"
      });

      const contentType = response.headers.get("content-type");
      if (contentType && contentType.includes("text/html")) {
        alert("Session expired. Please log in again.");
        setTimeout(() => {
          window.location.href =
            "/signin?redirect=" + encodeURIComponent(window.location.pathname);
        }, 2000);
        this.disabled = false;
        this.textContent = "Complete the Purchase";
        return; 
      }

      const data = await response.json();

      if (data.sessionId) {
        // Initialize Stripe and redirect to checkout
        const stripe = Stripe(
          "pk_test_51R4IEVPSYBEkSARW1VDrIwirpgzraNlH1Ms4JDcrHBytkClnLwLIdaTV6zb9FrwYoBmpRqgtnJXGR5Q0VUKYfX7s00kmz7AEQk"
        );
        await stripe.redirectToCheckout({ sessionId: data.sessionId });
        // Clear cart after successful redirection
        clearCart();
      } else {
        alert("Failed to create checkout: " + (data.error || "Unknown error"));
        this.disabled = false;
        this.textContent = "Complete the Purchase";
      }
    } catch (err) {
      console.error("Error during checkout:", err);
      alert("Error: " + err.message);
      this.disabled = false;
      this.textContent = "Complete the Purchase";
    }
  });
}

// Define the outside click handler separately
function closeCartOnClickOutside(e) {
  const shoppingCart = document.getElementById("shoppingCart");
  const cartButton = document.getElementById("cartButton");
  if (
    shoppingCart &&
    cartButton &&
    !shoppingCart.contains(e.target) &&
    e.target !== cartButton &&
    !cartButton.contains(e.target)
  ) {
    shoppingCart.classList.add("hidden");
  }
}

// Map product IDs to credit amounts based on credit_costs.py
function getCreditsForProduct(productId) {
  switch (productId) {
    case "credit-basic":
      return 2500; // Basic Pack
    case "credit-pro":
      return 5000; // Pro Pack
    case "credit-premium":
      return 12000; // Studio Pack
    default:
      return 0; // Non-credit products or unknown
  }
}

// Map product IDs to subscription plans
function getPlanForProduct(productId) {
  switch (productId) {
    case "sub-standard":
      return "pro"; // Corrected: Matches "Pro Subscription" and backend logic
    case "sub-pro":
      return "studio"; // Corrected: Matches "Studio Subscription" and backend logic
    case "sub-enterprise":
      return "enterprise"; // This seems correct
    default:
      return null; // Invalid subscription product
  }
}

// Cart functionality
let cart = [];

function addToCart(productId, productName, productType, productPrice) {
  // Check if product already exists in cart
  const existingItemIndex = cart.findIndex((item) => item.id === productId);

  if (existingItemIndex !== -1) {
    // Increment quantity if product already in cart
    cart[existingItemIndex].quantity += 1;
  } else {
    // Add new item to cart
    cart.push({
      id: productId,
      name: productName,
      type: formatProductType(productType),
      price: productPrice,
      quantity: 1
    });
  }

  // Update cart UI
  updateCartUI();

  // Update notification badge
  updateCartNotification();

  // Save cart to localStorage
  saveCartToStorage();
}

function removeFromCart(productId) {
  cart = cart.filter((item) => item.id !== productId);

  // Update cart UI
  updateCartUI();

  // Update notification badge
  updateCartNotification();

  // Save cart to localStorage
  saveCartToStorage();
}

function updateItemQuantity(productId, newQuantity) {
  const itemIndex = cart.findIndex((item) => item.id === productId);

  if (itemIndex !== -1) {
    if (newQuantity <= 0) {
      // Remove item if quantity is 0 or less
      removeFromCart(productId);
    } else {
      // Update quantity
      cart[itemIndex].quantity = newQuantity;

      // Update cart UI
      updateCartUI();

      // Update notification badge
      updateCartNotification();

      // Save cart to localStorage
      saveCartToStorage();
    }
  }
}

function clearCart() {
  cart = [];

  // Update cart UI
  updateCartUI();

  // Update notification badge
  updateCartNotification();

  // Save cart to localStorage
  saveCartToStorage();
}

function updateCartUI() {
  const cartItemsContainer = document.getElementById("cartItems");
  const cartItemCount = document.querySelector(".cart-item-count");
  const totalAmount = document.querySelector(".total-amount");
  const checkoutBtn = document.getElementById("checkoutBtn");

  // Clear current items
  cartItemsContainer.innerHTML = "";

  if (cart.length === 0) {
    // Show empty cart message
    cartItemsContainer.innerHTML =
      '<div class="empty-cart-message">Your cart is empty</div>';
    cartItemCount.textContent = "0 items";
    totalAmount.textContent = "$0.00";
    checkoutBtn.disabled = true;
  } else {
    // Add items to cart
    cart.forEach((item) => {
      const cartItem = document.createElement("div");
      cartItem.classList.add("cart-item");

      cartItem.innerHTML = `
        <div class="cart-item-info">
          <span class="cart-item-name">${item.name}</span>
          <span class="cart-item-type">${item.type}</span>
        </div>
        <div class="cart-item-price">$${(item.price * item.quantity).toFixed(
          2
        )}</div>
        <div class="cart-item-actions">
          <div class="cart-item-quantity">
            <button class="quantity-btn decrease-btn" data-product-id="${
              item.id
            }">-</button>
            <span class="quantity-value">${item.quantity}</span>
            <button class="quantity-btn increase-btn" data-product-id="${
              item.id
            }">+</button>
          </div>
          <button class="remove-item-btn" data-product-id="${item.id}">
            <span class="svg-placeholder remove-icon"></span>
          </button>
        </div>
      `;

      cartItemsContainer.appendChild(cartItem);
    });

    // Add event listeners to quantity buttons
    const decreaseButtons = document.querySelectorAll(".decrease-btn");
    const increaseButtons = document.querySelectorAll(".increase-btn");
    const removeButtons = document.querySelectorAll(".remove-item-btn");

    decreaseButtons.forEach((button) => {
      button.addEventListener("click", function () {
        const productId = this.getAttribute("data-product-id");
        const item = cart.find((item) => item.id === productId);
        if (item) {
          updateItemQuantity(productId, item.quantity - 1);
        }
      });
    });

    increaseButtons.forEach((button) => {
      button.addEventListener("click", function () {
        const productId = this.getAttribute("data-product-id");
        const item = cart.find((item) => item.id === productId);
        if (item) {
          updateItemQuantity(productId, item.quantity + 1);
        }
      });
    });

    removeButtons.forEach((button) => {
      button.addEventListener("click", function () {
        const productId = this.getAttribute("data-product-id");
        removeFromCart(productId);
      });
    });

    // Update cart count and total
    const itemCount = cart.reduce((total, item) => total + item.quantity, 0);
    const totalPrice = cart.reduce(
      (total, item) => total + item.price * item.quantity,
      0
    );

    cartItemCount.textContent = `${itemCount} item${
      itemCount !== 1 ? "s" : ""
    }`;
    totalAmount.textContent = `$${totalPrice.toFixed(2)}`;
    checkoutBtn.disabled = false;
  }
}

function updateCartNotification() {
  const cartNotification = document.getElementById("cartNotification");
  const itemCount = cart.reduce((total, item) => total + item.quantity, 0);

  if (itemCount > 0) {
    cartNotification.textContent = itemCount;
    cartNotification.classList.add("visible");
  } else {
    cartNotification.textContent = "0";
    cartNotification.classList.remove("visible");
  }
}

function formatProductType(type) {
  switch (type) {
    case "credit":
      return "Credit Pack";
    case "style":
      return "Landing Page Style";
    case "subscription":
      return "Subscription";
    case "episode":
      return "Episode Pack";
    default:
      return type;
  }
}

// LocalStorage functions
function saveCartToStorage() {
  localStorage.setItem("podmanager_cart", JSON.stringify(cart));
}

function loadCartFromStorage() {
  const savedCart = localStorage.getItem("podmanager_cart");

  if (savedCart) {
    try {
      cart = JSON.parse(savedCart);
      updateCartUI();
      updateCartNotification();
    } catch (error) {
      console.error("Error loading cart from storage:", error);
      cart = [];
    }
  }
}<|MERGE_RESOLUTION|>--- conflicted
+++ resolved
@@ -181,6 +181,7 @@
 
       let totalAmount = 0;
       let totalCredits = 0;
+      let unlockedEpisodes = 0;
       let plan = null;
 
       if (creditItems.length > 0) {
@@ -191,35 +192,24 @@
         });
       }
 
+      if (episodeItems.length > 0) {
+        // Handle episode pack purchase
+        episodeItems.forEach((item) => {
+          totalAmount += item.price * item.quantity;
+          unlockedEpisodes += 1;
+        });
+      }
+
       if (subscriptionItems.length === 1) {
         const subscription = subscriptionItems[0];
-<<<<<<< HEAD
-        const plan = getPlanForProduct(subscription.id);
-
-        payload = {
-          amount: subscription.price.toFixed(2),
-          plan: plan
-        };
-      } else if (episodeItems.length > 0) {
-        // Handle episode pack purchase
-        let totalAmount = 0;
-        episodeItems.forEach((item) => {
-          totalAmount += item.price * item.quantity;
-        });
-
-        payload = {
-          amount: totalAmount.toFixed(2),
-          unlock: episodeItems[0]
-        };
-=======
         plan = getPlanForProduct(subscription.id);
         totalAmount += subscription.price;
->>>>>>> 667f550b
       }
 
       // Build payload
       let payload = { amount: totalAmount.toFixed(2) };
       if (totalCredits > 0) payload.credits = totalCredits;
+      if (unlockedEpisodes > 0) payload.episodes = unlockedEpisodes;
       if (plan) payload.plan = plan;
 
       // Make API call to create checkout session
