let enhancedAudioBlob = null;
let enhancedAudioId = null;
let isolatedAudioBlob = null;
let isolatedAudioId = null;

let activeAudioBlob = null;
let activeAudioId = null;

// Expose all functions to the global scope
window.showTab = showTab;
window.transcribe = transcribe;
window.generateCleanTranscript = generateCleanTranscript;
window.generateAISuggestions = generateAISuggestions;
window.generateShowNotes = generateShowNotes;
window.generateQuotes = generateQuotes;
window.generateQuoteImages = generateQuoteImages;
window.runOsintSearch = runOsintSearch;
window.generatePodcastIntroOutro = generatePodcastIntroOutro;
window.convertIntroOutroToSpeech = convertIntroOutroToSpeech;
window.enhanceAudio = enhanceAudio;
window.translateTranscript = translateTranscript;
window.generateAudioClip = generateAudioClip;
window.runVoiceIsolation = runVoiceIsolation;
window.analyzeEnhancedAudio = analyzeEnhancedAudio;
window.displayBackgroundAndMix = displayBackgroundAndMix;
window.cutAudio = cutAudio;
window.aiCutAudio = aiCutAudio;
window.applySelectedCuts = applySelectedCuts;
window.cutAudioFromBlob = cutAudioFromBlob;
window.enhanceVideo = enhanceVideo;
window.previewOriginalAudio = previewOriginalAudio;
window.previewOriginalVideo = previewOriginalVideo;
window.acceptSfx = acceptSfx;
window.rejectSfx = rejectSfx;
window.replaceSfx = replaceSfx;


window.CURRENT_USER_ID = localStorage.getItem("user_id");
const urlParams = new URLSearchParams(window.location.search);
const episodeIdFromUrl = urlParams.get("episodeId");
if (episodeIdFromUrl) {
    sessionStorage.setItem("selected_episode_id", episodeIdFromUrl);
}
console.log("Using episode ID:", sessionStorage.getItem("selected_episode_id"));

const CREDIT_COSTS = {
    ai_audio_analysis: 300,
    ai_audio_cutting: 800,
    ai_quotes: 200,
    ai_quote_images: 1000,
    ai_suggestions: 800,
    audio_clip: 1000,
    audio_cutting: 500,
    audio_enhancement: 500,
    show_notes: 500,
    transcription: 600,
    clean_transcript: 500,
    translation: 500,
    video_cutting: 500,
    video_enhancement: 500,
    voice_isolation: 500,
    ai_osint: 800,
    ai_intro_outro: 800,
    ai_intro_outro_audio: 500,
};
const RegionsPlugin = WaveSurfer.Regions;
if (!RegionsPlugin) {
  console.error("Regions plugin not loaded — did you include wavesurfer.regions.min.js?");
}
window.RegionsPlugin = RegionsPlugin;
function labelWithCredits(text, key) {
    const cost = CREDIT_COSTS[key];
    return `${text} <span style="color: gray; font-size: 0.9em;">(${cost} credits)</span>`;
}

function showTab(tabName) {
    // Get all workspace tab buttons
    const workspaceButtons = document.querySelectorAll('.workspace-tab-btn');
    
    // Remove active class from all buttons
    workspaceButtons.forEach(btn => btn.classList.remove('active'));
    
    // Add active class to clicked button
    const clickedButton = document.querySelector(`.workspace-tab-btn[data-workspace="${tabName}"]`);
    if (clickedButton) {
        clickedButton.classList.add('active');
    }

    const content = document.getElementById('content');
    content.innerHTML = '';

    if (tabName === 'transcription') {
        content.innerHTML = `
<<<<<<< HEAD
            <h2>AI-Powered Transcription</h2>
=======
          <div class="content-wrapper">
            <h1>AI-Powered Transcription</h1>
>>>>>>> 11c0866e
            <input type="file" id="fileUploader" accept="audio/*,video/*">
            <div class="button-with-help">
                <button class="btn ai-edit-button" onclick="transcribe()">
                ${labelWithCredits("Transcribe", "transcription")}
                </button>
                <span class="help-icon" data-tooltip="Converts the uploaded audio or video file into text using AI">?</span>
            </div>
            <div class="result-field">
                <pre id="transcriptionResult"></pre>
            </div>
<<<<<<< HEAD
    
            <div id="enhancementTools">
                <hr/>
                <h3>Enhancement Tools</h3>
=======
          </div>

          <div class="content-wrapper">
            <div id="enhancementTools";">
                <h2>Enhancement Tools</h2>
>>>>>>> 11c0866e
    
                <div class="result-group">
                    <div class="button-with-help">
                        <button class="btn ai-edit-button" onclick="generateCleanTranscript()">
                            ${labelWithCredits("Clean Transcript", "clean_transcript")}
                        </button>
                        <span class="help-icon" data-tooltip="Removes filler words, repeated phrases, and fixes typos in the raw transcription">?</span>
                    </div>
                    <div class="result-field">
                    <pre id="cleanTranscriptResult"></pre>
                    </div>
                </div>

                <div class="result-group">
                    <label for="languageSelect">Language:</label>
                    <select id="languageSelect" class="input-field">
                        <option value="English">English</option>
                        <option value="Spanish">Spanish</option>
                        <!-- lägg till fler språk här -->
                    </select>

                    <div class="button-with-help">
                        <button class="btn ai-edit-button" onclick="translateTranscript()">
                            ${labelWithCredits("Translate", "translation")}
                        </button>
                        <span class="help-icon" data-tooltip="Translates the transcript into the selected language">?</span>
                    </div>

                    <div class="result-field">
                        <pre id="translateResult"></pre>
                    </div>
                </div>

                <div class="result-group">
                    <div class="button-with-help">
                        <button class="btn ai-edit-button" onclick="generateAudioClip()">
                            ${labelWithCredits("Generate Translated Podcast", "audio_clip")}
                        </button>
                        <span class="help-icon" data-tooltip="Produces an audio file of the translated text, ready to play as a podcast">?</span>
                    </div>
                    <div class="result-field" id="audioClipResult"></div>
                </div>
    
                <div class="result-group">
                    <div class="button-with-help">
                        <button class="btn ai-edit-button" onclick="generateAISuggestions()">
                            ${labelWithCredits("AI Suggestions", "ai_suggestions")}
                        </button>
                        <span class="help-icon" data-tooltip="Provides AI-generated tips on how to improve your transcript">?</span>
                    </div>
                    <div class="result-field">
                        <pre id="aiSuggestionsResult"></pre>
                    </div>
                </div>
    
                <div class="result-group">
                    <div class="button-with-help">
                        <button class="btn ai-edit-button" onclick="generateShowNotes()">
                           ${labelWithCredits("Show Notes", "show_notes")}
                        </button>
                        <span class="help-icon" data-tooltip="Creates a concise bullet-point summary of the main topics covered">?</span>
                    </div>
                    <div class="result-field">
                        <pre id="showNotesResult"></pre>
                    </div>
                </div>
    
                <div class="result-group">
                    <div class="button-with-help">
                        <button class="btn ai-edit-button" onclick="generateQuotes()">
                            ${labelWithCredits("Generate Quotes", "ai_quotes")}
                        </button>
                        <span class="help-icon" data-tooltip="Extracts memorable quotes from the transcript">?</span>
                    </div>
                    <div class="result-field">
                        <pre id="quotesResult"></pre>
                    </div>
                </div>
    
                <div class="result-group">
                    <label for="quoteImageMethodSelect"><strong>Quote Image Style:</strong></label>
                    <select id="quoteImageMethodSelect" class="input-field" style="margin-bottom: 0.5rem;">
                        <option value="local">Local Template</option>
                        <option value="dalle">DALL·E AI Image</option>
                    </select>
                    <button class="btn ai-edit-button" onclick="generateQuoteImages()">
                        ${labelWithCredits("Generate Quote Images", "ai_quote_images")}
                    </button>
                    <div class="result-field">
                        <div id="quoteImagesResult"></div>
                    </div>
                    <div class="result-field" id="quoteImagesResult"></div>
                </div>
    
                <div class="result-group">
                    <input type="text" id="guestNameInput" placeholder="Enter guest name..." class="input-field">
                    <div class="button-with-help">
                        <button class="btn ai-edit-button" onclick="runOsintSearch()">
                            ${labelWithCredits("OSINT Search", "ai_osint")}
                        </button>
                        <span class="help-icon" data-tooltip="Performs an open-source intelligence search on the entered guest name">?</span>
                    </div>
                    <div class="result-field">
                        <pre id="osintResult"></pre>
                    </div>
                </div>
    
                <div class="button-with-help">
                    <button class="btn ai-edit-button" onclick="generatePodcastIntroOutro()">
                        ${labelWithCredits("Generate Intro/Outro", "ai_intro_outro")}
                    </button>
                    <span class="help-icon" data-tooltip="Writes a suggested introduction and closing script for your episode">?</span>
                </div>
                <div class="result-field">
                    <pre id="introOutroScriptResult"></pre>
                </div>
                <div class="button-with-help" style="margin-top: 1rem;">
                    <button class="btn ai-edit-button" onclick="convertIntroOutroToSpeech()">
                        ${labelWithCredits("Convert to Speech", "ai_intro_outro_audio")}
                    </button>
                    <span class="help-icon" data-tooltip="Turns that script into a spoken audio file using AI voice">?</span>
                </div>
                    <div class="result-field" id="introOutroAudioResult"></div>
                </div>
            </div>
          </div>
        `;
    }else if (tabName === 'audio') {
        content.innerHTML = `
          <div class="content-wrapper">
            <h1>AI Audio Enhancement</h1>
            <input type="file" id="audioUploader" accept="audio/*" onchange="previewOriginalAudio()">
            <div id="originalAudioContainer" style="display: none; margin-bottom: 1rem;">
                <p><strong>Original Audio</strong></p>
            </div>

            <div style="margin-top: 1rem; padding: 1rem; border: 1px solid #ddd; border-radius: 12px;">
                <h3>Choose Audio Processing Method</h3>
                <p style="margin-bottom: 1rem;">Select one of the following enhancements:</p>

            <div id="voiceIsolationSection" style="margin-bottom: 1.5rem;">
                <h4><strong>Voice Isolation (Powered by ElevenLabs)</strong></h4>
                <div class="button-with-help">
                    <button class="btn ai-edit-button" onclick="runVoiceIsolation()">
                        ${labelWithCredits("Isolate Voice", "voice_isolation")}
                    </button>
                    <span class="help-icon" data-tooltip="Separates the speaker’s voice from background noise">?</span>
                </div>
                <div class="result-field">
                    <div id="isolatedVoiceResult"></div>
                </div>
                <a id="downloadIsolatedVoice"
                    class="inline-block mt-2 bg-orange-500 text-white px-4 py-2 rounded-2xl shadow hover:shadow-lg transition"
                    style="display: none;"
                    download="isolated_voice.wav">
                Download Isolated Voice
                </a>
            </div>

            <div id="audioEnhancementSection">
                <h4><strong>Audio Enhancement (Noise Reduction & Normalization)</strong></h4>
                <div class="button-with-help">
                    <button class="btn ai-edit-button" onclick="enhanceAudio()">
                        ${labelWithCredits("Enhance Audio", "audio_enhancement")}
                    </button>
                    <span class="help-icon" data-tooltip="Reduces noise and normalizes volume levels automatically">?</span>
                </div>
                <div class="result-field">
                    <div id="audioControls"></div>
                </div>
            </div>
            </div>
          </div>

          <div class="content-wrapper">
            <div id="audioAnalysisSection">
            <h2>AI Analysis</h2>

            <label for="audioSourceSelectAnalysis"><strong>Audio Source:</strong></label>
            <select id="audioSourceSelectAnalysis" class="input-field" style="margin-bottom: 1rem;">
                <option value="enhanced">Enhanced</option>
                <option value="isolated">Isolated</option>
                <option value="original">Original</option>
            </select>

            <div class="button-with-help">
                <button class="btn ai-edit-button" onclick="analyzeEnhancedAudio()">
                ${labelWithCredits("Analyze", "ai_audio_analysis")}
                </button>
                <span class="help-icon" data-tooltip="Lets the AI analyze the selected audio source and provide content insights">?</span>
            </div>
            <div class="result-field">
                <pre id="analysisResults"></pre>
            </div>

            <button id="mixBackgroundBtn"
                        class="btn ai-edit-button"
                        style="display: none; margin-top: 1rem;"
                        onclick="displayBackgroundAndMix()">
                    Mix Background & Preview
                </button>
            <div class="result-field">
                <div id="backgroundPreview"></div>
            </div>
            <div class="result-field">
                <div id="soundEffectTimeline"></div>
            </div>

            <div class="button-with-help" style="margin-top: 1rem;">
                <a id="downloadEnhanced"
                class="btn ai-edit-button"
                download="processed_audio.wav"
                style="display: none;">
                Download Processed Audio
                </a>
                
            </div>
            </div>
          </div>

          <div class="content-wrapper">
            <div id="audioCuttingSection">
            <h2>Audio Cutting</h2>

            <label for="audioSourceSelectCutting"><strong>Audio Source:</strong></label>
            <select id="audioSourceSelectCutting" class="input-field" style="margin-bottom: 1rem;">
                <option value="enhanced">Enhanced</option>
                <option value="isolated">Isolated</option>
                <option value="original">Original</option>
            </select>
            <button class="btn ai-edit-button" id="loadCuttingWaveformBtn" style="margin-bottom: 1rem;">
                Load Audio Waveform
            </button>
            
            <div id="waveformCut" style="margin: 1rem 0; height: 128px;"></div>
            
            <button id="cut-play-pause" class="btn ai-edit-button" style="display:none; margin-bottom:1rem;">
            Play
            </button>
            <label>
            Start (s):
            <input id="cut-start" type="number" step="0.01" class="input-field" style="width:5em;">
            </label>
            <label style="margin-left:1em;">
            End (s):
            <input id="cut-end" type="number" step="0.01" class="input-field" style="width:5em;">
            </label>

            <div class="button-with-help">
                <button class="btn ai-edit-button" onclick="cutAudio()">
                ${labelWithCredits("Cut", "audio_cutting")}
                </button>
                <span class="help-icon" data-tooltip="Trim the audio between the specified start and end">?</span>
            </div>
            <div class="result-field">
                <div id="cutResult"></div>
            </div>

            <div class="button-with-help" style="margin-top: 1rem;">
                <a id="downloadCut"
                class="btn ai-edit-button"
                download="cut_audio.wav"
                style="display: none;">
                Download Cut
                </a>
            </div>
            </div>
          </div>

          <div class="content-wrapper">
            <div id="aiCuttingSection">
            <h2>AI Cutting + Transcript</h2>

            <label for="audioSourceSelectAICut"><strong>Audio Source:</strong></label>
            <select id="audioSourceSelectAICut" class="input-field" style="margin-bottom: 1rem;">
                <option value="enhanced">Enhanced</option>
                <option value="isolated">Isolated</option>
                <option value="original">Original</option>
            </select>
            
            <div class="button-with-help">
                <button class="btn ai-edit-button" onclick="aiCutAudio()">
                ${labelWithCredits("Run AI Cut", "ai_audio_cutting")}
                </button>
                <span class="help-icon" data-tooltip="Automatically removes silent or filler sections and provides a transcript">?</span>
            </div>
            <div class="result-field">
                <h4>Transcript</h4>
                <pre id="aiTranscript"></pre>
            </div>
            <div class="result-field">
                <h4>Suggested Cuts</h4>
                <pre id="aiSuggestedCuts"></pre>
            </div>
            </div>
          </div>
        `;
           // Automatically trigger waveform rendering after loading audio tab
            
        setTimeout(() => {
            const cuttingSelect = document.getElementById("audioSourceSelectCutting");
            if (cuttingSelect && rawAudioBlob) {
                cuttingSelect.value = "original";
                cuttingSelect.dispatchEvent(new Event("change"));
            }
        }, 0);
        const loadCutBtn = document.getElementById("loadCuttingWaveformBtn");
        if (loadCutBtn) {
            loadCutBtn.onclick = () => {
                const source = document.getElementById("audioSourceSelectCutting").value;
                let blob = null;

                if (source === "original") blob = rawAudioBlob;
                else if (source === "enhanced") blob = enhancedAudioBlob;
                else if (source === "isolated") blob = isolatedAudioBlob;

                if (blob) {
                    initWaveformCutting(blob);
                } else {
                    document.getElementById("waveformCut").innerHTML =
                        "<p>No audio available for the selected source.</p>";
                }
            };
        }

    } else if (tabName === 'video') {
        content.innerHTML = `
          <div class="content-wrapper">
            <h1>AI Video Enhancement</h1>
            <input type="file" id="videoUploader" accept="video/*" onchange="previewOriginalVideo()">
            <div id="originalVideoContainer" style="display: none; margin-bottom: 1rem;">
                <p><strong>Original Video</strong></p>
                <video id="originalVideoPlayer" controls style="width: 100%"></video>
            </div>
            <div class="button-group" style="margin-bottom: 1rem;">
                <div class="button-with-help">
                    <button class="btn ai-edit-button" id="enhanceVideoBtn" onclick="enhanceVideo()">
                        ${labelWithCredits("Enhance Video", "video_enhancement")}
                    </button>
                    <span class="help-icon" data-tooltip="Applies AI enhancements to improve the video’s audio quality">?</span>
                </div>
                <button class="btn ai-edit-button" id="resetVideoBtn" onclick="resetVideo()" style="display: none;">
                    Reset
                </button>
            </div>
            <div id="videoResult"></div>
            <a id="downloadVideo" class="btn ai-edit-button" download="enhanced_video.mp4" style="display: none;">
                Download Enhanced Video
            </a>
          </div>
        `;
    }}


document.addEventListener('DOMContentLoaded', function () {
    // Workspace tab switching
    const workspaceButtons = document.querySelectorAll('.workspace-tab-btn');
    workspaceButtons.forEach(button => {
        button.addEventListener('click', function () {
            const tabName = this.getAttribute('data-workspace');
            showTab(tabName);
        });
    });

    // Show transcription tab by default
    showTab('transcription');

    // Prevent double-click/spam-clicking to avoid duplicate credit usage
    document.body.addEventListener("click", function (event) {
        const button = event.target.closest("button.ai-edit-button");
        if (!button || button.disabled) return;

        button.disabled = true;
        button.classList.add("disabled");

        setTimeout(() => {
            button.disabled = false;
            button.classList.remove("disabled");
        }, 1000);
    }, true);

    // Audio Cutting: Render waveform + drag to select cut region
    const cuttingSource = document.getElementById("audioSourceSelectCutting");
    if (cuttingSource) {
        cuttingSource.addEventListener("change", function () {
            const source = this.value;
            let blob = null;

            if (source === "original") blob = rawAudioBlob;
            if (source === "enhanced") blob = enhancedAudioBlob;
            if (source === "isolated") blob = isolatedAudioBlob;

            if (blob) {
                initWaveformCutting(blob);
            } else {
                document.getElementById("waveformCut").innerHTML =
                    "<p>No audio available for the selected source.</p>";
            }
        });
    }
});

let waveformCut = null;
let selectedRegion = null;

function initWaveformCutting(blob) {
    // Clean up any existing instance
    if (waveformCut) {
        waveformCut.destroy();
        document.getElementById("waveformCut").innerHTML = "";
    }
    // Create a new WaveSurfer instance with the Regions plugin
    waveformCut = WaveSurfer.create({
        container: "#waveformCut",
        waveColor: "#ccc",
        progressColor: "#f69229",
        height: 128,
        barWidth: 2,
        responsive: true,
        backend: "WebAudio",
        plugins: [
            RegionsPlugin.create({
                dragSelection: true
            })
        ]
    });

    // Load the audio from the blob
    waveformCut.load(URL.createObjectURL(blob));

    waveformCut.on("ready", () => {
        // Add a default region
        const duration = waveformCut.getDuration();
        selectedRegion = waveformCut.addRegion({
            start: 0,
            end: Math.min(5, duration),
            color: "rgba(255, 87, 34, 0.3)",
            drag: true,
            resize: true
        });

        // Show & wire the Play/Pause button
        const btn = document.getElementById("cut-play-pause");
        btn.style.display = "inline-block";
        btn.onclick = () => {
        waveformCut.isPlaying() ? waveformCut.pause() : waveformCut.play();
        };
        waveformCut.on("play",  () => { btn.textContent = "Pause"; });
        waveformCut.on("pause", () => { btn.textContent = "Play"; });


        // Sync numeric inputs with region
        const startInput = document.getElementById("cut-start");
        const endInput   = document.getElementById("cut-end");
        startInput.value = selectedRegion.start.toFixed(2);
        endInput.value   = selectedRegion.end.toFixed(2);

        startInput.oninput = () => {
        const v = parseFloat(startInput.value);
        if (!isNaN(v) && v < selectedRegion.end) {
            selectedRegion.update({ start: v });
        }
        };
        endInput.oninput = () => {
        const v = parseFloat(endInput.value);
        if (!isNaN(v) && v > selectedRegion.start) {
            selectedRegion.update({ end: v });
        }
        };
    });

    // Keep inputs in sync whenever the user drags/resizes the region
    waveformCut.on("region-updated", (region) => {
        selectedRegion = region;
        document.getElementById("cut-start").value = region.start.toFixed(2);
        document.getElementById("cut-end").value   = region.end.toFixed(2);
    });
}



let rawTranscript = "";
let fullTranscript = "";

async function transcribe() {
    const fileInput = document.getElementById('fileUploader');
    const resultContainer = document.getElementById('transcriptionResult');
    const file = fileInput.files[0];
    if (!file) {
        alert('Please upload a file.');
        return;
    }

    const episodeId = getSelectedEpisodeId();
    if (!episodeId) {
        alert("No episode selected.");
        return;
    }

    showSpinner("transcriptionResult");
    const formData = new FormData();
    formData.append('file', file);
    formData.append('episode_id', episodeId);  // Include episode ID

    try {
        const response = await fetch('/transcription/transcribe', {
            method: 'POST',
            body: formData,
        });

        hideSpinner("transcriptionResult");

        if (response.status === 403) {
            const errorData = await response.json();
            resultContainer.innerHTML = `
                <p style="color: red;">${errorData.error || "You don't have enough credits."}</p>
                ${errorData.redirect ? `<a href="${errorData.redirect}" class="btn ai-edit-button">Go to Store</a>` : ""}
            `;
            return;
        }

        if (response.ok) {
            const result = await response.json();
            rawTranscript = result.raw_transcription || "";
            fullTranscript = result.full_transcript || "";
        
            resultContainer.innerText = rawTranscript;
            document.getElementById("enhancementTools").style.display = "block";
        
            if (result.credit_warning) {
                alert("Transcription completed, but your credits are too low. Please visit the store.");
            }
            
            // Only consume credits after successful transcription
            await consumeStoreCredits("transcription");
        }
    } catch (error) {
        hideSpinner("transcriptionResult");
        resultContainer.innerText = `Transcription failed: ${error.message}`;
    }
}

async function translateTranscript() {
    const resultContainer = document.getElementById("translateResult");
    const lang = document.getElementById("languageSelect").value;
    if (!rawTranscript) return alert("You need to transcribe first.");
  
    showSpinner("translateResult");
    try {
      const res = await fetch("/transcription/translate", {
        method: "POST",
        headers: {"Content-Type": "application/json"},
        body: JSON.stringify({
          raw_transcription: rawTranscript,
          language: lang
        })
      });
      hideSpinner("translateResult");
  
      const data = await res.json();
      if (!res.ok) throw new Error(data.error || res.statusText);
  
      resultContainer.innerText = data.translated_transcription;
      
      // Only consume credits after successful translation
      await consumeStoreCredits("translation");
    } catch (err) {
      hideSpinner("translateResult");
      resultContainer.innerText = `Error: ${err.message}`;
    }
  }

async function generateCleanTranscript() {
    const containerId = "cleanTranscriptResult";
    const container = document.getElementById(containerId);

    showSpinner(containerId);

    try {
        const res = await fetch("/transcription/clean", {
            method: "POST",
            headers: { "Content-Type": "application/json" },
            body: JSON.stringify({ transcript: fullTranscript })
        });

        if (res.status === 403) {
            const errorData = await res.json();
            container.innerHTML = `
                <p style="color: red;">${errorData.error || "You don't have enough credits."}</p>
                ${errorData.redirect ? `<a href="${errorData.redirect}" class="btn ai-edit-button">Go to Store</a>` : ""}
            `;
            return;
        }

        const data = await res.json();
        container.innerText = data.clean_transcript || "No clean result.";
        
        // Only consume credits after successful clean transcript generation
        await consumeStoreCredits("clean_transcript");
    } catch (err) {
        container.innerText = "Failed to clean transcript. Server says: " + err.message;
    }
}

async function generateAISuggestions() {
    const containerId = "aiSuggestionsResult";
    const container = document.getElementById(containerId);

    showSpinner(containerId);

    try {
        const res = await fetch("/transcription/ai_suggestions", {
            method: "POST",
            headers: { "Content-Type": "application/json" },
            body: JSON.stringify({ transcript: rawTranscript })
        });

        if (res.status === 403) {
            const data = await res.json();
            container.innerHTML = `
                <p style="color: red;">${data.error || "You don't have enough credits."}</p>
                ${data.redirect ? `<a href="${data.redirect}" class="btn ai-edit-button">Go to Store</a>` : ""}
            `;
            return;
        }

        const data = await res.json();
        const primary = data.primary_suggestions || "";
        const additional = (data.additional_suggestions || []).join("\n");
        container.innerText = [primary, additional].filter(Boolean).join("\n\n") || "No suggestions.";
        
        // Only consume credits after successful AI suggestions generation
        await consumeStoreCredits("ai_suggestions");
    } catch (err) {
        container.innerText = "Failed to generate suggestions: " + err.message;
    }
}

async function generateShowNotes() {
    const containerId = "showNotesResult";
    const container = document.getElementById(containerId);

    showSpinner(containerId);

    try {
        const res = await fetch("/transcription/show_notes", {
            method: "POST",
            headers: { "Content-Type": "application/json" },
            body: JSON.stringify({ transcript: rawTranscript })
        });

        if (res.status === 403) {
            const data = await res.json();
            container.innerHTML = `
                <p style="color: red;">${data.error || "You don't have enough credits."}</p>
                ${data.redirect ? `<a href="${data.redirect}" class="btn ai-edit-button">Go to Store</a>` : ""}
            `;
            return;
        }

        const data = await res.json();
        container.innerText = data.show_notes || "No notes.";
        
        // Only consume credits after successful show notes generation
        await consumeStoreCredits("show_notes");
    } catch (err) {
        container.innerText = "Failed to generate show notes: " + err.message;
    }
}

async function generateQuotes() {
    const containerId = "quotesResult";
    const container = document.getElementById(containerId);

    showSpinner(containerId);

    try {
        const res = await fetch("/transcription/quotes", {
            method: "POST",
            headers: { "Content-Type": "application/json" },
            body: JSON.stringify({ transcript: rawTranscript })
        });

        if (res.status === 403) {
            const data = await res.json();
            container.innerHTML = `
                <p style="color: red;">${data.error || "You don't have enough credits."}</p>
                ${data.redirect ? `<a href="${data.redirect}" class="btn ai-edit-button">Go to Store</a>` : ""}
            `;
            return;
        }
        const data = await res.json();
        container.innerText = data.quotes || "No quotes.";
        
        // Only consume credits after successful quotes generation
        await consumeStoreCredits("ai_quotes");
    } catch (err) {
        container.innerText = "Failed to generate quotes: " + err.message;
    }
}

async function generateQuoteImages() {
    const containerId = "quoteImagesResult";
    const container = document.getElementById(containerId);

    const quotes = document.getElementById("quotesResult").innerText.trim();
    const method = document.getElementById("quoteImageMethodSelect")?.value || "local";

    if (!quotes) {
        alert("Generate quotes first.");
        return;
    }

    showSpinner(containerId);

    try {
        const res = await fetch("/transcription/quote_images", {
            method: "POST",
            headers: { "Content-Type": "application/json" },
            body: JSON.stringify({ quotes, method })  // 👈 använder vald metod
        });

        const data = await res.json();
        container.innerHTML = "";

        if (res.status === 403) {
            container.innerHTML = `
                <p style="color: red;">${data.error || "You don't have enough credits."}</p>
                ${data.redirect ? `<a href="${data.redirect}" class="btn ai-edit-button">Go to Store</a>` : ""}
            `;
            return;
        }

        (data.quote_images || []).forEach(url => {
            const img = document.createElement("img");
            img.src = url;
            img.style.maxWidth = "100%";
            img.style.margin = "10px 0";
            container.appendChild(img);
        });
        
        // Only consume credits after successful quote images generation
        await consumeStoreCredits("ai_quote_images");
    } catch (err) {
        container.innerText = "Failed to generate quote images: " + err.message;
    }
}

async function fetchAudioFromBlobUrl(blobUrl) {
    try {
        const res = await fetch(blobUrl);
        if (!res.ok) throw new Error(`Failed to fetch audio: ${res.statusText}`);
        const blob = await res.blob();
        const objectUrl = URL.createObjectURL(blob);
        return { blob, objectUrl };
    } catch (err) {
        console.error("Error fetching audio from blob URL:", err);
        throw err;
    }
}

async function runOsintSearch() {
    const containerId = "osintResult";
    const container = document.getElementById(containerId);

    const guestName = document.getElementById("guestNameInput").value;
    if (!guestName.trim()) {
        alert("Please enter a guest name.");
        return;
    }

    showSpinner(containerId);

    try {
        const response = await fetch("/transcription/osint_lookup", {
            method: "POST",
            headers: { "Content-Type": "application/json" },
            body: JSON.stringify({ guest_name: guestName })
        });
        if (response.status === 403) {
            const data = await response.json();
            container.innerHTML = `
                <p style="color: red;">${data.error || "You don't have enough credits."}</p>
                ${data.redirect ? `<a href="${data.redirect}" class="btn ai-edit-button">Go to Store</a>` : ""}
            `;
            return;
        }
        const data = await response.json();
        container.innerText = data.osint_info || "No info found.";
        
        // Only consume credits after successful OSINT search
        await consumeStoreCredits("ai_osint");
    } catch (err) {
        container.innerText = `Failed: ${err.message}`;
    }
}

async function generatePodcastIntroOutro() {
    const containerId = "introOutroScriptResult";
    const container = document.getElementById(containerId);

    const guestName = document.getElementById("guestNameInput").value;
    if (!guestName.trim()) return alert("Please enter a guest name.");
    if (!rawTranscript) return alert("No transcript available yet.");

    showSpinner(containerId);

    try {
        const res = await fetch("/transcription/generate_intro_outro", {
            method: "POST",
            headers: { "Content-Type": "application/json" },
            body: JSON.stringify({
                guest_name: guestName,
                transcript: rawTranscript
            })
        });
        if (res.status === 403) {
            const data = await res.json();
            container.innerHTML = `
                <p style="color: red;">${data.error || "You don't have enough credits."}</p>
                ${data.redirect ? `<a href="${data.redirect}" class="btn ai-edit-button">Go to Store</a>` : ""}
            `;
            return;
        }
        const data = await res.json();
        container.innerText = data.script || "No result.";
        
        // Only consume credits after successful intro/outro generation
        await consumeStoreCredits("ai_intro_outro");
    } catch (err) {
        container.innerText = `Failed: ${err.message}`;
    }
}

async function convertIntroOutroToSpeech() {
    const containerId = "introOutroAudioResult";
    const container = document.getElementById(containerId);

    const scriptContainer = document.getElementById("introOutroScriptResult");
    const script = scriptContainer ? scriptContainer.innerText.trim() : "";
    if (!script) return alert("No script to convert.");

    showSpinner(containerId);

    try {
        const res = await fetch("/transcription/intro_outro_audio", {
            method: "POST",
            headers: { "Content-Type": "application/json" },
            body: JSON.stringify({ script })
        });

        const data = await res.json();

        if (res.status === 403) {
            container.innerHTML = `
                <p style="color: red;">${data.error || "You don't have enough credits."}</p>
                ${data.redirect ? `<a href="${data.redirect}" class="btn ai-edit-button">Go to Store</a>` : ""}
            `;
            return;
        }

        if (data.audio_base64) {
            container.innerHTML = `
                <audio controls src="${data.audio_base64}"></audio>
                <a href="${data.audio_base64}" download="intro_outro.mp3" class="btn ai-edit-button">
                    Download Intro/Outro Audio
                </a>
            `;
            
            // Only consume credits after successful intro/outro audio conversion
            await consumeStoreCredits("ai_intro_outro_audio");
        } else {
            container.innerText = data.error || "Unknown error occurred.";
        }
    } catch (err) {
        container.innerText = `Failed to convert to audio: ${err.message}`;
    }
}

async function enhanceAudio() {
    const containerId = "audioControls";
    const container = document.getElementById(containerId);

    const input = document.getElementById('audioUploader');
    const file = input.files[0];
    if (!file) return alert("Upload an audio file first.");

    const episodeId = getSelectedEpisodeId(); // Use the utility function
    if (!episodeId) return alert("No episode selected.");

    showSpinner(containerId);

    try {
        const formData = new FormData();
        formData.append("audio", file);
        formData.append("episode_id", episodeId); // Pass the episode ID

        const response = await fetch("/audio/enhancement", {
            method: "POST",
            body: formData
        });

        const result = await response.json();

        if (response.status === 403) {
            container.innerHTML = `
                <p style="color: red;">${result.error || "You don't have enough credits."}</p>
                ${result.redirect ? `<a href="${result.redirect}" class="btn ai-edit-button">Go to Store</a>` : ""}
            `;
            return;
        }
        if (!response.ok || !result.enhanced_audio_url) {
            throw new Error(result.error || "Enhancement failed.");
        }

        const blobUrl = result.enhanced_audio_url || result.clipUrl;
        if (!blobUrl) {
            throw new Error("No audio URL returned")
        }

        const audioRes = await fetch(`/get_enhanced_audio?url=${encodeURIComponent(blobUrl)}`);
        const blob = await audioRes.blob();
        const url = URL.createObjectURL(blob);

        enhancedAudioBlob = blob;
        activeAudioBlob = blob;
        activeAudioId = "external";

        container.innerHTML = '<p>Audio enhancement complete!</p>';
        renderAudioPlayer("audioControls", blob, "enhancedAudioPlayer")

        document.getElementById("audioAnalysisSection").style.display = "block";
        document.getElementById("audioCuttingSection").style.display = "block";
        document.getElementById("aiCuttingSection").style.display = "block";

        const dl = document.getElementById("downloadEnhanced");
        dl.href = url;
        dl.style.display = "inline-block";
        
        // Only consume credits after successful audio enhancement
        await consumeStoreCredits("audio_enhancement");
    } catch (err) {
        container.innerHTML = `Error: ${err.message}`;
    }
}

async function runVoiceIsolation() {
    const containerId = "isolatedVoiceResult";
    const container = document.getElementById(containerId);

    const input = document.getElementById('audioUploader');
    const file = input.files[0];
    if (!file) return alert("Upload an audio file first.");

    const episodeId = getSelectedEpisodeId();
    if (!episodeId) return alert("No episode selected.");

    showSpinner(containerId);

    try {
        const formData = new FormData();
        formData.append("audio", file);
        formData.append("episode_id", episodeId);

        const response = await fetch("/transcription/voice_isolate", {
            method: "POST",
            body: formData
        });

        if (response.status === 403) {
            const data = await response.json();
            container.innerHTML = `
                <p style="color: red;">${data.error || "You don't have enough credits."}</p>
                ${data.redirect ? `<a href="${data.redirect}" class="btn ai-edit-button">Go to Store</a>` : ""}
            `;
            return;
        }

        const data = await response.json();
        const blobUrl = data.isolated_blob_url;

        const audioRes = await fetch(`/transcription/get_isolated_audio?url=${encodeURIComponent(blobUrl)}`);
        const blob = await audioRes.blob();
        const url = URL.createObjectURL(blob);

        isolatedAudioBlob = blob;
        activeAudioBlob = blob;
        activeAudioId = "external";

        renderAudioPlayer(containerId, blob, "isolatedAudioPlayer");

        document.getElementById("audioAnalysisSection").style.display = "block";
        document.getElementById("audioCuttingSection").style.display = "block";
        document.getElementById("aiCuttingSection").style.display = "block";

        const dl = document.getElementById("downloadIsolatedVoice");
        dl.href = url;
        dl.style.display = "inline-block";
        
        // Only consume credits after successful voice isolation
        await consumeStoreCredits("voice_isolation");
    } catch (err) {
        console.error("Voice isolation failed:", err);
        container.innerText = `Isolation failed: ${err.message}`;
    }
}

async function analyzeEnhancedAudio() {
  const containerId = "analysisResults"
  const container = document.getElementById(containerId)
  const timeline = document.getElementById("soundEffectTimeline")
  const mixBtn = document.getElementById("mixBackgroundBtn")

  if (!activeAudioBlob) {
    return alert("No audio loaded. Enhance or Isolate first.")
  }

  showSpinner(containerId)

  try {
    const fd = new FormData()
    fd.append("audio", activeAudioBlob, "processed_audio.wav")

    const res = await fetch("/audio_analysis", { method: "POST", body: fd })
    const data = await res.json()
    if (!res.ok) throw new Error(data.error || res.statusText)

    container.innerText = `
            Sentiment:     ${data.sentiment ?? "–"}
            Clarity Score: ${data.clarity_score ?? "–"}
            Noise Level:   ${data.background_noise ?? "–"}
            Dominant Emo:  ${data.dominant_emotion}
        `

    timeline.innerHTML = ""
    renderSoundSuggestions(data, timeline)

    window.analysisData = {
      emotion: data.dominant_emotion,
      audioBlob: activeAudioBlob,
    }

    mixBtn.style.display = "inline-block"

    // Only consume credits after successful audio analysis
    await consumeStoreCredits("ai_audio_analysis")
  } catch (err) {
    container.innerText = `Analysis failed: ${err.message}`
  }
}


let selectedSoundFX = {}
function renderSoundSuggestions(data, timeline) {
  timeline.innerHTML = "<h4>AI-Driven Sound Suggestions</h4>"
  selectedSoundFX = {}
  ;(data.sound_effect_suggestions || []).forEach((entry, i) => {
    const sfxList = entry.sfx_options || []
    const container = document.createElement("div")
    container.className = "sound-suggestion"
    container.innerHTML = `
            <p><strong>Text:</strong> ${entry.timestamp_text}</p>
            <p><strong>Emotion:</strong> ${entry.emotion}</p>
            ${sfxList.length ? `<audio controls src="${sfxList[0]}" class="sfx-preview"></audio>` : "<em>No preview.</em>"}
        `
    timeline.appendChild(container)
    if (sfxList.length) {
      selectedSoundFX[i] = { emotion: entry.emotion, sfxUrl: sfxList[0] }
    }
  })
}

async function displayBackgroundAndMix() {
  const preview = document.getElementById("backgroundPreview")
  const mixBtn = document.getElementById("mixBackgroundBtn")
  const dl = document.getElementById("downloadEnhanced")
  const timeline = document.getElementById("soundEffectTimeline")
  const { audioBlob } = window.analysisData || {}

  console.log("Starting displayBackgroundAndMix function")

  if (!audioBlob) {
    console.error("No audioBlob available in window.analysisData")
    return alert("Run analysis first!")
  }

  console.log(`Audio blob size: ${audioBlob.size} bytes, type: ${audioBlob.type}`)

  // Disable button & show spinner text
  mixBtn.disabled = true
  mixBtn.innerText = "Generating…"
  preview.innerHTML = ""

  const fd = new FormData()
  fd.append("audio", audioBlob, "processed_audio.wav")
  console.log("FormData created with audio blob")

  try {
    console.log("Sending request to /plan_and_mix_sfx endpoint")
    // Call our new endpoint that uses the GPT-based SFX plan
    const res = await fetch("/plan_and_mix_sfx", { method: "POST", body: fd })
    console.log(`Response status: ${res.status}`)

    const data = await res.json()
    console.log("Response data received:", data)

    if (!res.ok) {
      console.error(`Error response: ${data.error || res.statusText}`)
      throw new Error(data.error || res.statusText)
    }

    // Check if we have a valid SFX plan
    if (!data.sfx_plan || data.sfx_plan.length === 0) {
      console.warn("No SFX plan returned from server")
      preview.innerHTML = `
        <div class="alert alert-warning">
          <p>No sound effects were generated for this audio.</p>
          <p>This might be because:</p>
          <ul>
            <li>The content doesn't have clear opportunities for sound effects</li>
            <li>The GPT model couldn't identify suitable moments</li>
            <li>There was an issue with the SFX generation process</li>
          </ul>
        </div>
      `
    } else {
      console.log(`Received SFX plan with ${data.sfx_plan.length} effects`)

      // Render the SFX plan
      timeline.innerHTML = "<h4>AI-Generated Sound Effects Plan</h4>"
      renderSfxPlan(data.sfx_plan, timeline)
    }

    // Check if we have mixed audio
    if (data.merged_audio) {
      console.log(`Received merged audio (${data.merged_audio.length} characters)`)
      preview.innerHTML = `
        <h4>Mixed Preview</h4>
        <audio controls src="${data.merged_audio}" style="width:100%;"></audio>
      `
      // Update download link
      dl.href = data.merged_audio
      dl.style.display = "inline-block"
      
      // Only consume credits after successful background mixing
      await consumeStoreCredits("ai_audio_analysis")
    } else {
      console.warn("No merged audio in response")
      preview.innerHTML += `<p class="text-warning">No mixed audio was returned from the server.</p>`
    }
  } catch (err) {
    console.error("Error in displayBackgroundAndMix:", err)
    preview.innerText = `Error: ${err.message}`
  } finally {
    // Restore button
    mixBtn.disabled = false
    mixBtn.innerText = "Mix Background & Preview"
    console.log("displayBackgroundAndMix function completed")
  }
}

/* Renders the GPT-generated SFX plan */
function renderSfxPlan(sfxPlan, timeline) {
  console.log(`Rendering SFX plan with ${sfxPlan.length} effects`)
  selectedSoundFX = {}
  ;(sfxPlan || []).forEach((entry, i) => {
    console.log(`Rendering SFX ${i}: ${entry.description} [${entry.start}s - ${entry.end}s]`)

    const container = document.createElement("div")
    container.className = "sound-suggestion"

    // Check if we have a valid sfxUrl
    const hasAudio = entry.sfxUrl && entry.sfxUrl.startsWith("data:")
    console.log(`SFX ${i} has audio: ${hasAudio}`)

    container.innerHTML = `
    <p><strong>Description:</strong> ${entry.description}</p>
    <p><strong>Timing:</strong> ${entry.start.toFixed(2)}s - ${entry.end.toFixed(2)}s</p>
    ${
        hasAudio
        ? `<audio controls src="${entry.sfxUrl}" class="sfx-preview"></audio>`
        : "<em>No audio preview available.</em>"
    }
    <!-- SFX interaction controls (disabled for now) -->
    <!--
    <div class="sfx-controls">
        <button class="btn btn-sm" onclick="acceptSfx(${i}, '${entry.description}', '${entry.sfxUrl || ""}')">Accept</button>
        <button class="btn btn-sm" onclick="rejectSfx(${i})">Reject</button>
    </div>
    -->
    `
    timeline.appendChild(container)

    if (hasAudio) {
      selectedSoundFX[i] = {
        description: entry.description,
        sfxUrl: entry.sfxUrl,
        start: entry.start,
        end: entry.end,
      }
    }
  })

  console.log("SFX plan rendering complete")
}

async function cutAudio() {
    const startInput = document.getElementById("cut-start");
    const endInput = document.getElementById("cut-end");
    const cutResult = document.getElementById("cutResult");
    const dl = document.getElementById("downloadCut");

    const start = parseFloat(startInput.value);
    const end = parseFloat(endInput.value);

    const episodeId = getSelectedEpisodeId();
    if (!episodeId) return alert("No episode selected.");

    const selectedSource = document.getElementById("audioSourceSelectCutting").value;

    let blobToUse;
    if (selectedSource === "enhanced") {
        blobToUse = enhancedAudioBlob;
    } else if (selectedSource === "isolated") {
        blobToUse = isolatedAudioBlob;
    } else if (selectedSource === "original") {
        blobToUse = rawAudioBlob;
    }

    if (!blobToUse) return alert("No audio selected or loaded.");
    if (isNaN(start) || isNaN(end) || start >= end) return alert("Invalid timestamps.");

    const formData = new FormData();
    formData.append("audio", new File([blobToUse], "clip.wav", { type: "audio/wav" }));
    formData.append("episode_id", episodeId);
    formData.append("start", start);
    formData.append("end", end);

    try {
        const response = await fetch("/cut_from_blob", {
            method: "POST",
            body: formData
        });

        const result = await response.json();

        if (response.status === 403) {
            cutResult.innerHTML = `
                <p style="color: red;">${result.error || "You don't have enough credits."}</p>
                ${result.redirect ? `<a href="${result.redirect}" class="btn ai-edit-button">Go to Store</a>` : ""}
            `;
            return;
        }

        if (!response.ok || !result.clipped_audio_url) {
            throw new Error(result.error || "Clipping failed.");
        }

        const proxyUrl = `/get_clipped_audio?url=${encodeURIComponent(result.clipped_audio_url)}`;
        const audioRes = await fetch(proxyUrl);
        if (!audioRes.ok) throw new Error("Failed to fetch clipped audio.");
        const blob = await audioRes.blob();
        const url = URL.createObjectURL(blob);

        cutResult.innerHTML = `<audio controls src="${url}" style="width: 100%;"></audio>`;
        dl.href = url;
        dl.download = "clipped_audio.wav";
        dl.style.display = "inline-block";

        activeAudioBlob = blob;
        activeAudioId = "external";
        
        // Only consume credits after successful audio cutting
        await consumeStoreCredits("audio_cutting");
    } catch (err) {
        alert(`Cut failed: ${err.message}`);
    }
}

async function aiCutAudio() {
    const episodeId = sessionStorage.getItem("selected_episode_id") || localStorage.getItem("selected_episode_id");

    if (!episodeId) {
        alert("No episode selected.");
        return;
    }

    const selectedSource = document.getElementById("audioSourceSelectAICut").value;

    let blobToUse;
    if (selectedSource === "enhanced") {
        blobToUse = enhancedAudioBlob;
        activeAudioId = "external";
    } else if (selectedSource === "isolated") {
        blobToUse = isolatedAudioBlob;
        activeAudioId = "external";
    } else if (selectedSource === "original") {
        blobToUse = rawAudioBlob;
        activeAudioId = "external";
    }

    if (!blobToUse) {
        alert("No audio selected or loaded.");
        return;
    }

    activeAudioBlob = blobToUse;

    const containerIdTranscript = "aiTranscript";
    const containerTranscript = document.getElementById(containerIdTranscript);
    const containerIdCuts = "aiSuggestedCuts";
    const containerCuts = document.getElementById(containerIdCuts);

    showSpinner(containerIdTranscript);
    containerCuts.innerHTML = "";

    try {
        let response;
        if (!activeAudioId || activeAudioId === "external") {
            const formData = new FormData();
            formData.append("audio", new File([blobToUse], "ai_cut.wav", { type: "audio/wav" }));
            formData.append("episode_id", episodeId);

            response = await fetch("/ai_cut_from_blob", {
                method: "POST",
                body: formData
            });
        } else {
            response = await fetch("/ai_cut_audio", {
                method: "POST",
                headers: { "Content-Type": "application/json" },
                body: JSON.stringify({
                    file_id: activeAudioId,
                    episode_id: episodeId
                })
            });
        }

        const data = await response.json();

        if (response.status === 403) {
            containerTranscript.innerHTML = `
                <p style="color: red;">${data.error || "You don't have enough credits."}</p>
                ${data.redirect ? `<a href="${data.redirect}" class="btn ai-edit-button">Go to Store</a>` : ""}
            `;
            return;
        }

        if (!response.ok) {
            throw new Error(data.error || "AI Cut failed");
        }

        containerTranscript.innerText = data.cleaned_transcript || "No transcript available.";

        const suggestedCuts = data.suggested_cuts || [];
        if (!suggestedCuts.length) {
            containerCuts.innerText = "No suggested cuts found.";
            return;
        }

        containerCuts.innerHTML = "";
        window.selectedAiCuts = {};

        suggestedCuts.forEach((cut, index) => {
            const checkbox = document.createElement("input");
            checkbox.type = "checkbox";
            checkbox.checked = true;
            checkbox.dataset.index = index;
            checkbox.onchange = () => {
                if (checkbox.checked) {
                    window.selectedAiCuts[index] = cut;
                } else {
                    delete window.selectedAiCuts[index];
                }
            };
            window.selectedAiCuts[index] = cut;

            const label = document.createElement("label");
            label.innerText = ` "${cut.sentence}" (${cut.start}s - ${cut.end}s) | Confidence: ${cut.certainty_score.toFixed(2)}`;

            const div = document.createElement("div");
            div.appendChild(checkbox);
            div.appendChild(label);
            containerCuts.appendChild(div);
        });

        const applyBtn = document.createElement("button");
        applyBtn.className = "btn ai-edit-button";
        applyBtn.innerText = "Apply AI Cuts";
        applyBtn.onclick = applySelectedCuts;
        containerCuts.appendChild(applyBtn);
        
        // Only consume credits after successful AI audio cutting
        await consumeStoreCredits("ai_audio_cutting");
    } catch (err) {
        containerTranscript.innerText = "Failed to process audio.";
        alert(`AI Cut failed: ${err.message}`);
    }
}

async function applySelectedCuts() {
    const cuts = Object.values(window.selectedAiCuts || {});
    if (!cuts.length) {
        alert("No cuts selected.");
        return;
    }

    const episodeId = sessionStorage.getItem("selected_episode_id") || localStorage.getItem("selected_episode_id");


    try {
        let blobUrl;

        // Skicka till rätt backend beroende på var ljudet finns
        if (activeAudioId === "external") {
            const formData = new FormData();
            formData.append("audio", new File([activeAudioBlob], "cleaned.wav", { type: "audio/wav" }));
            formData.append("episode_id", episodeId);
            formData.append("cuts", JSON.stringify(cuts));

            const response = await fetch("/apply_ai_cuts_from_blob", {
                method: "POST",
                body: formData
            });

            const result = await response.json();
            if (!response.ok) throw new Error(result.error || "Apply failed");
            blobUrl = result.cleaned_file_url;
        } else {
            const response = await fetch('/apply_ai_cuts', {
                method: 'POST',
                headers: { 'Content-Type': 'application/json' },
                body: JSON.stringify({
                    file_id: activeAudioId,
                    cuts: cuts.map(c => ({ start: c.start, end: c.end })),
                    episode_id: episodeId
                })
            });

            const result = await response.json();
            if (!response.ok) throw new Error(result.error || "Apply failed");
            blobUrl = result.cleaned_file_url;
        }

        // Använd backend-proxy för att undvika CORS
        const proxyUrl = `/get_clipped_audio?url=${encodeURIComponent(blobUrl)}`;
        const audioRes = await fetch(proxyUrl);
        if (!audioRes.ok) throw new Error("Failed to fetch clipped audio.");
        const blob = await audioRes.blob();
        const url = URL.createObjectURL(blob);

        //  Visa spelare och ladda ner-knapp
        const section = document.getElementById("aiCuttingSection");
        section.appendChild(document.createElement("hr"));

        const player = document.createElement("audio");
        player.controls = true;
        player.src = url;
        section.appendChild(player);

        const dl = document.createElement("a");
        dl.href = url;
        dl.download = "ai_cleaned_audio.wav";
        dl.className = "btn ai-edit-button";
        dl.innerText = "Download Cleaned Audio";
        section.appendChild(dl);

        // Uppdatera aktiv blob
        activeAudioBlob = blob;
        activeAudioId = "external";
        
        // No credit consumption here as it's already done in aiCutAudio
    } catch (err) {
        alert(`Apply failed: ${err.message}`);
    }
}

async function cutAudioFromBlob() {
    const startInput = document.getElementById("startTime");
    const endInput = document.getElementById("endTime");
    const cutResult = document.getElementById("cutResult");
    const dl = document.getElementById("downloadCut");

    const start = parseFloat(startInput.value);
    const end = parseFloat(endInput.value);

    const episodeId = getSelectedEpisodeId();
    if (!episodeId || !activeAudioBlob) return alert("No audio or episode selected.");
    if (isNaN(start) || isNaN(end) || start >= end) return alert("Invalid timestamps.");

    const formData = new FormData();
    formData.append("audio", new File([activeAudioBlob], "clip.wav", { type: "audio/wav" }));
    formData.append("episode_id", episodeId);
    formData.append("start", start);
    formData.append("end", end);

    try {
        const response = await fetch("/cut_from_blob", {
            method: "POST",
            body: formData
        });

        const result = await response.json();
        if (!response.ok || !result.clipped_audio_url) {
            throw new Error(result.error || "Clipping failed.");
        }

        const { blob, objectUrl: url } = await fetchAudioFromBlobUrl(result.clipped_audio_url);

        cutResult.innerHTML = `<audio controls src="${url}" style="width: 100%;"></audio>`;
        dl.href = url;
        dl.download = "clipped_audio.wav";
        dl.style.display = "inline-block";

        activeAudioBlob = blob;
        activeAudioId = "external";

        // Only consume credits after successful audio cutting from blob
        await consumeStoreCredits("audio_cutting");
    } catch (err) {
        alert(`Cut failed: ${err.message}`);
    }
}

async function loadAudioEditsForEpisode(episodeId) {
    const container = document.getElementById("editHistory");
    container.innerHTML = "<p>Loading audio edits...</p>";

    try {
        const response = await fetch(`/edits/${episodeId}`);
        const edits = await response.json();

        if (!Array.isArray(edits) || edits.length === 0) {
            container.innerHTML = "<p>No edits found.</p>";
            return;
        }

        container.innerHTML = "<h4>Audio Edit History</h4>";
        edits.forEach(edit => {
            const div = document.createElement("div");
            div.classList.add("edit-entry");

            const audioPlayer = edit.clipUrl
                ? `<audio controls src="${edit.clipUrl}" style="width: 100%;"></audio>`
                : "<em>No audio preview</em>";

            div.innerHTML = `
                <strong>${edit.editType}</strong> - ${edit.clipName ?? "Untitled"}<br/>
                <small>Created: ${new Date(edit.createdAt).toLocaleString()}</small><br/>
                ${audioPlayer}
                ${edit.transcript ? `<p><strong>Transcript:</strong> ${edit.transcript}</p>` : ""}
            `;

            container.appendChild(div);
        });
    } catch (err) {
        container.innerHTML = `<p>Error loading edits: ${err.message}</p>`;
    }
}

async function enhanceVideo() {
    const fileInput = document.getElementById("videoUploader");
    const file = fileInput.files[0];
    if (!file) {
        alert("Please upload a video file.");
        return;
    }

    const containerId = "videoResult";
    const container = document.getElementById(containerId);
    showSpinner(containerId);

    try {
        const formData = new FormData();
        formData.append("video", file);

        const uploadResponse = await fetch("/ai_videoedit", {
            method: "POST",
            body: formData,
        });

        if (!uploadResponse.ok) {
            throw new Error(`Video upload failed: ${uploadResponse.statusText}`);
        }

        const uploadResult = await uploadResponse.json();
        const video_id = uploadResult.video_id;
        if (!video_id) throw new Error("No video_id returned from upload.");

        const enhanceResponse = await fetch("/ai_videoenhance", {
            method: "POST",
            headers: { "Content-Type": "application/json" },
            body: JSON.stringify({ video_id }),
        });

        const enhanceResult = await enhanceResponse.json();

        if (enhanceResponse.status === 403) {
            container.innerHTML = `
                <p style="color: red;">${enhanceResult.error || "You don't have enough credits."}</p>
                ${enhanceResult.redirect ? `<a href="${enhanceResult.redirect}" class="btn ai-edit-button">Go to Store</a>` : ""}
            `;
            return;
        }

        if (!enhanceResponse.ok || !enhanceResult.processed_video_id) {
            throw new Error(enhanceResult.error || "Enhancement failed.");
        }

        const processed_id = enhanceResult.processed_video_id;
        const videoURL = `/get_video/${processed_id}`;
        container.innerHTML = `
            <video controls src="${videoURL}" style="width: 100%; margin-top: 1rem;"></video>
        `;

        const dl = document.getElementById("downloadVideo");
        dl.href = videoURL;
        dl.style.display = "inline-block";

        // Only consume credits after successful video enhancement
        await consumeStoreCredits("video_enhancement");
    } catch (err) {
        container.innerText = `Error: ${err.message}`;
    }
}

let rawAudioBlob = null;

function previewOriginalAudio() {
    const fileInput = document.getElementById('audioUploader');
    const file = fileInput.files[0];
    if (!file) return;

    rawAudioBlob = file;

    const container = document.getElementById("originalAudioContainer");
    container.style.display = "block";

    renderAudioPlayer("originalAudioContainer", rawAudioBlob, "originalAudioPlayer")
}

function previewOriginalVideo() {
    const fileInput = document.getElementById('videoUploader');
    const file = fileInput.files[0];
    if (!file) return;
    const videoURL = URL.createObjectURL(file);
    const videoPlayer = document.getElementById('originalVideoPlayer');
    const container = document.getElementById('originalVideoContainer');
    videoPlayer.src = videoURL;
    container.style.display = 'block';
}

async function fetchStoreCredits(userId) {
    try {
        const response = await fetch(`/api/credits/check?user_id=${userId}`);
        if (response.ok) {
            const data = await response.json();
            document.getElementById("storeCredits").innerText = `Available Credits: ${data.availableCredits}`;
        } else {
            alert("Failed to fetch user credits.");
        }
    } catch (error) {
        console.error("Error fetching user credits:", error);
    }
}

async function consumeStoreCredits(featureKey) {
    if (!window.CURRENT_USER_ID) {
        throw new Error("User not logged in.");
    }

    const res = await fetch('/credits/consume', {
        method: 'POST',
        headers: { 'Content-Type': 'application/json' },
        body: JSON.stringify({
            user_id: window.CURRENT_USER_ID,
            feature: featureKey
        })
    });

    const result = await res.json();
    if (!res.ok) {
        throw new Error(result.error || "Failed to consume credits");
    }

    if (window.populateStoreCredits) {
        await window.populateStoreCredits();
    }

    return result.data;
}


function acceptSfx(index, emotion, url) {
    selectedSoundFX[index] = { emotion, sfxUrl: url };
}

function rejectSfx(index) {
    delete selectedSoundFX[index];
}

function replaceSfx(index, url) {
    if (selectedSoundFX[index]) {
        selectedSoundFX[index].sfxUrl = url;
    }
}

function showSpinner(containerId) {
    const container = document.getElementById(containerId);
    if (container) {
        container.innerHTML = '<div class="spinner"></div>';
    }
}

function hideSpinner(containerId) {
    const container = document.getElementById(containerId);
    if (container) {
        container.innerHTML = '';
    }
}

function getSelectedEpisodeId() {
    return sessionStorage.getItem("selected_episode_id") || localStorage.getItem("selected_episode_id");
}


async function generateAudioClip() {
  const container = document.getElementById("audioClipResult");
  const translated = document.getElementById("translateResult").innerText;
  if (!translated.trim()) return alert("No translated transcript available to generate an podcast.");

  showSpinner("audioClipResult");
  try {
    const res = await fetch("/transcription/audio_clip", {
      method: "POST",
      headers: {"Content-Type":"application/json"},
      body: JSON.stringify({ translated_transcription: translated })
    });
    hideSpinner("audioClipResult");

    if (!res.ok) throw new Error(`Server svarade ${res.status}`);
    const data = await res.json();
    const audio = document.createElement("audio");
    audio.controls = true;
    audio.src = data.audio_base64;
    container.innerHTML = "";
    container.appendChild(audio);

    // Only consume credits after successful audio clip generation
    await consumeStoreCredits("audio_clip");
  } catch (err) {
    hideSpinner("audioClipResult");
    container.innerText = `Failed to generate audio clip: ${err.message}`;
  }
}

function renderWaveform(audioBlob) {
    const container = document.getElementById("waveform");
    if (!container) return;

    container.innerHTML = ""

    const url = URL.createObjectURL(audioBlob);
    const audioEl = document.getElementById("enhancedAudioPlayer");
    if (!audioEl) return;

    const wavesurfer = WaveSurfer.create({
        container: "#waveform",
        waveColor: "#ccc",
        progressColor: "#f69229",
        height: 96,
        barWidth: 2,
        responsive: true,
        backend: "MediaElement",
        mediaControls: false,
        media: audioEl

    });
    wavesurfer.load(url);
}

function renderAudioPlayer(containerId, audioBlob, playerId, options = {}) {
    const container = document.getElementById(containerId);
    container.innerHTML = "";

    const url = URL.createObjectURL(audioBlob);

    const audioEl = document.createElement("audio");
    audioEl.id = playerId;
    audioEl.src = url;
    audioEl.style.display = "none";
    container.appendChild(audioEl);

    const playBtn = document.createElement("button");
    playBtn.className = "btn ai-edit-button";
    playBtn.textContent = "Play";
    container.appendChild(playBtn);

    const waveformDiv = document.createElement("div");
    waveformDiv.id = `${playerId}_waveform`;
    waveformDiv.style = "width: 100%; height: 96px; margin-top: 1rem;";
    container.appendChild(waveformDiv);

    const wavesurfer = WaveSurfer.create({
        container: `#${playerId}_waveform`,
        waveColor: "#ccc",
        progressColor: "#f69229",
        height: 96,
        barWidth: 2,
        responsive: true,
        backend: "MediaElement",
        media: audioEl
    });

    wavesurfer.load(url);

    playBtn.addEventListener("click", () => {
        if (audioEl.paused) {
            audioEl.play();
            playBtn.textContent = "Pause";
        } else {
            audioEl.pause();
            playBtn.textContent = "Play";
        }
    });

    audioEl.addEventListener("ended", () => {
        playBtn.textContent = "Play";
    });

    if (options.onWaveformClick) {
        wavesurfer.on("click", options.onWaveformClick);
    }
}
<|MERGE_RESOLUTION|>--- conflicted
+++ resolved
@@ -91,12 +91,9 @@
 
     if (tabName === 'transcription') {
         content.innerHTML = `
-<<<<<<< HEAD
-            <h2>AI-Powered Transcription</h2>
-=======
           <div class="content-wrapper">
             <h1>AI-Powered Transcription</h1>
->>>>>>> 11c0866e
+
             <input type="file" id="fileUploader" accept="audio/*,video/*">
             <div class="button-with-help">
                 <button class="btn ai-edit-button" onclick="transcribe()">
@@ -107,18 +104,13 @@
             <div class="result-field">
                 <pre id="transcriptionResult"></pre>
             </div>
-<<<<<<< HEAD
-    
-            <div id="enhancementTools">
-                <hr/>
-                <h3>Enhancement Tools</h3>
-=======
+
           </div>
 
           <div class="content-wrapper">
             <div id="enhancementTools";">
                 <h2>Enhancement Tools</h2>
->>>>>>> 11c0866e
+
     
                 <div class="result-group">
                     <div class="button-with-help">
