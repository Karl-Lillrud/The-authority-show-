let enhancedAudioBlob = null;
let enhancedAudioId = null;
let isolatedAudioBlob = null;
let isolatedAudioId = null;

let activeAudioBlob = null;
let activeAudioId = null;

// Expose all functions to the global scope
window.showTab = showTab;
window.transcribe = transcribe;
window.generateCleanTranscript = generateCleanTranscript;
window.generateAISuggestions = generateAISuggestions;
window.generateShowNotes = generateShowNotes;
window.generateQuotes = generateQuotes;
window.generateQuoteImages = generateQuoteImages;
window.runOsintSearch = runOsintSearch;
window.generatePodcastIntroOutro = generatePodcastIntroOutro;
window.convertIntroOutroToSpeech = convertIntroOutroToSpeech;
window.enhanceAudio = enhanceAudio;
window.translateTranscript = translateTranscript;
window.generateAudioClip = generateAudioClip;
window.runVoiceIsolation = runVoiceIsolation;
window.analyzeEnhancedAudio = analyzeEnhancedAudio;
window.displayBackgroundAndMix = displayBackgroundAndMix;
window.cutAudio = cutAudio;
window.aiCutAudio = aiCutAudio;
window.applySelectedCuts = applySelectedCuts;
window.cutAudioFromBlob = cutAudioFromBlob;
window.enhanceVideo = enhanceVideo;
window.previewOriginalAudio = previewOriginalAudio;
window.previewOriginalVideo = previewOriginalVideo;
window.acceptSfx = acceptSfx;
window.rejectSfx = rejectSfx;
window.replaceSfx = replaceSfx;


window.CURRENT_USER_ID = localStorage.getItem("user_id");
const urlParams = new URLSearchParams(window.location.search);
const episodeIdFromUrl = urlParams.get("episodeId");
if (episodeIdFromUrl) {
    sessionStorage.setItem("selected_episode_id", episodeIdFromUrl);
}
console.log("Using episode ID:", sessionStorage.getItem("selected_episode_id"));

const CREDIT_COSTS = {
    ai_audio_analysis: 300,
    ai_audio_cutting: 800,
    ai_quotes: 200,
    ai_quote_images: 1000,
    ai_suggestions: 800,
    audio_clip: 1000,
    audio_cutting: 500,
    audio_enhancement: 500,
    show_notes: 500,
    transcription: 600,
    clean_transcript: 500,
    translation: 500,
    video_cutting: 500,
    video_enhancement: 500,
    voice_isolation: 500,
    ai_osint: 800,
    ai_intro_outro: 800,
    ai_intro_outro_audio: 500,
};
const RegionsPlugin = window.WaveSurferRegions;
if (!RegionsPlugin) {
  console.error("Regions plugin not loaded — did you include wavesurfer.regions.min.js?");
}
<<<<<<< HEAD
window.RegionsPlugin = RegionsPlugin;
=======
>>>>>>> a6c77fc7

function labelWithCredits(text, key) {
    const cost = CREDIT_COSTS[key];
    return `${text} <span class="credit-cost">${cost} credits</span>`;
}

function showTab(tabName) {
    // Get all workspace tab buttons
    const workspaceButtons = document.querySelectorAll('.workspace-tab-btn');
    
    // Remove active class from all buttons
    workspaceButtons.forEach(btn => btn.classList.remove('active'));
    
    // Add active class to clicked button
    const clickedButton = document.querySelector(`.workspace-tab-btn[data-workspace="${tabName}"]`);
    
    // Add active class to the clicked button
    if (tabName === 'transcription') {
      document.getElementById('tab-transcription').classList.add('active');
      document.getElementById('tab-audio').classList.remove('active');
      document.getElementById('tab-video').classList.remove('active');
    } else if (tabName === 'audio') {
      document.getElementById('tab-transcription').classList.remove('active');
      document.getElementById('tab-audio').classList.add('active');
      document.getElementById('tab-video').classList.remove('active');
    } else if (tabName === 'video') {
      document.getElementById('tab-transcription').classList.remove('active');
      document.getElementById('tab-audio').classList.remove('active');
      document.getElementById('tab-video').classList.add('active');
    }

    const content = document.getElementById('content');
    content.innerHTML = '';

    if (tabName === 'transcription') {
        content.innerHTML = `
          <div class="content-wrapper">
            <h1>AI-Powered Transcription</h1>

            <input type="file" id="fileUploader" accept="audio/*,video/*">
            <div class="button-with-help">
                <button class="btn ai-edit-button" onclick="transcribe()">
                ${labelWithCredits("Transcribe", "transcription")}
                </button>
                <span class="help-icon" data-tooltip="Converts the uploaded audio or video file into text using AI">?</span>
            </div>
            <div class="result-field">
                <pre id="transcriptionResult"></pre>
            </div>

          </div>

          <div class="content-wrapper">
            <div id="enhancementTools";">
                <h2>Enhancement Tools</h2>

    
                <div class="result-group">
                    <div class="button-with-help">
                        <button class="btn ai-edit-button" onclick="generateCleanTranscript()">
                            ${labelWithCredits("Clean Transcript", "clean_transcript")}
                        </button>
                        <span class="help-icon" data-tooltip="Removes filler words, repeated phrases, and fixes typos in the raw transcription">?</span>
                    </div>
                    <div class="result-field">
                    <pre id="cleanTranscriptResult"></pre>
                    </div>
                </div>

                <div class="result-group">
                    <label for="languageSelect">Language:</label>
                    <select id="languageSelect" class="input-field">
                        <option value="English">English</option>
                        <option value="Spanish">Spanish</option>
                        <!-- lägg till fler språk här -->
                    </select>

                    <div class="button-with-help">
                        <button class="btn ai-edit-button" onclick="translateTranscript()">
                            ${labelWithCredits("Translate", "translation")}
                        </button>
                        <span class="help-icon" data-tooltip="Translates the transcript into the selected language">?</span>
                    </div>

                    <div class="result-field">
                        <pre id="translateResult"></pre>
                    </div>
                </div>

                <div class="result-group">
                    <div class="button-with-help">
                        <button class="btn ai-edit-button" onclick="generateAudioClip()">
                            ${labelWithCredits("Generate Translated Podcast", "audio_clip")}
                        </button>
                        <span class="help-icon" data-tooltip="Produces an audio file of the translated text, ready to play as a podcast">?</span>
                    </div>
                    <div class="result-field" id="audioClipResult"></div>
                </div>
    
                <div class="result-group">
                    <div class="button-with-help">
                        <button class="btn ai-edit-button" onclick="generateAISuggestions()">
                            ${labelWithCredits("AI Suggestions", "ai_suggestions")}
                        </button>
                        <span class="help-icon" data-tooltip="Provides AI-generated tips on how to improve your transcript">?</span>
                    </div>
                    <div class="result-field">
                        <pre id="aiSuggestionsResult"></pre>
                    </div>
                </div>
    
                <div class="result-group">
                    <div class="button-with-help">
                        <button class="btn ai-edit-button" onclick="generateShowNotes()">
                           ${labelWithCredits("Show Notes", "show_notes")}
                        </button>
                        <span class="help-icon" data-tooltip="Creates a concise bullet-point summary of the main topics covered">?</span>
                    </div>
                    <div class="result-field">
                        <pre id="showNotesResult"></pre>
                    </div>
                </div>
    
                <div class="result-group">
                    <div class="button-with-help">
                        <button class="btn ai-edit-button" onclick="generateQuotes()">
                            ${labelWithCredits("Generate Quotes", "ai_quotes")}
                        </button>
                        <span class="help-icon" data-tooltip="Extracts memorable quotes from the transcript">?</span>
                    </div>
                    <div class="result-field">
                        <pre id="quotesResult"></pre>
                    </div>
                </div>
    
                <div class="result-group">
                    <label for="quoteImageMethodSelect"><strong>Quote Image Style:</strong></label>
                    <select id="quoteImageMethodSelect" class="input-field" style="margin-bottom: 0.5rem;">
                        <option value="local">Local Template</option>
                        <option value="dalle">DALL·E AI Image</option>
                    </select>
                    <button class="btn ai-edit-button" onclick="generateQuoteImages()">
                        ${labelWithCredits("Generate Quote Images", "ai_quote_images")}
                    </button>
                    <div class="result-field">
                        <div id="quoteImagesResult"></div>
                    </div>
                    <div class="result-field" id="quoteImagesResult"></div>
                </div>
    
                <div class="result-group">
                    <input type="text" id="guestNameInput" placeholder="Enter guest name..." class="input-field">
                    <div class="button-with-help">
                        <button class="btn ai-edit-button" onclick="runOsintSearch()">
                            ${labelWithCredits("OSINT Search", "ai_osint")}
                        </button>
                        <span class="help-icon" data-tooltip="Performs an open-source intelligence search on the entered guest name">?</span>
                    </div>
                    <div class="result-field">
                        <pre id="osintResult"></pre>
                    </div>
                </div>
    
                <div class="button-with-help">
                    <button class="btn ai-edit-button" onclick="generatePodcastIntroOutro()">
                        ${labelWithCredits("Generate Intro/Outro", "ai_intro_outro")}
                    </button>
                    <span class="help-icon" data-tooltip="Writes a suggested introduction and closing script for your episode">?</span>
                </div>
                <div class="result-field">
                    <pre id="introOutroScriptResult"></pre>
                </div>
                <div class="button-with-help" style="margin-top: 1rem;">
                    <button class="btn ai-edit-button" onclick="convertIntroOutroToSpeech()">
                        ${labelWithCredits("Convert to Speech", "ai_intro_outro_audio")}
                    </button>
                    <span class="help-icon" data-tooltip="Turns that script into a spoken audio file using AI voice">?</span>
                </div>
                    <div class="result-field" id="introOutroAudioResult"></div>
                </div>
            </div>
          </div>
        `;
    }else if (tabName === 'audio') {
        content.innerHTML = `
          <div class="content-wrapper">
            <h1>AI Audio Enhancement</h1>
            <input type="file" id="audioUploader" accept="audio/*" onchange="previewOriginalAudio()">
            <div id="originalAudioContainer" style="display: none; margin-bottom: 1rem;">
                <p><strong>Original Audio</strong></p>
            </div>

            <div style="margin-top: 1rem; padding: 1rem; border: 1px solid #ddd; border-radius: 12px;">
                <h3>Choose Audio Processing Method</h3>
                <p style="margin-bottom: 1rem;">Select one of the following enhancements:</p>

            <div id="voiceIsolationSection" style="margin-bottom: 1.5rem;">
                <h4><strong>Voice Isolation (Powered by ElevenLabs)</strong></h4>
                <div class="button-with-help">
                    <button class="btn ai-edit-button" onclick="runVoiceIsolation()">
                        ${labelWithCredits("Isolate Voice", "voice_isolation")}
                    </button>
                    <span class="help-icon" data-tooltip="Separates the speaker’s voice from background noise">?</span>
                </div>
                <div class="result-field">
                    <div id="isolatedVoiceResult"></div>
                </div>
                <a id="downloadIsolatedVoice"
                    class="inline-block mt-2 bg-orange-500 text-white px-4 py-2 rounded-2xl shadow hover:shadow-lg transition"
                    style="display: none;"
                    download="isolated_voice.wav">
                Download Isolated Voice
                </a>
            </div>

            <div id="audioEnhancementSection">
                <h4><strong>Audio Enhancement (Noise Reduction & Normalization)</strong></h4>
                <div class="button-with-help">
                    <button class="btn ai-edit-button" onclick="enhanceAudio()">
                        ${labelWithCredits("Enhance Audio", "audio_enhancement")}
                    </button>
                    <span class="help-icon" data-tooltip="Reduces noise and normalizes volume levels automatically">?</span>
                </div>
                <div class="result-field">
                    <div id="audioControls"></div>
                </div>
            </div>
            </div>
          </div>

          <div class="content-wrapper">
            <div id="audioAnalysisSection">
            <h2>AI Analysis</h2>

            <label for="audioSourceSelectAnalysis"><strong>Audio Source:</strong></label>
            <select id="audioSourceSelectAnalysis" class="input-field" style="margin-bottom: 1rem;">
                <option value="enhanced">Enhanced</option>
                <option value="isolated">Isolated</option>
                <option value="original">Original</option>
            </select>

            <div class="button-with-help">
                <button class="btn ai-edit-button" onclick="analyzeEnhancedAudio()">
                ${labelWithCredits("Analyze", "ai_audio_analysis")}
                </button>
                <span class="help-icon" data-tooltip="Lets the AI analyze the selected audio source and provide content insights">?</span>
            </div>
            <div class="result-field">
                <pre id="analysisResults"></pre>
            </div>

            <button id="mixBackgroundBtn"
                        class="btn ai-edit-button"
                        style="display: none; margin-top: 1rem;"
                        onclick="displayBackgroundAndMix()">
                    Mix Background & Preview
                </button>
            <div class="result-field">
                <div id="backgroundPreview"></div>
            </div>
            <div class="result-field">
                <div id="soundEffectTimeline"></div>
            </div>

            <div class="button-with-help" style="margin-top: 1rem;">
                <a id="downloadEnhanced"
                class="btn ai-edit-button"
                download="processed_audio.wav"
                style="display: none;">
                Download Processed Audio
                </a>
                
            </div>
            </div>
          </div>

          <div class="content-wrapper">
            <div id="audioCuttingSection">
            <h2>Audio Cutting</h2>

            <label for="audioSourceSelectCutting"><strong>Audio Source:</strong></label>
            <select id="audioSourceSelectCutting" class="input-field" style="margin-bottom: 1rem;">
                <option value="enhanced">Enhanced</option>
                <option value="isolated">Isolated</option>
                <option value="original">Original</option>
            </select>
            <button class="btn ai-edit-button" id="loadCuttingWaveformBtn" style="margin-bottom: 1rem;">
                Load Audio Waveform
            </button>
            
            <div id="waveformCut" style="margin: 1rem 0; height: 128px;"></div>
            
            <button id="cut-play-pause" class="btn ai-edit-button" style="display:none; margin-bottom:1rem;">
            Play
            </button>
            <label>
            Start (s):
            <input id="startTime" type="number" step="0.01" class="input-field" style="width:5em;">
            </label>
            <label style="margin-left:1em;">
            End (s):
            <input id="endTime" type="number" step="0.01" class="input-field" style="width:5em;">
            </label>

            <div class="button-with-help">
                <button class="btn ai-edit-button" onclick="cutAudio()">
                ${labelWithCredits("Cut", "audio_cutting")}
                </button>
                <span class="help-icon" data-tooltip="Trim the audio between the specified start and end">?</span>
            </div>
            <div class="result-field">
                <div id="cutResult"></div>
            </div>

            <div class="button-with-help" style="margin-top: 1rem;">
                <a id="downloadCut"
                class="btn ai-edit-button"
                download="cut_audio.wav"
                style="display: none;">
                Download Cut
                </a>
            </div>
            </div>
          </div>

          <div class="content-wrapper">
            <div id="aiCuttingSection">
            <h2>AI Cutting + Transcript</h2>

            <label for="audioSourceSelectAICut"><strong>Audio Source:</strong></label>
            <select id="audioSourceSelectAICut" class="input-field" style="margin-bottom: 1rem;">
                <option value="enhanced">Enhanced</option>
                <option value="isolated">Isolated</option>
                <option value="original">Original</option>
            </select>
            
            <div class="button-with-help">
                <button class="btn ai-edit-button" onclick="aiCutAudio()">
                ${labelWithCredits("Run AI Cut", "ai_audio_cutting")}
                </button>
                <span class="help-icon" data-tooltip="Automatically removes silent or filler sections and provides a transcript">?</span>
            </div>
            <div class="result-field">
                <h4>Transcript</h4>
                <pre id="aiTranscript"></pre>
            </div>
            <div class="result-field">
                <h4>Suggested Cuts</h4>
                <pre id="aiSuggestedCuts"></pre>
            </div>
            </div>
          </div>
        `;
           // Automatically trigger waveform rendering after loading audio tab
            
        setTimeout(() => {
            const cuttingSelect = document.getElementById("audioSourceSelectCutting");
            if (cuttingSelect && rawAudioBlob) {
                cuttingSelect.value = "original";
                cuttingSelect.dispatchEvent(new Event("change"));
            }
        }, 0);
        const loadCutBtn = document.getElementById("loadCuttingWaveformBtn");
        if (loadCutBtn) {
            loadCutBtn.onclick = () => {
                const source = document.getElementById("audioSourceSelectCutting").value;
                let blob = null;

                if (source === "original") blob = rawAudioBlob;
                else if (source === "enhanced") blob = enhancedAudioBlob;
                else if (source === "isolated") blob = isolatedAudioBlob;

                if (blob) {
                    initWaveformCutting(blob);
                } else {
                    document.getElementById("waveformCut").innerHTML =
                        "<p>No audio available for the selected source.</p>";
                }
            };
        }

    } else if (tabName === 'video') {
        content.innerHTML = `
          <div class="content-wrapper">
            <h1>AI Video Enhancement</h1>
            <input type="file" id="videoUploader" accept="video/*" onchange="previewOriginalVideo()">
            <div id="originalVideoContainer" style="display: none; margin-bottom: 1rem;">
                <p><strong>Original Video</strong></p>
                <video id="originalVideoPlayer" controls style="width: 100%"></video>
            </div>
            <div class="button-group" style="margin-bottom: 1rem;">
                <div class="button-with-help">
                    <button class="btn ai-edit-button" id="enhanceVideoBtn" onclick="enhanceVideo()">
                        ${labelWithCredits("Enhance Video", "video_enhancement")}
                    </button>
                    <span class="help-icon" data-tooltip="Applies AI enhancements to improve the video’s audio quality">?</span>
                </div>
                <button class="btn ai-edit-button" id="resetVideoBtn" onclick="resetVideo()" style="display: none;">
                    Reset
                </button>
            </div>
            <div id="videoResult"></div>
            <a id="downloadVideo" class="btn ai-edit-button" download="enhanced_video.mp4" style="display: none;">
                Download Enhanced Video
            </a>
          </div>
        `;
    }}


document.addEventListener('DOMContentLoaded', function () {
    // Workspace tab switching
    const workspaceButtons = document.querySelectorAll('.workspace-tab-btn');
    workspaceButtons.forEach(button => {
        button.addEventListener('click', function () {
            const tabName = this.getAttribute('data-workspace');
            showTab(tabName);
        });
    });

    // Show transcription tab by default
    showTab('transcription');

    // Prevent double-click/spam-clicking to avoid duplicate credit usage
    document.body.addEventListener("click", function (event) {
        const button = event.target.closest("button.ai-edit-button");
        if (!button || button.disabled) return;

        button.disabled = true;
        button.classList.add("disabled");

        setTimeout(() => {
            button.disabled = false;
            button.classList.remove("disabled");
        }, 1000);
    }, true);

    // Audio Cutting: Render waveform + drag to select cut region
    const cuttingSource = document.getElementById("audioSourceSelectCutting");
    if (cuttingSource) {
        cuttingSource.addEventListener("change", function () {
            const source = this.value;
            let blob = null;

            if (source === "original") blob = rawAudioBlob;
            if (source === "enhanced") blob = enhancedAudioBlob;
            if (source === "isolated") blob = isolatedAudioBlob;

            if (blob) {
                initWaveformCutting(blob);
            } else {
                document.getElementById("waveformCut").innerHTML =
                    "<p>No audio available for the selected source.</p>";
            }
        });
    }
});

let waveformCut = null;
let selectedRegion = null;

function initWaveformCutting(blob) {
    // Clean up any existing instance
    if (waveformCut) {
        waveformCut.destroy();
        document.getElementById("waveformCut").innerHTML = "";
    }
    // Create a new WaveSurfer instance with the Regions plugin
    waveformCut = WaveSurfer.create({
        container: "#waveformCut",
        waveColor: "#ccc",
        progressColor: "#f69229",
        height: 128,
        barWidth: 2,
        responsive: true,
        backend: "WebAudio",
        plugins: [
            RegionsPlugin.create({
                dragSelection: true
            })
        ]
    });

    // Load the audio from the blob
    waveformCut.load(URL.createObjectURL(blob));

    waveformCut.on("ready", () => {
        // Add a default region
        const duration = waveformCut.getDuration();
        selectedRegion = waveformCut.addRegion({
            start: 0,
            end: Math.min(5, duration),
            color: "rgba(255, 87, 34, 0.3)",
            drag: true,
            resize: true
        });

        // Show & wire the Play/Pause button
        const btn = document.getElementById("cut-play-pause");
        btn.style.display = "inline-block";
        btn.onclick = () => {
        waveformCut.isPlaying() ? waveformCut.pause() : waveformCut.play();
        };
        waveformCut.on("play",  () => { btn.textContent = "Pause"; });
        waveformCut.on("pause", () => { btn.textContent = "Play"; });


        // Sync numeric inputs with region
        const startInput = document.getElementById("startTime");
        const endInput   = document.getElementById("endTime");
        startInput.value = selectedRegion.start.toFixed(2);
        endInput.value   = selectedRegion.end.toFixed(2);

        startInput.oninput = () => {
        const v = parseFloat(startInput.value);
        if (!isNaN(v) && v < selectedRegion.end) {
            selectedRegion.update({ start: v });
        }
        };
        endInput.oninput = () => {
        const v = parseFloat(endInput.value);
        if (!isNaN(v) && v > selectedRegion.start) {
            selectedRegion.update({ end: v });
        }
        };
    });

    // Keep inputs in sync whenever the user drags/resizes the region
    waveformCut.on("region-updated", (region) => {
        selectedRegion = region;
        document.getElementById("startTime").value = region.start.toFixed(2);
        document.getElementById("endTime").value   = region.end.toFixed(2);
    });
}



let rawTranscript = "";
let fullTranscript = "";

async function transcribe() {
    const fileInput = document.getElementById('fileUploader');
    const resultContainer = document.getElementById('transcriptionResult');
    const file = fileInput.files[0];
    if (!file) {
        alert('Please upload a file.');
        return;
    }

    const episodeId = getSelectedEpisodeId();
    if (!episodeId) {
        alert("No episode selected.");
        return;
    }

    showSpinner("transcriptionResult");
    const formData = new FormData();
    formData.append('file', file);
    formData.append('episode_id', episodeId);  // Include episode ID

    try {
        const response = await fetch('/transcription/transcribe', {
            method: 'POST',
            body: formData,
        });

        hideSpinner("transcriptionResult");

        if (response.status === 403) {
            const errorData = await response.json();
            resultContainer.innerHTML = `
                <p style="color: red;">${errorData.error || "You don't have enough credits."}</p>
                ${errorData.redirect ? `<a href="${errorData.redirect}" class="btn ai-edit-button">Go to Store</a>` : ""}
            `;
            return;
        }

        if (response.ok) {
            const result = await response.json();
            rawTranscript = result.raw_transcription || "";
            fullTranscript = result.full_transcript || "";
        
            resultContainer.innerText = rawTranscript;
            document.getElementById("enhancementTools").style.display = "block";
        
            if (result.credit_warning) {
                alert("Transcription completed, but your credits are too low. Please visit the store.");
            }
            
            // Only consume credits after successful transcription
            await consumeStoreCredits("transcription");
        }
    } catch (error) {
        hideSpinner("transcriptionResult");
        resultContainer.innerText = `Transcription failed: ${error.message}`;
    }
}

async function translateTranscript() {
    const resultContainer = document.getElementById("translateResult");
    const lang = document.getElementById("languageSelect").value;
    if (!rawTranscript) return alert("You need to transcribe first.");
  
    showSpinner("translateResult");
    try {
      const res = await fetch("/transcription/translate", {
        method: "POST",
        headers: {"Content-Type": "application/json"},
        body: JSON.stringify({
          raw_transcription: rawTranscript,
          language: lang
        })
      });
      hideSpinner("translateResult");
  
      const data = await res.json();
      if (!res.ok) throw new Error(data.error || res.statusText);
  
      resultContainer.innerText = data.translated_transcription;
      
      // Only consume credits after successful translation
      await consumeStoreCredits("translation");
    } catch (err) {
      hideSpinner("translateResult");
      resultContainer.innerText = `Error: ${err.message}`;
    }
  }

async function generateCleanTranscript() {
    const containerId = "cleanTranscriptResult";
    const container = document.getElementById(containerId);

    showSpinner(containerId);

    try {
        const res = await fetch("/transcription/clean", {
            method: "POST",
            headers: { "Content-Type": "application/json" },
            body: JSON.stringify({ transcript: fullTranscript })
        });

        if (res.status === 403) {
            const errorData = await res.json();
            container.innerHTML = `
                <p style="color: red;">${errorData.error || "You don't have enough credits."}</p>
                ${errorData.redirect ? `<a href="${errorData.redirect}" class="btn ai-edit-button">Go to Store</a>` : ""}
            `;
            return;
        }

        const data = await res.json();
        container.innerText = data.clean_transcript || "No clean result.";
        
        // Only consume credits after successful clean transcript generation
        await consumeStoreCredits("clean_transcript");
    } catch (err) {
        container.innerText = "Failed to clean transcript. Server says: " + err.message;
    }
}

async function generateAISuggestions() {
    const containerId = "aiSuggestionsResult";
    const container = document.getElementById(containerId);

    showSpinner(containerId);

    try {
        const res = await fetch("/transcription/ai_suggestions", {
            method: "POST",
            headers: { "Content-Type": "application/json" },
            body: JSON.stringify({ transcript: rawTranscript })
        });

        if (res.status === 403) {
            const data = await res.json();
            container.innerHTML = `
                <p style="color: red;">${data.error || "You don't have enough credits."}</p>
                ${data.redirect ? `<a href="${data.redirect}" class="btn ai-edit-button">Go to Store</a>` : ""}
            `;
            return;
        }

        const data = await res.json();
        const primary = data.primary_suggestions || "";
        const additional = (data.additional_suggestions || []).join("\n");
        container.innerText = [primary, additional].filter(Boolean).join("\n\n") || "No suggestions.";
        
        // Only consume credits after successful AI suggestions generation
        await consumeStoreCredits("ai_suggestions");
    } catch (err) {
        container.innerText = "Failed to generate suggestions: " + err.message;
    }
}

async function generateShowNotes() {
    const containerId = "showNotesResult";
    const container = document.getElementById(containerId);

    showSpinner(containerId);

    try {
        const res = await fetch("/transcription/show_notes", {
            method: "POST",
            headers: { "Content-Type": "application/json" },
            body: JSON.stringify({ transcript: rawTranscript })
        });

        if (res.status === 403) {
            const data = await res.json();
            container.innerHTML = `
                <p style="color: red;">${data.error || "You don't have enough credits."}</p>
                ${data.redirect ? `<a href="${data.redirect}" class="btn ai-edit-button">Go to Store</a>` : ""}
            `;
            return;
        }

        const data = await res.json();
        container.innerText = data.show_notes || "No notes.";
        
        // Only consume credits after successful show notes generation
        await consumeStoreCredits("show_notes");
    } catch (err) {
        container.innerText = "Failed to generate show notes: " + err.message;
    }
}

async function generateQuotes() {
    const containerId = "quotesResult";
    const container = document.getElementById(containerId);

    showSpinner(containerId);

    try {
        const res = await fetch("/transcription/quotes", {
            method: "POST",
            headers: { "Content-Type": "application/json" },
            body: JSON.stringify({ transcript: rawTranscript })
        });

        if (res.status === 403) {
            const data = await res.json();
            container.innerHTML = `
                <p style="color: red;">${data.error || "You don't have enough credits."}</p>
                ${data.redirect ? `<a href="${data.redirect}" class="btn ai-edit-button">Go to Store</a>` : ""}
            `;
            return;
        }
        const data = await res.json();
        container.innerText = data.quotes || "No quotes.";
        
        // Only consume credits after successful quotes generation
        await consumeStoreCredits("ai_quotes");
    } catch (err) {
        container.innerText = "Failed to generate quotes: " + err.message;
    }
}

async function generateQuoteImages() {
    const containerId = "quoteImagesResult";
    const container = document.getElementById(containerId);

    const quotes = document.getElementById("quotesResult").innerText.trim();
    const method = document.getElementById("quoteImageMethodSelect")?.value || "local";

    if (!quotes) {
        alert("Generate quotes first.");
        return;
    }

    showSpinner(containerId);

    try {
        const res = await fetch("/transcription/quote_images", {
            method: "POST",
            headers: { "Content-Type": "application/json" },
            body: JSON.stringify({ quotes, method })  // 👈 använder vald metod
        });

        const data = await res.json();
        container.innerHTML = "";

        if (res.status === 403) {
            container.innerHTML = `
                <p style="color: red;">${data.error || "You don't have enough credits."}</p>
                ${data.redirect ? `<a href="${data.redirect}" class="btn ai-edit-button">Go to Store</a>` : ""}
            `;
            return;
        }

        (data.quote_images || []).forEach(url => {
            const img = document.createElement("img");
            img.src = url;
            img.style.maxWidth = "100%";
            img.style.margin = "10px 0";
            container.appendChild(img);
        });
        
        // Only consume credits after successful quote images generation
        await consumeStoreCredits("ai_quote_images");
    } catch (err) {
        container.innerText = "Failed to generate quote images: " + err.message;
    }
}

async function fetchAudioFromBlobUrl(blobUrl) {
    try {
        const res = await fetch(blobUrl);
        if (!res.ok) throw new Error(`Failed to fetch audio: ${res.statusText}`);
        const blob = await res.blob();
        const objectUrl = URL.createObjectURL(blob);
        return { blob, objectUrl };
    } catch (err) {
        console.error("Error fetching audio from blob URL:", err);
        throw err;
    }
}

async function runOsintSearch() {
    const containerId = "osintResult";
    const container = document.getElementById(containerId);

    const guestName = document.getElementById("guestNameInput").value;
    if (!guestName.trim()) {
        alert("Please enter a guest name.");
        return;
    }

    showSpinner(containerId);

    try {
        const response = await fetch("/transcription/osint_lookup", {
            method: "POST",
            headers: { "Content-Type": "application/json" },
            body: JSON.stringify({ guest_name: guestName })
        });
        if (response.status === 403) {
            const data = await response.json();
            container.innerHTML = `
                <p style="color: red;">${data.error || "You don't have enough credits."}</p>
                ${data.redirect ? `<a href="${data.redirect}" class="btn ai-edit-button">Go to Store</a>` : ""}
            `;
            return;
        }
        const data = await response.json();
        container.innerText = data.osint_info || "No info found.";
        
        // Only consume credits after successful OSINT search
        await consumeStoreCredits("ai_osint");
    } catch (err) {
        container.innerText = `Failed: ${err.message}`;
    }
}

async function generatePodcastIntroOutro() {
    const containerId = "introOutroScriptResult";
    const container = document.getElementById(containerId);

    const guestName = document.getElementById("guestNameInput").value;
    if (!guestName.trim()) return alert("Please enter a guest name.");
    if (!rawTranscript) return alert("No transcript available yet.");

    showSpinner(containerId);

    try {
        const res = await fetch("/transcription/generate_intro_outro", {
            method: "POST",
            headers: { "Content-Type": "application/json" },
            body: JSON.stringify({
                guest_name: guestName,
                transcript: rawTranscript
            })
        });
        if (res.status === 403) {
            const data = await res.json();
            container.innerHTML = `
                <p style="color: red;">${data.error || "You don't have enough credits."}</p>
                ${data.redirect ? `<a href="${data.redirect}" class="btn ai-edit-button">Go to Store</a>` : ""}
            `;
            return;
        }
        const data = await res.json();
        container.innerText = data.script || "No result.";
        
        // Only consume credits after successful intro/outro generation
        await consumeStoreCredits("ai_intro_outro");
    } catch (err) {
        container.innerText = `Failed: ${err.message}`;
    }
}

async function convertIntroOutroToSpeech() {
    const containerId = "introOutroAudioResult";
    const container = document.getElementById(containerId);

    const scriptContainer = document.getElementById("introOutroScriptResult");
    const script = scriptContainer ? scriptContainer.innerText.trim() : "";
    if (!script) return alert("No script to convert.");

    showSpinner(containerId);

    try {
        const res = await fetch("/transcription/intro_outro_audio", {
            method: "POST",
            headers: { "Content-Type": "application/json" },
            body: JSON.stringify({ script })
        });

        const data = await res.json();

        if (res.status === 403) {
            container.innerHTML = `
                <p style="color: red;">${data.error || "You don't have enough credits."}</p>
                ${data.redirect ? `<a href="${data.redirect}" class="btn ai-edit-button">Go to Store</a>` : ""}
            `;
            return;
        }

        if (data.audio_base64) {
            container.innerHTML = `
                <audio controls src="${data.audio_base64}"></audio>
                <a href="${data.audio_base64}" download="intro_outro.mp3" class="btn ai-edit-button">
                    Download Intro/Outro Audio
                </a>
            `;
            
            // Only consume credits after successful intro/outro audio conversion
            await consumeStoreCredits("ai_intro_outro_audio");
        } else {
            container.innerText = data.error || "Unknown error occurred.";
        }
    } catch (err) {
        container.innerText = `Failed to convert to audio: ${err.message}`;
    }
}

async function enhanceAudio() {
    const containerId = "audioControls";
    const container = document.getElementById(containerId);

    const input = document.getElementById('audioUploader');
    const file = input.files[0];
    if (!file) return alert("Upload an audio file first.");

    const episodeId = getSelectedEpisodeId(); // Use the utility function
    if (!episodeId) return alert("No episode selected.");

    showSpinner(containerId);

    try {
        const formData = new FormData();
        formData.append("audio", file);
        formData.append("episode_id", episodeId); // Pass the episode ID

        const response = await fetch("/audio/enhancement", {
            method: "POST",
            body: formData
        });

        const result = await response.json();

        if (response.status === 403) {
            container.innerHTML = `
                <p style="color: red;">${result.error || "You don't have enough credits."}</p>
                ${result.redirect ? `<a href="${result.redirect}" class="btn ai-edit-button">Go to Store</a>` : ""}
            `;
            return;
        }
        if (!response.ok || !result.enhanced_audio_url) {
            throw new Error(result.error || "Enhancement failed.");
        }

        const blobUrl = result.enhanced_audio_url || result.clipUrl;
        if (!blobUrl) {
            throw new Error("No audio URL returned")
        }

        const audioRes = await fetch(`/get_enhanced_audio?url=${encodeURIComponent(blobUrl)}`);
        const blob = await audioRes.blob();
        const url = URL.createObjectURL(blob);

        enhancedAudioBlob = blob;
        activeAudioBlob = blob;
        activeAudioId = "external";

        container.innerHTML = '<p>Audio enhancement complete!</p>';
        renderAudioPlayer("audioControls", blob, "enhancedAudioPlayer")

        document.getElementById("audioAnalysisSection").style.display = "block";
        document.getElementById("audioCuttingSection").style.display = "block";
        document.getElementById("aiCuttingSection").style.display = "block";

        const dl = document.getElementById("downloadEnhanced");
        dl.href = url;
        dl.style.display = "inline-block";
        
        // Only consume credits after successful audio enhancement
        await consumeStoreCredits("audio_enhancement");
    } catch (err) {
        container.innerHTML = `Error: ${err.message}`;
    }
}

async function runVoiceIsolation() {
    const containerId = "isolatedVoiceResult";
    const container = document.getElementById(containerId);

    const input = document.getElementById('audioUploader');
    const file = input.files[0];
    if (!file) return alert("Upload an audio file first.");

    const episodeId = getSelectedEpisodeId();
    if (!episodeId) return alert("No episode selected.");

    showSpinner(containerId);

    try {
        const formData = new FormData();
        formData.append("audio", file);
        formData.append("episode_id", episodeId);

        const response = await fetch("/transcription/voice_isolate", {
            method: "POST",
            body: formData
        });

        if (response.status === 403) {
            const data = await response.json();
            container.innerHTML = `
                <p style="color: red;">${data.error || "You don't have enough credits."}</p>
                ${data.redirect ? `<a href="${data.redirect}" class="btn ai-edit-button">Go to Store</a>` : ""}
            `;
            return;
        }

        const data = await response.json();
        const blobUrl = data.isolated_blob_url;

        const audioRes = await fetch(`/transcription/get_isolated_audio?url=${encodeURIComponent(blobUrl)}`);
        const blob = await audioRes.blob();
        const url = URL.createObjectURL(blob);

        isolatedAudioBlob = blob;
        activeAudioBlob = blob;
        activeAudioId = "external";

        renderAudioPlayer(containerId, blob, "isolatedAudioPlayer");

        document.getElementById("audioAnalysisSection").style.display = "block";
        document.getElementById("audioCuttingSection").style.display = "block";
        document.getElementById("aiCuttingSection").style.display = "block";

        const dl = document.getElementById("downloadIsolatedVoice");
        dl.href = url;
        dl.style.display = "inline-block";
        
        // Only consume credits after successful voice isolation
        await consumeStoreCredits("voice_isolation");
    } catch (err) {
        console.error("Voice isolation failed:", err);
        container.innerText = `Isolation failed: ${err.message}`;
    }
}

async function analyzeEnhancedAudio() {
  const containerId = "analysisResults"
  const container = document.getElementById(containerId)
  const timeline = document.getElementById("soundEffectTimeline")
  const mixBtn = document.getElementById("mixBackgroundBtn")

  if (!activeAudioBlob) {
    return alert("No audio loaded. Enhance or Isolate first.")
  }

  showSpinner(containerId)

  try {
    const fd = new FormData()
    fd.append("audio", activeAudioBlob, "processed_audio.wav")

    const res = await fetch("/audio_analysis", { method: "POST", body: fd })
    const data = await res.json()
    if (!res.ok) throw new Error(data.error || res.statusText)

    container.innerText = `
            Sentiment:     ${data.sentiment ?? "–"}
            Clarity Score: ${data.clarity_score ?? "–"}
            Noise Level:   ${data.background_noise ?? "–"}
            Dominant Emo:  ${data.dominant_emotion}
        `

    timeline.innerHTML = ""
    renderSoundSuggestions(data, timeline)

    window.analysisData = {
      emotion: data.dominant_emotion,
      audioBlob: activeAudioBlob,
    }

    mixBtn.style.display = "inline-block"

    // Only consume credits after successful audio analysis
    await consumeStoreCredits("ai_audio_analysis")
  } catch (err) {
    container.innerText = `Analysis failed: ${err.message}`
  }
}


let selectedSoundFX = {}
function renderSoundSuggestions(data, timeline) {
  timeline.innerHTML = "<h4>AI-Driven Sound Suggestions</h4>"
  selectedSoundFX = {}
  ;(data.sound_effect_suggestions || []).forEach((entry, i) => {
    const sfxList = entry.sfx_options || []
    const container = document.createElement("div")
    container.className = "sound-suggestion"
    container.innerHTML = `
            <p><strong>Text:</strong> ${entry.timestamp_text}</p>
            <p><strong>Emotion:</strong> ${entry.emotion}</p>
            ${sfxList.length ? `<audio controls src="${sfxList[0]}" class="sfx-preview"></audio>` : "<em>No preview.</em>"}
        `
    timeline.appendChild(container)
    if (sfxList.length) {
      selectedSoundFX[i] = { emotion: entry.emotion, sfxUrl: sfxList[0] }
    }
  })
}

async function displayBackgroundAndMix() {
  const preview = document.getElementById("backgroundPreview")
  const mixBtn = document.getElementById("mixBackgroundBtn")
  const dl = document.getElementById("downloadEnhanced")
  const timeline = document.getElementById("soundEffectTimeline")
  const { audioBlob } = window.analysisData || {}

  console.log("Starting displayBackgroundAndMix function")

  if (!audioBlob) {
    console.error("No audioBlob available in window.analysisData")
    return alert("Run analysis first!")
  }

  console.log(`Audio blob size: ${audioBlob.size} bytes, type: ${audioBlob.type}`)

  // Disable button & show spinner text
  mixBtn.disabled = true
  mixBtn.innerText = "Generating…"
  preview.innerHTML = ""

  const fd = new FormData()
  fd.append("audio", audioBlob, "processed_audio.wav")
  console.log("FormData created with audio blob")

  try {
    console.log("Sending request to /plan_and_mix_sfx endpoint")
    // Call our new endpoint that uses the GPT-based SFX plan
    const res = await fetch("/plan_and_mix_sfx", { method: "POST", body: fd })
    console.log(`Response status: ${res.status}`)

    const data = await res.json()
    console.log("Response data received:", data)

    if (!res.ok) {
      console.error(`Error response: ${data.error || res.statusText}`)
      throw new Error(data.error || res.statusText)
    }

    // Check if we have a valid SFX plan
    if (!data.sfx_plan || data.sfx_plan.length === 0) {
      console.warn("No SFX plan returned from server")
      preview.innerHTML = `
        <div class="alert alert-warning">
          <p>No sound effects were generated for this audio.</p>
          <p>This might be because:</p>
          <ul>
            <li>The content doesn't have clear opportunities for sound effects</li>
            <li>The GPT model couldn't identify suitable moments</li>
            <li>There was an issue with the SFX generation process</li>
          </ul>
        </div>
      `
    } else {
      console.log(`Received SFX plan with ${data.sfx_plan.length} effects`)

      // Render the SFX plan
      timeline.innerHTML = "<h4>AI-Generated Sound Effects Plan</h4>"
      renderSfxPlan(data.sfx_plan, timeline)
    }

    // Check if we have mixed audio
    if (data.merged_audio) {
      console.log(`Received merged audio (${data.merged_audio.length} characters)`)
      preview.innerHTML = `
        <h4>Mixed Preview</h4>
        <audio controls src="${data.merged_audio}" style="width:100%;"></audio>
      `
      // Update download link
      dl.href = data.merged_audio
      dl.style.display = "inline-block"
      
      // Only consume credits after successful background mixing
      await consumeStoreCredits("ai_audio_analysis")
    } else {
      console.warn("No merged audio in response")
      preview.innerHTML += `<p class="text-warning">No mixed audio was returned from the server.</p>`
    }
  } catch (err) {
    console.error("Error in displayBackgroundAndMix:", err)
    preview.innerText = `Error: ${err.message}`
  } finally {
    // Restore button
    mixBtn.disabled = false
    mixBtn.innerText = "Mix Background & Preview"
    console.log("displayBackgroundAndMix function completed")
  }
}

/* Renders the GPT-generated SFX plan */
function renderSfxPlan(sfxPlan, timeline) {
  console.log(`Rendering SFX plan with ${sfxPlan.length} effects`)
  selectedSoundFX = {}
  ;(sfxPlan || []).forEach((entry, i) => {
    console.log(`Rendering SFX ${i}: ${entry.description} [${entry.start}s - ${entry.end}s]`)

    const container = document.createElement("div")
    container.className = "sound-suggestion"

    // Check if we have a valid sfxUrl
    const hasAudio = entry.sfxUrl && entry.sfxUrl.startsWith("data:")
    console.log(`SFX ${i} has audio: ${hasAudio}`)

    container.innerHTML = `
    <p><strong>Description:</strong> ${entry.description}</p>
    <p><strong>Timing:</strong> ${entry.start.toFixed(2)}s - ${entry.end.toFixed(2)}s</p>
    ${
        hasAudio
        ? `<audio controls src="${entry.sfxUrl}" class="sfx-preview"></audio>`
        : "<em>No audio preview available.</em>"
    }
    <!-- SFX interaction controls (disabled for now) -->
    <!--
    <div class="sfx-controls">
        <button class="btn btn-sm" onclick="acceptSfx(${i}, '${entry.description}', '${entry.sfxUrl || ""}')">Accept</button>
        <button class="btn btn-sm" onclick="rejectSfx(${i})">Reject</button>
    </div>
    -->
    `
    timeline.appendChild(container)

    if (hasAudio) {
      selectedSoundFX[i] = {
        description: entry.description,
        sfxUrl: entry.sfxUrl,
        start: entry.start,
        end: entry.end,
      }
    }
  })

  console.log("SFX plan rendering complete")
}

async function cutAudio() {
  // Grab the start/end values from the input fields
  const start = parseFloat(document.getElementById("startTime").value);
  const end   = parseFloat(document.getElementById("endTime").value);

  const cutResult = document.getElementById("cutResult");
  const dl        = document.getElementById("downloadCut");
  const episodeId = getSelectedEpisodeId();

  // Basic validation
  if (!activeAudioBlob) {
    return alert("No audio loaded. Please enhance or isolate first.");
  }
  if (!episodeId) {
    return alert("No episode selected.");
  }
  if (isNaN(start) || isNaN(end) || start >= end) {
    return alert("Invalid start/end times.");
  }

  // Build the FormData payload
  const formData = new FormData();
  formData.append("audio", new File([activeAudioBlob], "clip.wav", { type: activeAudioBlob.type || "audio/wav" }));
  formData.append("episode_id", episodeId);
  formData.append("start", start);
  formData.append("end", end);

  try {
    // Send to your Flask endpoint
    const response = await fetch("/cut_from_blob", {
      method: "POST",
      body: formData
    });

    // Handle out-of-credits (403) before other errors
    if (response.status === 403) {
      const errorPayload = await response.json();
      cutResult.innerHTML = `
        <p style="color: red;">${errorPayload.error || "You don't have enough credits."}</p>
        ${errorPayload.redirect
          ? `<a href="${errorPayload.redirect}" class="btn ai-edit-button">Go to Store</a>`
          : ""
        }
      `;
      return;
    }

    const result = await response.json();
    if (!response.ok || !result.clipped_audio_url) {
      throw new Error(result.error || "Clipping failed.");
    }

    // Proxy fetch the actual clipped audio and render it
    const proxyUrl = `/get_clipped_audio?url=${encodeURIComponent(result.clipped_audio_url)}`;
    const audioRes = await fetch(proxyUrl);
    if (!audioRes.ok) throw new Error("Failed to fetch clipped audio.");

    const blob = await audioRes.blob();
    const url  = URL.createObjectURL(blob);

    // Show player + download link
    cutResult.innerHTML = `<audio controls src="${url}" style="width:100%;"></audio>`;
    dl.href          = url;
    dl.download      = "clipped_audio.wav";
    dl.style.display = "inline-block";

    // Update active blob so further operations use this clip
    activeAudioBlob = blob;
    activeAudioId   = "external";

    // Consume credits only after success
    await consumeStoreCredits("audio_cutting");

  } catch (err) {
    alert(`Cut failed: ${err.message}`);
  }
}


async function aiCutAudio() {
    const episodeId = sessionStorage.getItem("selected_episode_id") || localStorage.getItem("selected_episode_id");

    if (!episodeId) {
        alert("No episode selected.");
        return;
    }

    const selectedSource = document.getElementById("audioSourceSelectAICut").value;

    let blobToUse;
    if (selectedSource === "enhanced") {
        blobToUse = enhancedAudioBlob;
        activeAudioId = "external";
    } else if (selectedSource === "isolated") {
        blobToUse = isolatedAudioBlob;
        activeAudioId = "external";
    } else if (selectedSource === "original") {
        blobToUse = rawAudioBlob;
        activeAudioId = "external";
    }

    if (!blobToUse) {
        alert("No audio selected or loaded.");
        return;
    }

    activeAudioBlob = blobToUse;

    const containerIdTranscript = "aiTranscript";
    const containerTranscript = document.getElementById(containerIdTranscript);
    const containerIdCuts = "aiSuggestedCuts";
    const containerCuts = document.getElementById(containerIdCuts);

    showSpinner(containerIdTranscript);
    containerCuts.innerHTML = "";

    try {
        let response;
        if (!activeAudioId || activeAudioId === "external") {
            const formData = new FormData();
            formData.append("audio", new File([blobToUse], "ai_cut.wav", { type: "audio/wav" }));
            formData.append("episode_id", episodeId);

            response = await fetch("/ai_cut_from_blob", {
                method: "POST",
                body: formData
            });
        } else {
            response = await fetch("/ai_cut_audio", {
                method: "POST",
                headers: { "Content-Type": "application/json" },
                body: JSON.stringify({
                    file_id: activeAudioId,
                    episode_id: episodeId
                })
            });
        }

        const data = await response.json();

        if (response.status === 403) {
            containerTranscript.innerHTML = `
                <p style="color: red;">${data.error || "You don't have enough credits."}</p>
                ${data.redirect ? `<a href="${data.redirect}" class="btn ai-edit-button">Go to Store</a>` : ""}
            `;
            return;
        }

        if (!response.ok) {
            throw new Error(data.error || "AI Cut failed");
        }

        containerTranscript.innerText = data.cleaned_transcript || "No transcript available.";

        const suggestedCuts = data.suggested_cuts || [];
        if (!suggestedCuts.length) {
            containerCuts.innerText = "No suggested cuts found.";
            return;
        }

        containerCuts.innerHTML = "";
        window.selectedAiCuts = {};

        suggestedCuts.forEach((cut, index) => {
            const checkbox = document.createElement("input");
            checkbox.type = "checkbox";
            checkbox.checked = true;
            checkbox.dataset.index = index;
            checkbox.onchange = () => {
                if (checkbox.checked) {
                    window.selectedAiCuts[index] = cut;
                } else {
                    delete window.selectedAiCuts[index];
                }
            };
            window.selectedAiCuts[index] = cut;

            const label = document.createElement("label");
            label.innerText = ` "${cut.sentence}" (${cut.start}s - ${cut.end}s) | Confidence: ${cut.certainty_score.toFixed(2)}`;

            const div = document.createElement("div");
            div.appendChild(checkbox);
            div.appendChild(label);
            containerCuts.appendChild(div);
        });

        const applyBtn = document.createElement("button");
        applyBtn.className = "btn ai-edit-button";
        applyBtn.innerText = "Apply AI Cuts";
        applyBtn.onclick = applySelectedCuts;
        containerCuts.appendChild(applyBtn);
        
        // Only consume credits after successful AI audio cutting
        await consumeStoreCredits("ai_audio_cutting");
    } catch (err) {
        containerTranscript.innerText = "Failed to process audio.";
        alert(`AI Cut failed: ${err.message}`);
    }
}

async function applySelectedCuts() {
    const cuts = Object.values(window.selectedAiCuts || {});
    if (!cuts.length) {
        alert("No cuts selected.");
        return;
    }

    const episodeId = sessionStorage.getItem("selected_episode_id") || localStorage.getItem("selected_episode_id");


    try {
        let blobUrl;

        // Skicka till rätt backend beroende på var ljudet finns
        if (activeAudioId === "external") {
            const formData = new FormData();
            formData.append("audio", new File([activeAudioBlob], "cleaned.wav", { type: "audio/wav" }));
            formData.append("episode_id", episodeId);
            formData.append("cuts", JSON.stringify(cuts));

            const response = await fetch("/apply_ai_cuts_from_blob", {
                method: "POST",
                body: formData
            });

            const result = await response.json();
            if (!response.ok) throw new Error(result.error || "Apply failed");
            blobUrl = result.cleaned_file_url;
        } else {
            const response = await fetch('/apply_ai_cuts', {
                method: 'POST',
                headers: { 'Content-Type': 'application/json' },
                body: JSON.stringify({
                    file_id: activeAudioId,
                    cuts: cuts.map(c => ({ start: c.start, end: c.end })),
                    episode_id: episodeId
                })
            });

            const result = await response.json();
            if (!response.ok) throw new Error(result.error || "Apply failed");
            blobUrl = result.cleaned_file_url;
        }

        // Använd backend-proxy för att undvika CORS
        const proxyUrl = `/get_clipped_audio?url=${encodeURIComponent(blobUrl)}`;
        const audioRes = await fetch(proxyUrl);
        if (!audioRes.ok) throw new Error("Failed to fetch clipped audio.");
        const blob = await audioRes.blob();
        const url = URL.createObjectURL(blob);

        //  Visa spelare och ladda ner-knapp
        const section = document.getElementById("aiCuttingSection");
        section.appendChild(document.createElement("hr"));

        const player = document.createElement("audio");
        player.controls = true;
        player.src = url;
        section.appendChild(player);

        const dl = document.createElement("a");
        dl.href = url;
        dl.download = "ai_cleaned_audio.wav";
        dl.className = "btn ai-edit-button";
        dl.innerText = "Download Cleaned Audio";
        section.appendChild(dl);

        // Uppdatera aktiv blob
        activeAudioBlob = blob;
        activeAudioId = "external";
        
        // No credit consumption here as it's already done in aiCutAudio
    } catch (err) {
        alert(`Apply failed: ${err.message}`);
    }
}

async function cutAudioFromBlob() {
    const startInput = document.getElementById("startTime");
    const endInput = document.getElementById("endTime");
    const cutResult = document.getElementById("cutResult");
    const dl = document.getElementById("downloadCut");

    const start = parseFloat(startInput.value);
    const end = parseFloat(endInput.value);

    const episodeId = getSelectedEpisodeId();
    if (!episodeId || !activeAudioBlob) return alert("No audio or episode selected.");
    if (isNaN(start) || isNaN(end) || start >= end) return alert("Invalid timestamps.");

    const formData = new FormData();
    formData.append("audio", new File([activeAudioBlob], "clip.wav", { type: "audio/wav" }));
    formData.append("episode_id", episodeId);
    formData.append("start", start);
    formData.append("end", end);

    try {
        const response = await fetch("/cut_from_blob", {
            method: "POST",
            body: formData
        });

        const result = await response.json();
        if (!response.ok || !result.clipped_audio_url) {
            throw new Error(result.error || "Clipping failed.");
        }

        const { blob, objectUrl: url } = await fetchAudioFromBlobUrl(result.clipped_audio_url);

        cutResult.innerHTML = `<audio controls src="${url}" style="width: 100%;"></audio>`;
        dl.href = url;
        dl.download = "clipped_audio.wav";
        dl.style.display = "inline-block";

        activeAudioBlob = blob;
        activeAudioId = "external";

        // Only consume credits after successful audio cutting from blob
        await consumeStoreCredits("audio_cutting");
    } catch (err) {
        alert(`Cut failed: ${err.message}`);
    }
}

async function loadAudioEditsForEpisode(episodeId) {
    const container = document.getElementById("editHistory");
    container.innerHTML = "<p>Loading audio edits...</p>";

    try {
        const response = await fetch(`/edits/${episodeId}`);
        const edits = await response.json();

        if (!Array.isArray(edits) || edits.length === 0) {
            container.innerHTML = "<p class='no-edits-found'>No edits found.</p>";
            return;
        }

        container.innerHTML = "<h4>Audio Edit History</h4>";
        edits.forEach(edit => {
            const div = document.createElement("div");
            div.classList.add("edit-entry");

            const audioPlayer = edit.clipUrl
                ? `<audio controls src="${edit.clipUrl}" style="width: 100%;"></audio>`
                : "<em>No audio preview</em>";

            div.innerHTML = `
                <strong>${edit.editType}</strong> - ${edit.clipName ?? "Untitled"}<br/>
                <small>Created: ${new Date(edit.createdAt).toLocaleString()}</small><br/>
                ${audioPlayer}
                ${edit.transcript ? `<p><strong>Transcript:</strong> ${edit.transcript}</p>` : ""}
            `;

            container.appendChild(div);
        });
    } catch (err) {
        container.innerHTML = `<p>Error loading edits: ${err.message}</p>`;
    }
}

async function enhanceVideo() {
    const fileInput = document.getElementById("videoUploader");
    const file = fileInput.files[0];
    if (!file) {
        alert("Please upload a video file.");
        return;
    }

    const containerId = "videoResult";
    const container = document.getElementById(containerId);
    showSpinner(containerId);

    try {
        const formData = new FormData();
        formData.append("video", file);

        const uploadResponse = await fetch("/ai_videoedit", {
            method: "POST",
            body: formData,
        });

        if (!uploadResponse.ok) {
            throw new Error(`Video upload failed: ${uploadResponse.statusText}`);
        }

        const uploadResult = await uploadResponse.json();
        const video_id = uploadResult.video_id;
        if (!video_id) throw new Error("No video_id returned from upload.");

        const enhanceResponse = await fetch("/ai_videoenhance", {
            method: "POST",
            headers: { "Content-Type": "application/json" },
            body: JSON.stringify({ video_id }),
        });

        const enhanceResult = await enhanceResponse.json();

        if (enhanceResponse.status === 403) {
            container.innerHTML = `
                <p style="color: red;">${enhanceResult.error || "You don't have enough credits."}</p>
                ${enhanceResult.redirect ? `<a href="${enhanceResult.redirect}" class="btn ai-edit-button">Go to Store</a>` : ""}
            `;
            return;
        }

        if (!enhanceResponse.ok || !enhanceResult.processed_video_id) {
            throw new Error(enhanceResult.error || "Enhancement failed.");
        }

        const processed_id = enhanceResult.processed_video_id;
        const videoURL = `/get_video/${processed_id}`;
        container.innerHTML = `
            <video controls src="${videoURL}" style="width: 100%; margin-top: 1rem;"></video>
        `;

        const dl = document.getElementById("downloadVideo");
        dl.href = videoURL;
        dl.style.display = "inline-block";

        // Only consume credits after successful video enhancement
        await consumeStoreCredits("video_enhancement");
    } catch (err) {
        container.innerText = `Error: ${err.message}`;
    }
}

let rawAudioBlob = null;

function previewOriginalAudio() {
    const fileInput = document.getElementById('audioUploader');
    const file = fileInput.files[0];
    if (!file) return;

    rawAudioBlob = file;

    const container = document.getElementById("originalAudioContainer");
    container.style.display = "block";

    renderAudioPlayer("originalAudioContainer", rawAudioBlob, "originalAudioPlayer")
}

function previewOriginalVideo() {
    const fileInput = document.getElementById('videoUploader');
    const file = fileInput.files[0];
    if (!file) return;
    const videoURL = URL.createObjectURL(file);
    const videoPlayer = document.getElementById('originalVideoPlayer');
    const container = document.getElementById('originalVideoContainer');
    videoPlayer.src = videoURL;
    container.style.display = 'block';
}

async function fetchStoreCredits(userId) {
    try {
        const response = await fetch(`/api/credits/check?user_id=${userId}`);
        if (response.ok) {
            const data = await response.json();
            document.getElementById("storeCredits").innerText = `Available Credits: ${data.availableCredits}`;
        } else {
            alert("Failed to fetch user credits.");
        }
    } catch (error) {
        console.error("Error fetching user credits:", error);
    }
}

async function consumeStoreCredits(featureKey) {
    if (!window.CURRENT_USER_ID) {
        throw new Error("User not logged in.");
    }

    const res = await fetch('/credits/consume', {
        method: 'POST',
        headers: { 'Content-Type': 'application/json' },
        body: JSON.stringify({
            user_id: window.CURRENT_USER_ID,
            feature: featureKey
        })
    });

    const result = await res.json();
    if (!res.ok) {
        throw new Error(result.error || "Failed to consume credits");
    }

    if (window.populateStoreCredits) {
        await window.populateStoreCredits();
    }

    return result.data;
}


function acceptSfx(index, emotion, url) {
    selectedSoundFX[index] = { emotion, sfxUrl: url };
}

function rejectSfx(index) {
    delete selectedSoundFX[index];
}

function replaceSfx(index, url) {
    if (selectedSoundFX[index]) {
        selectedSoundFX[index].sfxUrl = url;
    }
}

function showSpinner(containerId) {
    const container = document.getElementById(containerId);
    if (container) {
        container.innerHTML = '<div class="spinner"></div>';
    }
}

function hideSpinner(containerId) {
    const container = document.getElementById(containerId);
    if (container) {
        container.innerHTML = '';
    }
}

function getSelectedEpisodeId() {
    return sessionStorage.getItem("selected_episode_id") || localStorage.getItem("selected_episode_id");
}


async function generateAudioClip() {
  const container = document.getElementById("audioClipResult");
  const translated = document.getElementById("translateResult").innerText;
  if (!translated.trim()) return alert("No translated transcript available to generate an podcast.");

  showSpinner("audioClipResult");
  try {
    const res = await fetch("/transcription/audio_clip", {
      method: "POST",
      headers: {"Content-Type":"application/json"},
      body: JSON.stringify({ translated_transcription: translated })
    });
    hideSpinner("audioClipResult");

    if (!res.ok) throw new Error(`Server svarade ${res.status}`);
    const data = await res.json();
    const audio = document.createElement("audio");
    audio.controls = true;
    audio.src = data.audio_base64;
    container.innerHTML = "";
    container.appendChild(audio);

    // Only consume credits after successful audio clip generation
    await consumeStoreCredits("audio_clip");
  } catch (err) {
    hideSpinner("audioClipResult");
    container.innerText = `Failed to generate audio clip: ${err.message}`;
  }
}

function renderWaveform(audioBlob) {
    const container = document.getElementById("waveform");
    if (!container) return;

    container.innerHTML = ""

    const url = URL.createObjectURL(audioBlob);
    const audioEl = document.getElementById("enhancedAudioPlayer");
    if (!audioEl) return;

    const wavesurfer = WaveSurfer.create({
        container: "#waveform",
        waveColor: "#ccc",
        progressColor: "#f69229",
        height: 96,
        barWidth: 2,
        responsive: true,
        backend: "MediaElement",
        mediaControls: false,
        media: audioEl

    });
    wavesurfer.load(url);
}

function renderAudioPlayer(containerId, audioBlob, playerId, options = {}) {
    const container = document.getElementById(containerId);
    container.innerHTML = "";

    const url = URL.createObjectURL(audioBlob);

    const audioEl = document.createElement("audio");
    audioEl.id = playerId;
    audioEl.src = url;
    audioEl.style.display = "none";
    container.appendChild(audioEl);

    const playBtn = document.createElement("button");
    playBtn.className = "btn ai-edit-button";
    playBtn.textContent = "Play";
    container.appendChild(playBtn);

    const waveformDiv = document.createElement("div");
    waveformDiv.id = `${playerId}_waveform`;
    waveformDiv.style = "width: 100%; height: 96px; margin-top: 1rem;";
    container.appendChild(waveformDiv);

    const wavesurfer = WaveSurfer.create({
        container: `#${playerId}_waveform`,
        waveColor: "#ccc",
        progressColor: "#f69229",
        height: 96,
        barWidth: 2,
        responsive: true,
        backend: "MediaElement",
        media: audioEl
    });

    wavesurfer.load(url);

    playBtn.addEventListener("click", () => {
        if (audioEl.paused) {
            audioEl.play();
            playBtn.textContent = "Pause";
        } else {
            audioEl.pause();
            playBtn.textContent = "Play";
        }
    });

    audioEl.addEventListener("ended", () => {
        playBtn.textContent = "Play";
    });

    if (options.onWaveformClick) {
        wavesurfer.on("click", options.onWaveformClick);
    }
}
<|MERGE_RESOLUTION|>--- conflicted
+++ resolved
@@ -67,10 +67,6 @@
 if (!RegionsPlugin) {
   console.error("Regions plugin not loaded — did you include wavesurfer.regions.min.js?");
 }
-<<<<<<< HEAD
-window.RegionsPlugin = RegionsPlugin;
-=======
->>>>>>> a6c77fc7
 
 function labelWithCredits(text, key) {
     const cost = CREDIT_COSTS[key];
