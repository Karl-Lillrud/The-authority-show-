--- conflicted
+++ resolved
@@ -23,10 +23,6 @@
     // Get API base URL from the HTML template
     const API_BASE_URL = document.body.getAttribute("data-api-base-url");
   
-<<<<<<< HEAD
-    // Declare errorMessage once
-=======
->>>>>>> cf21d3a2
     const errorMessage = document.getElementById("error-message");
   
     // Login form submission
