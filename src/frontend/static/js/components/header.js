import { fetchPodcasts } from "/static/requests/podcastRequests.js";

document.addEventListener("DOMContentLoaded", () => {
  populateHeaderPodcastDropdown();
  populateLandingPageDropdown();
  setDynamicPageTitle();
  populateStoreCredits();

  const buyBtn = document.getElementById("buy-credits-btn");
  if (buyBtn) {
    buyBtn.addEventListener("click", () => {
      // Remove localStorage dependency and navigate directly to billing
      window.location.href = `/store`;
    });
  }
});

// 🔽 Landing Page Dropdown
function toggleLandingPage() {
  const dropdown = document.getElementById("dropdown-lp-content");
  const triangle = document.getElementById("triangle");

  if (dropdown.style.display === "none" || dropdown.style.display === "") {
    dropdown.style.display = "block";
    triangle.classList.replace("triangle-down", "triangle-up");
  } else {
    dropdown.style.display = "none";
    triangle.classList.replace("triangle-up", "triangle-down");
  }
}
window.toggleLandingPage = toggleLandingPage;

async function populateLandingPageDropdown() {
  const dropdown = document.getElementById("dropdown-lp-content");
  if (!dropdown) return;

  try {
    const data = await fetchPodcasts();
    const podcasts = data.podcast || [];
    const optionsContainer = dropdown.querySelector(".dropdown-lp-options");

    podcasts.forEach((podcast) => {
      const option = document.createElement("a");
      option.textContent = podcast.podName;
      option.href = `/landingpage/${podcast._id}`;

      option.addEventListener("click", (e) => {
        e.preventDefault();
        window.location.href = `/landingpage/${podcast._id}`;
      });

      optionsContainer.appendChild(option);
    });
  } catch (err) {
    console.error("Error populating landing page dropdown:", err);
  }
}

// 🔽 Header Dropdown for `/podcast/:id`
async function populateHeaderPodcastDropdown() {
  const dropdownContainer = document.getElementById("headerPodcastDropdown");
  const dropdownSelected =
    dropdownContainer.querySelector(".dropdown-selected");
  const dropdownOptions = dropdownContainer.querySelector(".dropdown-options");

  try {
    const data = await fetchPodcasts();
    const podcasts = data.podcast || [];

    podcasts.forEach((podcast) => {
      const option = document.createElement("div");
      option.classList.add("dropdown-option");
      option.textContent = podcast.podName;
      option.dataset.id = podcast._id;

      option.addEventListener("click", () => {
        localStorage.setItem("selectedPodcastId", podcast._id);
        window.location.href = `/podcast/${podcast._id}`;
      });

      dropdownOptions.appendChild(option);
    });

    dropdownContainer.addEventListener("click", () => {
      dropdownOptions.style.display =
        dropdownOptions.style.display === "block" ? "none" : "block";
    });

    document.addEventListener("click", (e) => {
      if (!dropdownContainer.contains(e.target)) {
        dropdownOptions.style.display = "none";
      }
    });
  } catch (err) {
    console.error("Error populating header podcast dropdown:", err);
  }
}

// Function to fetch and display user credits
async function populateStoreCredits() {
  try {
    const creditsElement = document.getElementById("user-credits");
    if (!creditsElement) return; // Skip if element doesn't exist

    const response = await fetch("/api/credits", {
      credentials: "same-origin" // Include cookies for auth
    });

    // Handle non-JSON responses or errors
    if (!response.ok) {
      console.warn("Failed to fetch credits:", response.status);
      creditsElement.textContent = "-";
      return;
    }

    const data = await response.json();
    creditsElement.textContent = data.availableCredits;
  } catch (err) {
    console.error("Error fetching user credits:", err);
    const creditsElement = document.getElementById("user-credits");
    if (creditsElement) creditsElement.textContent = "-";
  }
}

// 🔧 Toggle mobile menu
function toggleMenu() {
  const menu = document.getElementById("menu");
  const menuToggle = document.querySelector(".menu-toggle");

  if (menu) {
    menuToggle.classList.toggle("active");

    if (menu.classList.contains("active")) {
      menu.style.transform = "scale(0.95)";
      menu.style.opacity = "0";

      setTimeout(() => {
        menu.classList.remove("active");
        menu.style.display = "none";
      }, 300);
    } else {
      menu.style.display = "flex";
      menu.style.transform = "scale(0.95)";
      menu.style.opacity = "0";

      setTimeout(() => {
        menu.classList.add("active");
        menu.style.transform = "scale(1)";
        menu.style.opacity = "1";
      }, 10);
    }
  }
}
window.toggleMenu = toggleMenu;

// 🔐 Logout modal
const logoutLink = document.getElementById("logout-link");
const logoutModal = document.getElementById("logout-modal");
const cancelLogout = document.getElementById("cancel-logout");
const confirmLogout = document.getElementById("confirm-logout");

if (logoutLink) {
  logoutLink.addEventListener("click", (e) => {
    e.preventDefault();
    logoutModal.style.display = "flex";
  });
}
if (cancelLogout) {
  cancelLogout.addEventListener("click", () => {
    logoutModal.style.display = "none";
  });
}
if (confirmLogout) {
  confirmLogout.addEventListener("click", async () => {
    try {
      const response = await fetch("/logout", { method: "GET" });
      const result = await response.json();
      if (response.ok) {
        window.location.href = result.redirect_url || "/signin";
      } else {
        console.error("Logout failed:", result.message);
        alert("Failed to log out. Please try again.");
      }
    } catch (error) {
      console.error("Error during logout:", error);
      alert("An error occurred. Please try again.");
    }
  });
}
window.addEventListener("click", (e) => {
  if (e.target === logoutModal) {
    logoutModal.style.display = "none";
  }
});

// Close menu on outside click
document.addEventListener("click", (e) => {
  const menu = document.getElementById("menu");
  const menuToggle = document.querySelector(".menu-toggle");
  if (
    menu &&
    menu.classList.contains("active") &&
    !menu.contains(e.target) &&
    !menuToggle.contains(e.target)
  ) {
    toggleMenu();
  }
});

// 🧠 Dynamic Page Title
function setDynamicPageTitle() {
  const pageTitleElement = document.getElementById("page-title");
  if (pageTitleElement) {
    const pageTitles = {
      "/account": "Account",
      "/podcastmanagement": "Podcast Management",
      "/dashboard": "Dashboard",
      "/team": "Team Management",
      "/guest": "Guest View",
<<<<<<< HEAD
      "/episode-to-do": "Episode To-Do",
=======
      "/taskmanagement": "Episode To-Do"
>>>>>>> 7da79274
    };

    const currentPath = window.location.pathname;
    const pageTitle = pageTitles[currentPath] || "PodManager";
    pageTitleElement.textContent = pageTitle;
  }
}<|MERGE_RESOLUTION|>--- conflicted
+++ resolved
@@ -217,11 +217,7 @@
       "/dashboard": "Dashboard",
       "/team": "Team Management",
       "/guest": "Guest View",
-<<<<<<< HEAD
       "/episode-to-do": "Episode To-Do",
-=======
-      "/taskmanagement": "Episode To-Do"
->>>>>>> 7da79274
     };
 
     const currentPath = window.location.pathname;
