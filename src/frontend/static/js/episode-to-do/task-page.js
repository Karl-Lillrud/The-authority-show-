--- conflicted
+++ resolved
@@ -35,11 +35,7 @@
       <h3 data-i18n="tasks">${languageManager.getTranslation("tasks")}</h3>
       <div class="task-header-actions">
         <button class="btn import-tasks-btn" id="import-default-tasks">
-<<<<<<< HEAD
           <i class="fas fa-download"></i> <span data-i18n="import">${languageManager.getTranslation("import")}</span>
-=======
-          <i class="fas fa-download"></i> Add Task List
->>>>>>> 3ed397f9
         </button>
         <button class="btn add-task-btn" id="add-new-task">
           <i class="fas fa-plus"></i> <span data-i18n="addTask">${languageManager.getTranslation("addTask")}</span>
