:root {
  /* Color Palette */
  --background-light: #eff2f9;
  --background-dark: #1c1c1c;
  --light-shadow-light: #ffffff;
  --dark-shadow-light: rgba(22, 24, 29, 0.23);
  --light-shadow-dark: rgba(255, 255, 255, 0.1);
  --dark-shadow-dark: rgba(0, 0, 0, 0.8);
  --text-color-light: #6e7f8d;
  --text-color-dark: #b3b3b3;
  --highlight-color: #ff7f3f;
  --error-color: #ff3b30;
  --success-color: #4caf50;

  /* Typography */
  --font-primary: "Campton", sans-serif;
  --font-secondary: "Avenir Next", sans-serif;

  /* Spacing */
  --spacing-xs: 4px;
  --spacing-sm: 8px;
  --spacing-md: 16px;
  --spacing-lg: 24px;
  --spacing-xl: 32px;
}

<<<<<<< HEAD
/* Ta bort margin, padding och border från alla element */
* {
  margin: 0;
  padding: 0;
  box-sizing: border-box;
}

/* Gör att både html och body täcker hela skärmen */
html, body {
  height: 100%; /* Se till att body täcker hela skärmen */
  width: 100%; /* Se till att body täcker hela skärmen */
  overflow-x: hidden; /* Förhindra horisontell scroll */
=======
/* Global Styles */
* {
  box-sizing: border-box;
  margin: 0;
  padding: 0;
}

html,
body {
  height: 100%;
  width: 100%;
>>>>>>> 99911484
}

body {
  font-family: var(--font-primary);
  background-color:#eff2f9;
  color: var(--text-color-light);
<<<<<<< HEAD
  line-height: 1.6;
  margin: 0; /* Ta bort margin */
  padding: 0; /* Ta bort padding */
  display: flex;
  flex-direction: column;
  align-items: center;
  justify-content: flex-start; /* Innehållet börjar från toppen av sidan */
  min-height: 100vh; /* Gör så att body alltid täcker hela skärmen */
  overflow: hidden; /* Förhindra horisontell scroll */
}


.help-container {
  position: fixed;
  bottom: 40px; /* Justera höjden */
  right: 20px; /* Justera avstånd från höger */
  z-index: 1000;
}

/* Frågetecken-knapp */
.help-button {
  width: 40px;
  height: 40px;
  background: none;
  color: gray;
  position: absolute;
  bottom: 36.5vh;
  right: 1vh;
  font-size: 20px;
  font-weight: bold;
  border: none;
  border-radius: 50%;
  cursor: pointer;
  display: flex;
  align-items: center;
  justify-content: center;
=======
  margin: 0;
  transition: background-color 0.3s ease, color 0.3s ease;
  overflow-x: hidden; /* Hide horizontal scrollbar */
>>>>>>> 99911484
}

/* Hjälp-text */
.help-text {
  display: none;
  position: absolute;
  bottom: 39vh; /* Så texten hamnar ovanför knappen */
  right: 50%;
  transform: translateX(50%);
  background-color: #333;
  color: white;
  padding: 8px 12px;
  border-radius: 5px;
  white-space: nowrap;
  font-size: 14px;
  box-shadow: 0px 0px 10px rgba(0, 0, 0, 0.2);
}

/* Visa text vid hover */
.help-container:hover .help-text {
  display: block;
}





















/* Dark Mode */
body.dark-mode {
  background-color: var(--background-dark);
  color: var(--text-color-dark);
}

<<<<<<< HEAD
body.dark-mode .help-button,
body.dark-mode .help-text {
  background-color: #ffaa00;
  color: black;
=======
.app-container {
  min-height: 100vh;
  display: flex;
  flex-direction: column;
  justify-content: center;
  align-items: center;
  padding: 1rem;
  background-color: var(--background-light);
}

body.dark-mode .app-container {
  background-color: var(--background-dark);
}

/* Header & Dark Mode Toggle */
.header-container {
  width: 100%;
  display: flex;
  justify-content: flex-end;
  padding: var(--spacing-md);
  position: absolute;
  top: 0;
  right: 0;
>>>>>>> 99911484
}


.dark-mode-button {
  font-size: 1.5rem;
  background: none;
  border: none;
  cursor: pointer;
  color: var(--text-color-light);
  display: flex;
  align-items: center;
  justify-content: center;
  padding: 0.5rem;
}

body.dark-mode .dark-mode-button {
  color: var(--text-color-dark);
}
/* Containers (Cards) */
<<<<<<< HEAD
=======
.container {
  background-color: var(--background-light);
  width: 100%;
  max-width: 450px;
  padding: 2rem;
  border-radius: 40px;
  box-shadow: -5px -5px 45px var(--highlight-color),
    35px 5px 15px var(--dark-shadow-light);
  text-align: center;
  margin: 2rem 0;
  transition: background-color 0.3s ease, box-shadow 0.3s ease;
}
>>>>>>> 99911484

.logo-container {
  position: fixed;
  top: 20px;
  left: 9%;
  transform: translateX(-50%);
  width: 15%;
  z-index: 999;
}

.logo-container img {
  width: 30%;
  height: auto;
  -webkit-user-select: none;
  user-select: none;
}
<<<<<<< HEAD
/* Containers (Cards) */
.container {
  background-color: #eff2f9;
  height: 57vh;
  width: 26%;
  position: fixed;
  top: 50%;
  left: 37%;
  transform: translateY(-50%);
  border-radius: 40px;
  border: 1px solid rgba(0, 0, 0, 0.2);
  box-shadow: 0px 0px  50px 0px rgb(213, 61, 6);
  text-align: center;
  margin: 0;
  -webkit-transform: translateY(-50%); /* Safari fix */
  -webkit-border-radius: 40px; /* Safari fix */
=======

/* Headings */
.fancy-heading {
  color: rgba(0, 0, 0, 0.543);
  font-size: 1.8rem;
  font-weight: bold;
  text-align: center;
  margin-bottom: var(--spacing-md);
  font-family: var(--font-secondary);
}

body.dark-mode .fancy-heading {
  color: rgba(255, 255, 255, 0.8);
}

/* Form Layout */
form {
  display: flex;
  flex-direction: column;
  gap: var(--spacing-md);
  width: 100%;
}

.form-group {
  display: flex;
  flex-direction: column;
  margin-bottom: var(--spacing-md);
  width: 100%;
  text-align: left;
>>>>>>> 99911484
}

.container  h1{
  margin-top: 2vh;
}
/* Input Fields */
input,
select,
textarea {
<<<<<<< HEAD
  width: 80%;
 
  height: 6vh;
  margin-left: 5.3vh;
=======
  width: 100%;
>>>>>>> 99911484
  padding: var(--spacing-sm) var(--spacing-md);
  border: 1px solid #cccccc;
  border-radius: 29px;
  box-shadow: inset #c2bcbc 1px 5px 20px 0px; /* Inre skugga */  font-size: 1rem;
  background: var(--background-light);
  color: var(--text-color-light);
  transition: all 0.3s ease;
}

body.dark-mode input,
body.dark-mode select,
body.dark-mode textarea {
  background: var(--background-dark);
  color: var(--text-color-dark);
  border: 1px solid #666;
}
/* Form Layout */
.form {
  display: flex;
  flex-direction: column;
  gap: var(--spacing-md);
}

.form-group {
  display: flex;
  position: relative;
  bottom: 2vh;
  font-size: 22px;
  margin-top: 1vh;
  padding-top: 4vh;
  flex-direction: column;
}


input:focus,
select:focus,
textarea:focus {
  outline: none;
  box-shadow: 0 0 5px var(--highlight-color);
}

/* Buttons */
button {
  padding: var(--spacing-sm) var(--spacing-md);
  font-size: 1rem;
  font-weight: bold;
  border: none;
  border-radius: 20px;
  cursor: pointer;
  background: var(--background-light);
  color: var(--text-color-light);
  transition: all 0.3s ease;
}

<<<<<<< HEAD

.button-primary {
  border: 1px double orange;
  width: 80%;
  background-color: #ff7f3f;
  height: 6vh;
  color: white;
  position: relative;
  bottom: 3vh;
  right: 0vh;
  margin: 2vh;
=======
.button-group {
  display: flex;
  flex-direction: column;
  gap: 1rem;
  width: 100%;
  margin-top: 1rem;
}

.button-primary {
  background-color: var(--highlight-color);
  color: white;
  border-radius: 14px;
  padding: 0.75rem 1rem;
  width: 100%;
}

.button-secondary {
  background-color: transparent;
  color: var(--text-color-light);
  border: 1px solid var(--text-color-light);
  border-radius: 14px;
  padding: 0.75rem 1rem;
  width: 100%;
>>>>>>> 99911484
}


button:hover {
  box-shadow: 0 0 10px var(--highlight-color);
}

body.dark-mode button {
  background: var(--background-dark);
  color: var(--text-color-dark);
}

<<<<<<< HEAD


/* Image Optimization */
img {
  -webkit-user-drag: none;
  image-rendering: -webkit-optimize-contrast;
}

.toast {
  position: fixed;
  bottom: var(--spacing-lg);
  left: 50%;
  transform: translateX(-50%);
  background-color: var(--background-light);
  color: var(--text-color-light);
  padding: var(--spacing-sm) var(--spacing-md);
  border-radius: 10px;
  box-shadow: 5px 5px 15px var(--dark-shadow-dark);
  opacity: 0;
  transition: opacity 0.5s ease, transform 0.5s ease;
  z-index: 1002;
}

.toast.show {
  opacity: 1;
  transform: translateX(-50%) translateY(-10px);
=======
body.dark-mode .button-primary {
  /* Maintain primary button highlight in dark mode */
  background-color: var(--highlight-color);
  color: white;
  box-shadow: -5px -5px 10px rgba(255, 127, 63, 0.3),
    5px 5px 10px rgba(0, 0, 0, 0.8);
}

body.dark-mode .button-secondary {
  border: 1px solid var(--text-color-dark);
>>>>>>> 99911484
}

/* Success Message */
.success-message {
  padding: 1rem;
  line-height: 1.6;
  text-align: center;
}

/* Media Queries for Responsiveness */
@media (min-width: 768px) {
  .container {
    padding: 2.5rem;
  }

  .button-group {
    flex-direction: row;
    justify-content: space-between;
  }

  .button-primary,
  .button-secondary {
    width: 48%;
  }
}

@media (max-width: 480px) {
  .container {
    padding: 1.5rem;
    border-radius: 30px;
  }

  .fancy-heading {
    font-size: 1.5rem;
  }

  input,
  select,
  textarea {
    padding: 0.5rem 0.75rem;
  }
}

#skipToDashboard,
#dark-mode-toggle {
  display: none;
}

#goToEmailSection {
  margin: 0 auto;
  display: block;
<<<<<<< HEAD
}

/* Duplicate .hidden Class (ensured consistency) */
.hidden {
  display: none;
}




#skipToDashboard {
  background: none;
  border: none;
  color: gray;
  font-size: 14px;
  cursor: pointer;
  position: relative;
  top: 12vh;
  left: 0vh;
  text-align: center;
}

#skipToDashboard:hover {
  color: black;
}
=======
  width: 250px; /* Fast bredd, ändra vid behov */
}

>>>>>>> 99911484
<|MERGE_RESOLUTION|>--- conflicted
+++ resolved
@@ -1,518 +1,381 @@
-:root {
-  /* Color Palette */
-  --background-light: #eff2f9;
-  --background-dark: #1c1c1c;
-  --light-shadow-light: #ffffff;
-  --dark-shadow-light: rgba(22, 24, 29, 0.23);
-  --light-shadow-dark: rgba(255, 255, 255, 0.1);
-  --dark-shadow-dark: rgba(0, 0, 0, 0.8);
-  --text-color-light: #6e7f8d;
-  --text-color-dark: #b3b3b3;
-  --highlight-color: #ff7f3f;
-  --error-color: #ff3b30;
-  --success-color: #4caf50;
-
-  /* Typography */
-  --font-primary: "Campton", sans-serif;
-  --font-secondary: "Avenir Next", sans-serif;
-
-  /* Spacing */
-  --spacing-xs: 4px;
-  --spacing-sm: 8px;
-  --spacing-md: 16px;
-  --spacing-lg: 24px;
-  --spacing-xl: 32px;
-}
-
-<<<<<<< HEAD
-/* Ta bort margin, padding och border från alla element */
-* {
-  margin: 0;
-  padding: 0;
-  box-sizing: border-box;
-}
-
-/* Gör att både html och body täcker hela skärmen */
-html, body {
-  height: 100%; /* Se till att body täcker hela skärmen */
-  width: 100%; /* Se till att body täcker hela skärmen */
-  overflow-x: hidden; /* Förhindra horisontell scroll */
-=======
-/* Global Styles */
-* {
-  box-sizing: border-box;
-  margin: 0;
-  padding: 0;
-}
-
-html,
-body {
-  height: 100%;
-  width: 100%;
->>>>>>> 99911484
-}
-
-body {
-  font-family: var(--font-primary);
-  background-color:#eff2f9;
-  color: var(--text-color-light);
-<<<<<<< HEAD
-  line-height: 1.6;
-  margin: 0; /* Ta bort margin */
-  padding: 0; /* Ta bort padding */
-  display: flex;
-  flex-direction: column;
-  align-items: center;
-  justify-content: flex-start; /* Innehållet börjar från toppen av sidan */
-  min-height: 100vh; /* Gör så att body alltid täcker hela skärmen */
-  overflow: hidden; /* Förhindra horisontell scroll */
-}
-
-
-.help-container {
-  position: fixed;
-  bottom: 40px; /* Justera höjden */
-  right: 20px; /* Justera avstånd från höger */
-  z-index: 1000;
-}
-
-/* Frågetecken-knapp */
-.help-button {
-  width: 40px;
-  height: 40px;
-  background: none;
-  color: gray;
-  position: absolute;
-  bottom: 36.5vh;
-  right: 1vh;
-  font-size: 20px;
-  font-weight: bold;
-  border: none;
-  border-radius: 50%;
-  cursor: pointer;
-  display: flex;
-  align-items: center;
-  justify-content: center;
-=======
-  margin: 0;
-  transition: background-color 0.3s ease, color 0.3s ease;
-  overflow-x: hidden; /* Hide horizontal scrollbar */
->>>>>>> 99911484
-}
-
-/* Hjälp-text */
-.help-text {
-  display: none;
-  position: absolute;
-  bottom: 39vh; /* Så texten hamnar ovanför knappen */
-  right: 50%;
-  transform: translateX(50%);
-  background-color: #333;
-  color: white;
-  padding: 8px 12px;
-  border-radius: 5px;
-  white-space: nowrap;
-  font-size: 14px;
-  box-shadow: 0px 0px 10px rgba(0, 0, 0, 0.2);
-}
-
-/* Visa text vid hover */
-.help-container:hover .help-text {
-  display: block;
-}
-
-
-
-
-
-
-
-
-
-
-
-
-
-
-
-
-
-
-
-
-
-/* Dark Mode */
-body.dark-mode {
-  background-color: var(--background-dark);
-  color: var(--text-color-dark);
-}
-
-<<<<<<< HEAD
-body.dark-mode .help-button,
-body.dark-mode .help-text {
-  background-color: #ffaa00;
-  color: black;
-=======
-.app-container {
-  min-height: 100vh;
-  display: flex;
-  flex-direction: column;
-  justify-content: center;
-  align-items: center;
-  padding: 1rem;
-  background-color: var(--background-light);
-}
-
-body.dark-mode .app-container {
-  background-color: var(--background-dark);
-}
-
-/* Header & Dark Mode Toggle */
-.header-container {
-  width: 100%;
-  display: flex;
-  justify-content: flex-end;
-  padding: var(--spacing-md);
-  position: absolute;
-  top: 0;
-  right: 0;
->>>>>>> 99911484
-}
-
-
-.dark-mode-button {
-  font-size: 1.5rem;
-  background: none;
-  border: none;
-  cursor: pointer;
-  color: var(--text-color-light);
-  display: flex;
-  align-items: center;
-  justify-content: center;
-  padding: 0.5rem;
-}
-
-body.dark-mode .dark-mode-button {
-  color: var(--text-color-dark);
-}
-/* Containers (Cards) */
-<<<<<<< HEAD
-=======
-.container {
-  background-color: var(--background-light);
-  width: 100%;
-  max-width: 450px;
-  padding: 2rem;
-  border-radius: 40px;
-  box-shadow: -5px -5px 45px var(--highlight-color),
-    35px 5px 15px var(--dark-shadow-light);
-  text-align: center;
-  margin: 2rem 0;
-  transition: background-color 0.3s ease, box-shadow 0.3s ease;
-}
->>>>>>> 99911484
-
-.logo-container {
-  position: fixed;
-  top: 20px;
-  left: 9%;
-  transform: translateX(-50%);
-  width: 15%;
-  z-index: 999;
-}
-
-.logo-container img {
-  width: 30%;
-  height: auto;
-  -webkit-user-select: none;
-  user-select: none;
-}
-<<<<<<< HEAD
-/* Containers (Cards) */
-.container {
-  background-color: #eff2f9;
-  height: 57vh;
-  width: 26%;
-  position: fixed;
-  top: 50%;
-  left: 37%;
-  transform: translateY(-50%);
-  border-radius: 40px;
-  border: 1px solid rgba(0, 0, 0, 0.2);
-  box-shadow: 0px 0px  50px 0px rgb(213, 61, 6);
-  text-align: center;
-  margin: 0;
-  -webkit-transform: translateY(-50%); /* Safari fix */
-  -webkit-border-radius: 40px; /* Safari fix */
-=======
-
-/* Headings */
-.fancy-heading {
-  color: rgba(0, 0, 0, 0.543);
-  font-size: 1.8rem;
-  font-weight: bold;
-  text-align: center;
-  margin-bottom: var(--spacing-md);
-  font-family: var(--font-secondary);
-}
-
-body.dark-mode .fancy-heading {
-  color: rgba(255, 255, 255, 0.8);
-}
-
-/* Form Layout */
-form {
-  display: flex;
-  flex-direction: column;
-  gap: var(--spacing-md);
-  width: 100%;
-}
-
-.form-group {
-  display: flex;
-  flex-direction: column;
-  margin-bottom: var(--spacing-md);
-  width: 100%;
-  text-align: left;
->>>>>>> 99911484
-}
-
-.container  h1{
-  margin-top: 2vh;
-}
-/* Input Fields */
-input,
-select,
-textarea {
-<<<<<<< HEAD
-  width: 80%;
- 
-  height: 6vh;
-  margin-left: 5.3vh;
-=======
-  width: 100%;
->>>>>>> 99911484
-  padding: var(--spacing-sm) var(--spacing-md);
-  border: 1px solid #cccccc;
-  border-radius: 29px;
-  box-shadow: inset #c2bcbc 1px 5px 20px 0px; /* Inre skugga */  font-size: 1rem;
-  background: var(--background-light);
-  color: var(--text-color-light);
-  transition: all 0.3s ease;
-}
-
-body.dark-mode input,
-body.dark-mode select,
-body.dark-mode textarea {
-  background: var(--background-dark);
-  color: var(--text-color-dark);
-  border: 1px solid #666;
-}
-/* Form Layout */
-.form {
-  display: flex;
-  flex-direction: column;
-  gap: var(--spacing-md);
-}
-
-.form-group {
-  display: flex;
-  position: relative;
-  bottom: 2vh;
-  font-size: 22px;
-  margin-top: 1vh;
-  padding-top: 4vh;
-  flex-direction: column;
-}
-
-
-input:focus,
-select:focus,
-textarea:focus {
-  outline: none;
-  box-shadow: 0 0 5px var(--highlight-color);
-}
-
-/* Buttons */
-button {
-  padding: var(--spacing-sm) var(--spacing-md);
-  font-size: 1rem;
-  font-weight: bold;
-  border: none;
-  border-radius: 20px;
-  cursor: pointer;
-  background: var(--background-light);
-  color: var(--text-color-light);
-  transition: all 0.3s ease;
-}
-
-<<<<<<< HEAD
-
-.button-primary {
-  border: 1px double orange;
-  width: 80%;
-  background-color: #ff7f3f;
-  height: 6vh;
-  color: white;
-  position: relative;
-  bottom: 3vh;
-  right: 0vh;
-  margin: 2vh;
-=======
-.button-group {
-  display: flex;
-  flex-direction: column;
-  gap: 1rem;
-  width: 100%;
-  margin-top: 1rem;
-}
-
-.button-primary {
-  background-color: var(--highlight-color);
-  color: white;
-  border-radius: 14px;
-  padding: 0.75rem 1rem;
-  width: 100%;
-}
-
-.button-secondary {
-  background-color: transparent;
-  color: var(--text-color-light);
-  border: 1px solid var(--text-color-light);
-  border-radius: 14px;
-  padding: 0.75rem 1rem;
-  width: 100%;
->>>>>>> 99911484
-}
-
-
-button:hover {
-  box-shadow: 0 0 10px var(--highlight-color);
-}
-
-body.dark-mode button {
-  background: var(--background-dark);
-  color: var(--text-color-dark);
-}
-
-<<<<<<< HEAD
-
-
-/* Image Optimization */
-img {
-  -webkit-user-drag: none;
-  image-rendering: -webkit-optimize-contrast;
-}
-
-.toast {
-  position: fixed;
-  bottom: var(--spacing-lg);
-  left: 50%;
-  transform: translateX(-50%);
-  background-color: var(--background-light);
-  color: var(--text-color-light);
-  padding: var(--spacing-sm) var(--spacing-md);
-  border-radius: 10px;
-  box-shadow: 5px 5px 15px var(--dark-shadow-dark);
-  opacity: 0;
-  transition: opacity 0.5s ease, transform 0.5s ease;
-  z-index: 1002;
-}
-
-.toast.show {
-  opacity: 1;
-  transform: translateX(-50%) translateY(-10px);
-=======
-body.dark-mode .button-primary {
-  /* Maintain primary button highlight in dark mode */
-  background-color: var(--highlight-color);
-  color: white;
-  box-shadow: -5px -5px 10px rgba(255, 127, 63, 0.3),
-    5px 5px 10px rgba(0, 0, 0, 0.8);
-}
-
-body.dark-mode .button-secondary {
-  border: 1px solid var(--text-color-dark);
->>>>>>> 99911484
-}
-
-/* Success Message */
-.success-message {
-  padding: 1rem;
-  line-height: 1.6;
-  text-align: center;
-}
-
-/* Media Queries for Responsiveness */
-@media (min-width: 768px) {
-  .container {
-    padding: 2.5rem;
-  }
-
-  .button-group {
-    flex-direction: row;
-    justify-content: space-between;
-  }
-
-  .button-primary,
-  .button-secondary {
-    width: 48%;
-  }
-}
-
-@media (max-width: 480px) {
-  .container {
-    padding: 1.5rem;
-    border-radius: 30px;
-  }
-
-  .fancy-heading {
-    font-size: 1.5rem;
-  }
-
-  input,
-  select,
-  textarea {
-    padding: 0.5rem 0.75rem;
-  }
-}
-
-#skipToDashboard,
-#dark-mode-toggle {
-  display: none;
-}
-
-#goToEmailSection {
-  margin: 0 auto;
-  display: block;
-<<<<<<< HEAD
-}
-
-/* Duplicate .hidden Class (ensured consistency) */
-.hidden {
-  display: none;
-}
-
-
-
-
-#skipToDashboard {
-  background: none;
-  border: none;
-  color: gray;
-  font-size: 14px;
-  cursor: pointer;
-  position: relative;
-  top: 12vh;
-  left: 0vh;
-  text-align: center;
-}
-
-#skipToDashboard:hover {
-  color: black;
-}
-=======
-  width: 250px; /* Fast bredd, ändra vid behov */
-}
-
->>>>>>> 99911484
+:root {
+  /* Color Palette */
+  --background-light: #eff2f9;
+  --background-dark: #1c1c1c;
+  --light-shadow-light: #ffffff;
+  --dark-shadow-light: rgba(22, 24, 29, 0.23);
+  --light-shadow-dark: rgba(255, 255, 255, 0.1);
+  --dark-shadow-dark: rgba(0, 0, 0, 0.8);
+  --text-color-light: #6e7f8d;
+  --text-color-dark: #b3b3b3;
+  --highlight-color: #ff7f3f;
+  --error-color: #ff3b30;
+  --success-color: #4caf50;
+
+  /* Typography */
+  --font-primary: "Campton", sans-serif;
+  --font-secondary: "Avenir Next", sans-serif;
+
+  /* Spacing */
+  --spacing-xs: 4px;
+  --spacing-sm: 8px;
+  --spacing-md: 16px;
+  --spacing-lg: 24px;
+  --spacing-xl: 32px;
+}
+
+/* Ta bort margin, padding och border från alla element */
+* {
+  margin: 0;
+  padding: 0;
+  box-sizing: border-box;
+}
+
+/* Gör att både html och body täcker hela skärmen */
+html, body {
+  height: 100%; /* Se till att body täcker hela skärmen */
+  width: 100%; /* Se till att body täcker hela skärmen */
+  overflow-x: hidden; /* Förhindra horisontell scroll */
+}
+
+body {
+  font-family: var(--font-primary);
+  background-color:#eff2f9;
+  color: var(--text-color-light);
+  line-height: 1.6;
+  margin: 0; /* Ta bort margin */
+  padding: 0; /* Ta bort padding */
+  display: flex;
+  flex-direction: column;
+  align-items: center;
+  justify-content: flex-start; /* Innehållet börjar från toppen av sidan */
+  min-height: 100vh; /* Gör så att body alltid täcker hela skärmen */
+  overflow: hidden; /* Förhindra horisontell scroll */
+}
+
+
+.help-container {
+  position: fixed;
+  bottom: 40px; /* Justera höjden */
+  right: 20px; /* Justera avstånd från höger */
+  z-index: 1000;
+}
+
+/* Frågetecken-knapp */
+.help-button {
+  width: 40px;
+  height: 40px;
+  background: none;
+  color: gray;
+  position: absolute;
+  bottom: 36.5vh;
+  right: 1vh;
+  font-size: 20px;
+  font-weight: bold;
+  border: none;
+  border-radius: 50%;
+  cursor: pointer;
+  display: flex;
+  align-items: center;
+  justify-content: center;
+}
+
+/* Hjälp-text */
+.help-text {
+  display: none;
+  position: absolute;
+  bottom: 39vh; /* Så texten hamnar ovanför knappen */
+  right: 50%;
+  transform: translateX(50%);
+  background-color: #333;
+  color: white;
+  padding: 8px 12px;
+  border-radius: 5px;
+  white-space: nowrap;
+  font-size: 14px;
+  box-shadow: 0px 0px 10px rgba(0, 0, 0, 0.2);
+}
+
+/* Visa text vid hover */
+.help-container:hover .help-text {
+  display: block;
+}
+
+
+
+
+
+
+
+
+
+
+
+
+
+
+
+
+
+
+
+
+
+/* Dark Mode */
+body.dark-mode {
+  background-color: var(--background-dark);
+  color: var(--text-color-dark);
+}
+
+.app-container {
+  min-height: 100vh;
+  display: flex;
+  flex-direction: column;
+  justify-content: center;
+  align-items: center;
+  padding: 1rem;
+  background-color: var(--background-light);
+}
+
+body.dark-mode .app-container {
+  background-color: var(--background-dark);
+}
+
+body.dark-mode .help-button,
+body.dark-mode .help-text {
+  background-color: #ffaa00;
+  color: black;
+}
+
+
+.dark-mode-button {
+  font-size: 1.5rem;
+  background: none;
+  border: none;
+  cursor: pointer;
+}
+/* Containers (Cards) */
+
+.logo-container {
+  position: fixed;
+  top: 20px;
+  left: 9%;
+  transform: translateX(-50%);
+  width: 15%;
+  z-index: 999;
+}
+
+.logo-container img {
+  width: 30%;
+  height: auto;
+  -webkit-user-select: none;
+  user-select: none;
+}
+/* Containers (Cards) */
+.container {
+  background-color: #eff2f9;
+  height: 57vh;
+  width: 26%;
+  position: fixed;
+  top: 50%;
+  left: 37%;
+  transform: translateY(-50%);
+  border-radius: 40px;
+  border: 1px solid rgba(0, 0, 0, 0.2);
+  box-shadow: 0px 0px  50px 0px rgb(213, 61, 6);
+  text-align: center;
+  margin: 0;
+  -webkit-transform: translateY(-50%); /* Safari fix */
+  -webkit-border-radius: 40px; /* Safari fix */
+}
+
+.container  h1{
+  margin-top: 2vh;
+}
+/* Input Fields */
+input,
+select,
+textarea {
+  width: 80%;
+ 
+  height: 6vh;
+  margin-left: 5.3vh;
+  padding: var(--spacing-sm) var(--spacing-md);
+  border: 1px solid #cccccc;
+  border-radius: 29px;
+  box-shadow: inset #c2bcbc 1px 5px 20px 0px; /* Inre skugga */  font-size: 1rem;
+  background: var(--background-light);
+  color: var(--text-color-light);
+  transition: all 0.3s ease;
+}
+
+body.dark-mode input,
+body.dark-mode select,
+body.dark-mode textarea {
+  background: var(--background-dark);
+  color: var(--text-color-dark);
+  border: 1px solid #666;
+}
+/* Form Layout */
+.form {
+  display: flex;
+  flex-direction: column;
+  gap: var(--spacing-md);
+}
+
+.form-group {
+  display: flex;
+  position: relative;
+  bottom: 2vh;
+  font-size: 22px;
+  margin-top: 1vh;
+  padding-top: 4vh;
+  flex-direction: column;
+}
+
+
+input:focus,
+select:focus,
+textarea:focus {
+  outline: none;
+  box-shadow: 0 0 5px var(--highlight-color);
+}
+
+/* Buttons */
+button {
+  padding: var(--spacing-sm) var(--spacing-md);
+  font-size: 1rem;
+  font-weight: bold;
+  border: none;
+  border-radius: 20px;
+  cursor: pointer;
+  background: var(--background-light);
+  color: var(--text-color-light);
+  transition: all 0.3s ease;
+}
+
+
+.button-primary {
+  border: 1px double orange;
+  width: 80%;
+  background-color: #ff7f3f;
+  height: 6vh;
+  color: white;
+  position: relative;
+  bottom: 3vh;
+  right: 0vh;
+  margin: 2vh;
+}
+
+
+button:hover {
+  box-shadow: 0 0 10px var(--highlight-color);
+}
+
+body.dark-mode button {
+  background: var(--background-dark);
+  color: var(--text-color-dark);
+}
+
+
+
+/* Image Optimization */
+img {
+  -webkit-user-drag: none;
+  image-rendering: -webkit-optimize-contrast;
+}
+
+.toast {
+  position: fixed;
+  bottom: var(--spacing-lg);
+  left: 50%;
+  transform: translateX(-50%);
+  background-color: var(--background-light);
+  color: var(--text-color-light);
+  padding: var(--spacing-sm) var(--spacing-md);
+  border-radius: 10px;
+  box-shadow: 5px 5px 15px var(--dark-shadow-dark);
+  opacity: 0;
+  transition: opacity 0.5s ease, transform 0.5s ease;
+  z-index: 1002;
+}
+
+.toast.show {
+  opacity: 1;
+  transform: translateX(-50%) translateY(-10px);
+}
+
+body.dark-mode .toast {
+  background-color: var(--background-dark);
+  color: var(--text-color-dark);
+}
+
+/* Language Selector */
+.language-selector {
+  position: relative;
+  display: inline-block;
+  margin-left: var(--spacing-sm);
+}
+
+#language-button {
+  padding: var(--spacing-xs) var(--spacing-sm);
+  font-size: 0.5rem;
+  cursor: pointer;
+  background-color: var(--highlight-color);
+  color: #ffffff;
+  border: none;
+  border-radius: 5px;
+}
+
+#language-list {
+  position: absolute;
+  top: 100%;
+  left: 0;
+  background: var(--background-light);
+  border: 1px solid #ccc;
+  border-radius: 5px;
+  list-style: none;
+  padding: 0;
+  margin: 0;
+  display: none;
+  box-shadow: 0px 4px 10px rgba(0, 0, 0, 0.1);
+  z-index: 1000;
+}
+
+#language-list li {
+  padding: var(--spacing-sm);
+  cursor: pointer;
+  transition: background-color 0.3s ease;
+}
+
+#language-list li:hover {
+  background: #f0f0f0;
+}
+
+#language-list.show {
+  display: block;
+}
+
+/* Duplicate .hidden Class (ensured consistency) */
+.hidden {
+  display: none;
+}
+
+
+
+
+#skipToDashboard {
+  background: none;
+  border: none;
+  color: gray;
+  font-size: 14px;
+  cursor: pointer;
+  position: relative;
+  top: 12vh;
+  left: 0vh;
+  text-align: center;
+}
+
+#skipToDashboard:hover {
+  color: black;
+}