--- conflicted
+++ resolved
@@ -1,513 +1,371 @@
-/* Neumorphism Design Language & Global Variables */
-:root {
-  /* Color Palette */
-  --background-light: #eff2f9;
-  --background-dark: #1c1c1c;
-  --light-shadow-light: #ffffff;
-  --dark-shadow-light: rgba(22, 24, 29, 0.23);
-  --light-shadow-dark: rgba(255, 255, 255, 0.1);
-  --dark-shadow-dark: rgba(0, 0, 0, 0.8);
-  --text-color-light: #6e7f8d;
-  --text-color-dark: #b3b3b3;
-  --highlight-color: #ff7f3f;
-  --error-color: #ff3b30;
-  --success-color: #4caf50;
-
-  /* Typography */
-  --font-primary: "Campton", sans-serif;
-  --font-secondary: "Avenir Next", sans-serif;
-
-  /* Spacing */
-  --spacing-xs: 4px;
-  --spacing-sm: 8px;
-  --spacing-md: 16px;
-  --spacing-lg: 24px;
-  --spacing-xl: 32px;
-}
-
-/* Ta bort margin, padding och border från alla element */
-* {
-  margin: 0;
-  padding: 0;
-  box-sizing: border-box;
-}
-
-/* Gör att både html och body täcker hela skärmen */
-html, body {
-  height: 100%; /* Se till att body täcker hela skärmen */
-  width: 100%; /* Se till att body täcker hela skärmen */
-  overflow-x: hidden; /* Förhindra horisontell scroll */
-}
-
-body {
-  font-family: var(--font-primary);
-<<<<<<< HEAD
-  background-color: white; /* Bakgrundsfärg för hela sidan */
-=======
-  background-color: #e5e0e0;
->>>>>>> 94c37676
-  color: var(--text-color-light);
-  line-height: 1.6;
-  margin: 0; /* Ta bort margin */
-  padding: 0; /* Ta bort padding */
-  display: flex;
-  flex-direction: column;
-  align-items: center;
-<<<<<<< HEAD
-  justify-content: flex-start; /* Innehållet börjar från toppen av sidan */
-  min-height: 100vh; /* Gör så att body alltid täcker hela skärmen */
-  overflow: hidden; /* Förhindra horisontell scroll */
-=======
-  transition: background-color 0.3s ease, color 0.3s ease;
-  overflow-x: hidden;
-  /* Hide horizontal scrollbar */
-}
-
-
-.help-container {
-  position: absolute;
-  left: 95vh; /* Justera detta värde efter behov */
-  bottom: 61vh;
-  transform: translateY(-50%);
-}
-.help-button {
-  background-color: #ffaa00;
-  color: white;
-margin-top: 0vh;
-border: 3px dodgerblue solid;
-  border: none;
-  padding: 5px;
-  border-radius: 100%;
-  cursor: pointer;
-  font-size: 14px;
-  width: 24px;
-  height: 24px;
-  z-index: 9999; /* Ser till att knappen alltid är över andra element */
-}
-
-
-body.dark-mode .help-button, .help-text   {
-  background-color: #ffaa00;
-  color: black;
-  
-
-}
-
-
-.help-text {
-  display: none;
-  position: absolute;
-  top: 5vh; /* Justera detta för att placera texten på vänster sida nedanför knappen */
-  right: 100%; /* Flytta texten till vänster om knappen */
-  transform: translateX(10px); /* Lägg till lite mellanrum mellan texten och knappen */
-  background-color: white;
-  color: black;
-  padding: 9px;
-  width:50vh; /* Justera bredden beroende på skärmstorlek */
-  height: 19vh; /* Sätt höjd lika med bredd för att göra det kvadratiskt */
-  font-size: 17px; /* Justera textstorlek för att få plats med texten */
-  text-align: left; /* Texten kommer nu att börja från vänster */
-  white-space: normal; /* Tillåt text att brytas i flera rader */
-  border: 1px solid black; /* Lägg till en kant om du vill */
-}
-
-.help-container:hover .help-text {
-  display: block;
->>>>>>> 94c37676
-}
-
-
-
-
-/* Help Button */
-.help-container {
-  position: fixed;
-  right: 2vw;
-  bottom: 10vh;
-}
-
-<<<<<<< HEAD
-.help-button {
-  background-color: #ffaa00;
-  color: white;
-=======
-.logo-container {
-  position: fixed;
-  top: 20px;
-  left: 45%;
-  width: 18vh;
-  z-index: 999;
-  /* Högt värde för att hamna över andra element */
-  background-color: transparent;
-}
-
-.logo-container img {
-  width: 100%;
-  height: auto;
-}
-
-.dark-mode-button {
-  position: absolute;
-  top: var(--spacing-sm);
-  right: var(--spacing-sm);
-  font-size: 1.5rem;
-  background: none;
->>>>>>> 94c37676
-  border: none;
-  padding: 5px;
-  border-radius: 50%;
-  cursor: pointer;
-  font-size: 14px;
-  width: 24px;
-  height: 24px;
-  z-index: 9999;
-}
-
-<<<<<<< HEAD
-.help-text {
-  display: none;
-  position: absolute;
-  top: -60px;
-  left: -10px;
-  background-color: white;
-  color: black;
-  padding: 10px;
-  width: 30vh;
-  height: 30vh;
-  font-size: 14px;
-  text-align: left;
-  white-space: normal;
-  border: 1px solid black;
-  border-radius: 8px;
-=======
-/* Containers (Cards) */
-.container {
-  background-color: #e5e0e0;
-  height: 65vh;
-  width: 25%;
-  position: fixed;
-  top: 54%;
-  left: 36%;
-  transform: translateY(-50%);
-  padding: 20px;
-  border-radius: 40px;
-  border: 1px solid;
-  box-shadow: 0 0 100px 5px rgba(66, 5, 5, 0.5);
-  text-align: center;
-  margin: 0;
->>>>>>> 94c37676
-}
-
-.help-container:hover .help-text {
-  display: block;
-}
-
-/* Dark Mode */
-body.dark-mode {
-  background-color: var(--background-dark);
-  color: var(--text-color-dark);
-}
-
-<<<<<<< HEAD
-body.dark-mode .help-button,
-body.dark-mode .help-text {
-  background-color: #ffaa00;
-  color: black;
-=======
-/* Headings */
-.fancy-heading {
-  font-size: 1.8rem;
-
-  font-weight: bold;
-  text-align: center;
-  margin-bottom: var(--spacing-md);
-  font-family: var(--font-secondary);
->>>>>>> 94c37676
-}
-
-/* Header */
-.header-container {
-  width: 100%;
-  display: flex;
-  justify-content: flex-end;
-  padding: var(--spacing-md);
-  position: fixed;
-  top: 0;
-  left: 0;
-  background: rgba(255, 255, 255, 0.9);
-}
-
-<<<<<<< HEAD
-.logo-container {
-  position: fixed;
-  top: 20px;
-  left: 50%;
-  transform: translateX(-50%);
-  width: 10%;
-  z-index: 999;
-}
-
-.logo-container img {
-  width: 100%;
-  height: auto;
-  -webkit-user-select: none;
-  user-select: none;
-}
-/* Containers (Cards) */
-.container {
-  background-color: #e5e0e0;
-  height: 49vh;
-  width: 25%;
-  position: fixed;
-  top: 54%;
-  left: 36%;
-  transform: translateY(-50%);
-  padding: 20px;
-  border-radius: 40px;
-  border: 1px solid rgba(0, 0, 0, 0.2);
-  box-shadow: 0px 5px 15px rgba(0, 0, 0, 0.2);
-  text-align: center;
-  margin: 0;
-  -webkit-transform: translateY(-50%); /* Safari fix */
-  -webkit-border-radius: 40px; /* Safari fix */
-=======
-.form-group {
-  display: flex;
-  font-size: 22px;
-  margin-top: 3vh;
-  flex-direction: column;
-  margin-bottom: var(--spacing-sm);
-}
-
-
-
-/* Större input-fält */
-input[type="text"],
-input[type="url"],
-input[type="email"] {
-  width: 90%;
-  /* Gör fälten så breda som deras föräldrar tillåter */
-  padding: 20px;
-  /* Ökar inre marginalen för att ge mer utrymme för texten */
-  margin-top: 5vh;
-  border: 1px solid #ccc;
-  /* Standard kantlinje */
-  border-radius: 15px;
-  /* Runda hörn för input-fältet */
-}
-
-
-
-label {
-  font-weight: bold;
-  margin: 2vh;
-  margin-bottom: var(--spacing-xs);
->>>>>>> 94c37676
-}
-
-/* Input Fields */
-input,
-select,
-textarea {
-  width: 90%;
-  padding: var(--spacing-sm) var(--spacing-md);
-  border: 1px solid #ccc;
-  border-radius: 20px;
-  font-size: 1rem;
-  background: var(--background-light);
-  color: var(--text-color-light);
-  transition: all 0.3s ease;
-}
-
-body.dark-mode input,
-body.dark-mode select,
-body.dark-mode textarea {
-  background: var(--background-dark);
-  color: var(--text-color-dark);
-  border: 1px solid #666;
-}
-/* Form Layout */
-.form {
-  display: flex;
-  flex-direction: column;
-  gap: var(--spacing-md);
-}
-
-.form-group {
-  display: flex;
-  font-size: 22px;
-  margin-top: 3vh;
-  flex-direction: column;
-  margin-bottom: var(--spacing-sm);
-}
-
-
-input:focus,
-select:focus,
-textarea:focus {
-  outline: none;
-  box-shadow: 0 0 5px var(--highlight-color);
-}
-
-/* Buttons */
-button {
-  padding: var(--spacing-sm) var(--spacing-md);
-  font-size: 1rem;
-  font-weight: bold;
-  border: none;
-  border-radius: 20px;
-  cursor: pointer;
-  background: var(--background-light);
-  color: var(--text-color-light);
-  transition: all 0.3s ease;
-}
-
-
-.button-primary {
-  border: 1px double orange;
-  height: 6vh;
-  position: relative;
-  top: 9vh;
-  right: 4vh;
-  margin: 2vh;
-  width: 40%;
-}
-
-.button-primary {
-  border: 1px solid orange;
-  height: 6vh;
-  width: 40%;
-  margin: 2vh;
-  background: var(--highlight-color);
-  color: #ffffff;
-}
-
-button:hover {
-  box-shadow: 0 0 10px var(--highlight-color);
-}
-
-body.dark-mode button {
-  background: var(--background-dark);
-  color: var(--text-color-dark);
-}
-
-<<<<<<< HEAD
-#skipToDashboard {
-  background-color: transparent;
-  border: none;
-  color: gray;
-  font-size: 14px;
-  cursor: pointer;
-}
-
-#skipToDashboard:hover {
-  color: black;
-}
-
-/* Image Optimization */
-img {
-  -webkit-user-drag: none;
-  image-rendering: -webkit-optimize-contrast;
-=======
-body.dark-mode .button-primary {
-  box-shadow: -5px -5px 10px rgba(255, 127, 63, 0.3),
-    5px 5px 10px rgba(0, 0, 0, 0.8);
->>>>>>> 94c37676
-}
-
-.toast {
-  position: fixed;
-  bottom: var(--spacing-lg);
-  left: 50%;
-  transform: translateX(-50%);
-  background-color: var(--background-light);
-  color: var(--text-color-light);
-  padding: var(--spacing-sm) var(--spacing-md);
-  border-radius: 10px;
-  box-shadow: 5px 5px 15px var(--dark-shadow-dark);
-  opacity: 0;
-  transition: opacity 0.5s ease, transform 0.5s ease;
-  z-index: 1002;
-}
-
-.toast.show {
-  opacity: 1;
-  transform: translateX(-50%) translateY(-10px);
-}
-
-body.dark-mode .toast {
-  background-color: var(--background-dark);
-  color: var(--text-color-dark);
-}
-
-/* Language Selector */
-.language-selector {
-  position: relative;
-  display: inline-block;
-  margin-left: var(--spacing-sm);
-}
-
-#language-button {
-  padding: var(--spacing-xs) var(--spacing-sm);
-  font-size: 0.5rem;
-  cursor: pointer;
-  background-color: var(--highlight-color);
-  color: #ffffff;
-  border: none;
-  border-radius: 5px;
-}
-
-#language-list {
-  position: absolute;
-  top: 100%;
-  left: 0;
-  background: var(--background-light);
-  border: 1px solid #ccc;
-  border-radius: 5px;
-  list-style: none;
-  padding: 0;
-  margin: 0;
-  display: none;
-  box-shadow: 0px 4px 10px rgba(0, 0, 0, 0.1);
-  z-index: 1000;
-}
-
-#language-list li {
-  padding: var(--spacing-sm);
-  cursor: pointer;
-  transition: background-color 0.3s ease;
-}
-
-#language-list li:hover {
-  background: #f0f0f0;
-}
-
-#language-list.show {
-  display: block;
-}
-
-/* Duplicate .hidden Class (ensured consistency) */
-.hidden {
-  display: none;
-}
-<<<<<<< HEAD
-
-
-=======
-
-#skipToDashboard {
-  background-color: transparent;
-  border: none;
-  color: gray;
-  font-size: 14px;
-  cursor: pointer;
-  position: relative;
-  top: 28vh;
-  right: 10vh;
-  text-align: center;
-}
-
-#skipToDashboard:hover {
-  color: black;
-}
->>>>>>> 94c37676
+/* Neumorphism Design Language & Global Variables */
+:root {
+  /* Color Palette */
+  --background-light: #eff2f9;
+  --background-dark: #1c1c1c;
+  --light-shadow-light: #ffffff;
+  --dark-shadow-light: rgba(22, 24, 29, 0.23);
+  --light-shadow-dark: rgba(255, 255, 255, 0.1);
+  --dark-shadow-dark: rgba(0, 0, 0, 0.8);
+  --text-color-light: #6e7f8d;
+  --text-color-dark: #b3b3b3;
+  --highlight-color: #ff7f3f;
+  --error-color: #ff3b30;
+  --success-color: #4caf50;
+
+  /* Typography */
+  --font-primary: "Campton", sans-serif;
+  --font-secondary: "Avenir Next", sans-serif;
+
+  /* Spacing */
+  --spacing-xs: 4px;
+  --spacing-sm: 8px;
+  --spacing-md: 16px;
+  --spacing-lg: 24px;
+  --spacing-xl: 32px;
+}
+
+/* Ta bort margin, padding och border från alla element */
+* {
+  margin: 0;
+  padding: 0;
+  box-sizing: border-box;
+}
+
+/* Gör att både html och body täcker hela skärmen */
+html, body {
+  height: 100%; /* Se till att body täcker hela skärmen */
+  width: 100%; /* Se till att body täcker hela skärmen */
+  overflow-x: hidden; /* Förhindra horisontell scroll */
+}
+
+body {
+  font-family: var(--font-primary);
+  background-color: white; /* Bakgrundsfärg för hela sidan */
+  color: var(--text-color-light);
+  line-height: 1.6;
+  margin: 0; /* Ta bort margin */
+  padding: 0; /* Ta bort padding */
+  display: flex;
+  flex-direction: column;
+  align-items: center;
+  justify-content: flex-start; /* Innehållet börjar från toppen av sidan */
+  min-height: 100vh; /* Gör så att body alltid täcker hela skärmen */
+  overflow: hidden; /* Förhindra horisontell scroll */
+}
+
+
+
+
+/* Help Button */
+.help-container {
+  position: fixed;
+  right: 2vw;
+  bottom: 10vh;
+}
+
+.help-button {
+  background-color: #ffaa00;
+  color: white;
+  border: none;
+  padding: 5px;
+  border-radius: 50%;
+  cursor: pointer;
+  font-size: 14px;
+  width: 24px;
+  height: 24px;
+  z-index: 9999;
+}
+
+.help-text {
+  display: none;
+  position: absolute;
+  top: -60px;
+  left: -10px;
+  background-color: white;
+  color: black;
+  padding: 10px;
+  width: 30vh;
+  height: 30vh;
+  font-size: 14px;
+  text-align: left;
+  white-space: normal;
+  border: 1px solid black;
+  border-radius: 8px;
+}
+
+.help-container:hover .help-text {
+  display: block;
+}
+
+/* Dark Mode */
+body.dark-mode {
+  background-color: var(--background-dark);
+  color: var(--text-color-dark);
+}
+
+body.dark-mode .help-button,
+body.dark-mode .help-text {
+  background-color: #ffaa00;
+  color: black;
+}
+
+/* Header */
+.header-container {
+  width: 100%;
+  display: flex;
+  justify-content: flex-end;
+  padding: var(--spacing-md);
+  position: fixed;
+  top: 0;
+  left: 0;
+  background: rgba(255, 255, 255, 0.9);
+}
+
+.dark-mode-button {
+  position: absolute;
+  top: var(--spacing-sm);
+  right: var(--spacing-sm);
+  font-size: 1.5rem;
+  background: none;
+  border: none;
+  cursor: pointer;
+}
+/* Containers (Cards) */
+.container {
+  width: 100%;
+  height: auto;
+}
+
+.logo-container {
+  position: fixed;
+  top: 20px;
+  left: 50%;
+  transform: translateX(-50%);
+  width: 10%;
+  z-index: 999;
+}
+
+.logo-container img {
+  width: 100%;
+  height: auto;
+  -webkit-user-select: none;
+  user-select: none;
+}
+/* Containers (Cards) */
+.container {
+  background-color: #e5e0e0;
+  height: 49vh;
+  width: 25%;
+  position: fixed;
+  top: 54%;
+  left: 36%;
+  transform: translateY(-50%);
+  padding: 20px;
+  border-radius: 40px;
+  border: 1px solid rgba(0, 0, 0, 0.2);
+  box-shadow: 0px 5px 15px rgba(0, 0, 0, 0.2);
+  text-align: center;
+  margin: 0;
+  -webkit-transform: translateY(-50%); /* Safari fix */
+  -webkit-border-radius: 40px; /* Safari fix */
+}
+
+/* Input Fields */
+input,
+select,
+textarea {
+  width: 90%;
+  padding: var(--spacing-sm) var(--spacing-md);
+  border: 1px solid #ccc;
+  border-radius: 20px;
+  font-size: 1rem;
+  background: var(--background-light);
+  color: var(--text-color-light);
+  transition: all 0.3s ease;
+}
+
+body.dark-mode input,
+body.dark-mode select,
+body.dark-mode textarea {
+  background: var(--background-dark);
+  color: var(--text-color-dark);
+  border: 1px solid #666;
+}
+/* Form Layout */
+.form {
+  display: flex;
+  flex-direction: column;
+  gap: var(--spacing-md);
+}
+
+.form-group {
+  display: flex;
+  font-size: 22px;
+  margin-top: 3vh;
+  flex-direction: column;
+  margin-bottom: var(--spacing-sm);
+}
+
+
+input:focus,
+select:focus,
+textarea:focus {
+  outline: none;
+  box-shadow: 0 0 5px var(--highlight-color);
+}
+
+/* Buttons */
+button {
+  padding: var(--spacing-sm) var(--spacing-md);
+  font-size: 1rem;
+  font-weight: bold;
+  border: none;
+  border-radius: 20px;
+  cursor: pointer;
+  background: var(--background-light);
+  color: var(--text-color-light);
+  transition: all 0.3s ease;
+}
+
+
+.button-primary {
+  border: 1px double orange;
+  height: 6vh;
+  position: relative;
+  top: 9vh;
+  right: 4vh;
+  margin: 2vh;
+  width: 40%;
+}
+
+.button-primary {
+  border: 1px solid orange;
+  height: 6vh;
+  width: 40%;
+  margin: 2vh;
+  background: var(--highlight-color);
+  color: #ffffff;
+}
+
+button:hover {
+  box-shadow: 0 0 10px var(--highlight-color);
+}
+
+body.dark-mode button {
+  background: var(--background-dark);
+  color: var(--text-color-dark);
+}
+
+#skipToDashboard {
+  background-color: transparent;
+  border: none;
+  color: gray;
+  font-size: 14px;
+  cursor: pointer;
+}
+
+#skipToDashboard:hover {
+  color: black;
+}
+
+/* Image Optimization */
+img {
+  -webkit-user-drag: none;
+  image-rendering: -webkit-optimize-contrast;
+}
+
+.toast {
+  position: fixed;
+  bottom: var(--spacing-lg);
+  left: 50%;
+  transform: translateX(-50%);
+  background-color: var(--background-light);
+  color: var(--text-color-light);
+  padding: var(--spacing-sm) var(--spacing-md);
+  border-radius: 10px;
+  box-shadow: 5px 5px 15px var(--dark-shadow-dark);
+  opacity: 0;
+  transition: opacity 0.5s ease, transform 0.5s ease;
+  z-index: 1002;
+}
+
+.toast.show {
+  opacity: 1;
+  transform: translateX(-50%) translateY(-10px);
+}
+
+body.dark-mode .toast {
+  background-color: var(--background-dark);
+  color: var(--text-color-dark);
+}
+
+/* Language Selector */
+.language-selector {
+  position: relative;
+  display: inline-block;
+  margin-left: var(--spacing-sm);
+}
+
+#language-button {
+  padding: var(--spacing-xs) var(--spacing-sm);
+  font-size: 0.5rem;
+  cursor: pointer;
+  background-color: var(--highlight-color);
+  color: #ffffff;
+  border: none;
+  border-radius: 5px;
+}
+
+#language-list {
+  position: absolute;
+  top: 100%;
+  left: 0;
+  background: var(--background-light);
+  border: 1px solid #ccc;
+  border-radius: 5px;
+  list-style: none;
+  padding: 0;
+  margin: 0;
+  display: none;
+  box-shadow: 0px 4px 10px rgba(0, 0, 0, 0.1);
+  z-index: 1000;
+}
+
+#language-list li {
+  padding: var(--spacing-sm);
+  cursor: pointer;
+  transition: background-color 0.3s ease;
+}
+
+#language-list li:hover {
+  background: #f0f0f0;
+}
+
+#language-list.show {
+  display: block;
+}
+
+/* Duplicate .hidden Class (ensured consistency) */
+.hidden {
+  display: none;
+}
+
+
+
+
+#skipToDashboard {
+  background-color: transparent;
+  border: none;
+  color: gray;
+  font-size: 14px;
+  cursor: pointer;
+  position: relative;
+  top: 28vh;
+  right: 10vh;
+  text-align: center;
+}
+
+#skipToDashboard:hover {
+  color: black;
+}