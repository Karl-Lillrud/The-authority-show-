--- conflicted
+++ resolved
@@ -1,352 +1,348 @@
-/*
-:root {
-    --background-light: #EFF2F9;
-    --light-shadow-light: #FFFFFF;
-    --dark-shadow-light: rgba(22, 24, 29, 0.23);
-
-    --text-color-light: #6E7F8D;
-    --highlight-color: #FF7F3F;
-    --success-color: #4CAF50;
-
-    --font-primary: 'Arial', sans-serif;
-
-    --spacing-sm: 8px;
-    --spacing-md: 16px;
-    --spacing-lg: 24px;
-
-    --radius-small: 5px;
-    --radius-medium: 10px;
-  }
-
-  body {
-    margin: 0;
-    padding: var(--spacing-md);
-    font-family: var(--font-primary);
-    background-color: var(--background-light);
-    color: var(--text-color-light);
-    text-align: center;
-    line-height: 1.6;
-  }
-*/
-
-/* Container for account settings */
-.account-settings-wrapper {
-  display: flex;
-  max-width: 1000px;
-  margin: 40px auto;
-  gap: 24px;
-  align-items: stretch;
-  /* Ensures sidebar and main content are equal height */
-}
-
-/* Sidebar styling */
-.sidebar {
-  flex: 0 0 200px;
-  background: var(--background-light);
-  border-radius: var(--radius-medium);
-  box-shadow: -4px -4px 8px var(--light-shadow-light),
-    4px 4px 8px var(--dark-shadow-light);
-  padding: var(--spacing-md);
-}
-
-.sidebar nav ul {
-  list-style: none;
-  padding: 0;
-  margin: 0;
-}
-
-.sidebar-item {
-  padding: var(--spacing-sm);
-  margin-bottom: var(--spacing-sm);
-  cursor: pointer;
-  border-radius: var(--radius-small);
-  transition: background 0.3s ease;
-}
-
-.sidebar-item:hover,
-.sidebar-item.active {
-  background: rgba(255, 127, 63, 0.1);
-}
-
-/* Main content styling */
-.main-content {
-  flex: 1;
-  display: flex;
-  flex-direction: column;
-  /* Remove extra spacing to allow the settings-section to fill the container */
-  margin: 0;
-}
-
-/* Make the visible settings-section fill the height of main-content */
-.settings-section {
-  display: flex;
-  flex-direction: column;
-  align-items: center;
-  justify-content: center;
-  text-align: center;
-  background: var(--background-light);
-  padding: var(--spacing-lg);
-  border-radius: var(--radius-medium);
-  box-shadow: -8px -8px 16px var(--light-shadow-light),
-    8px 8px 16px var(--dark-shadow-light);
-  flex: 1;
-  display: flex;
-  flex-direction: column;
-  justify-content: flex-start;
-}
-
-/* Back Arrow (visible on all subsites) */
-/* Back Arrow */
-.back-arrow {
-  position: absolute;
-  top: 180px;
-  left: var(--spacing-md);
-  font-size: 0.9rem;
-  text-decoration: none;
-  color: var(--text-color-light);
-  background: var(--background-light);
-  padding: var(--spacing-sm) var(--spacing-md);
-  border-radius: var(--radius-small);
-  box-shadow: -4px -4px 8px var(--light-shadow-light),
-    4px 4px 8px var(--dark-shadow-light);
-  transition: background-color 0.3s ease, color 0.3s ease, transform 0.3s ease;
-}
-
-.back-arrow:hover {
-  transform: translateY(-3px);
-  background-color: rgba(255, 127, 63, 0.1);
-  color: var(--highlight-color);
-}
-
-/* Profile Container; DeleteAccount Container*/
-.profile-container,
-.delete-account-container {
-  background: var(--background-light);
-  max-width: 400px;
-  margin: auto;
-  padding: var(--spacing-lg);
-  transition: box-shadow 0.3s ease, background-color 0.3s ease;
-}
-
-/* Headings */
-h2 {
-  margin-bottom: var(--spacing-md);
-  color: var(--text-color-light);
-}
-
-/* Profile Picture Container */
-.profile-pic-container {
-  position: relative;
-  text-align: center;
-  margin-bottom: var(--spacing-md);
-}
-
-/* Profile Image */
-#profile-pic {
-  display: block;
-  margin: 0 auto;
-  width: 120px;
-  height: 120px;
-  border-radius: 50%;
-  object-fit: cover;
-  border: none;
-  box-shadow: inset -3px -3px 6px var(--light-shadow-light),
-    inset 3px 3px 6px var(--dark-shadow-light);
-}
-
-/* File Input for Picture */
-#upload-pic {
-  margin-top: var(--spacing-sm);
-  font-size: 0.85rem;
-  padding: var(--spacing-sm);
-  border: none;
-  border-radius: var(--radius-small);
-  outline: none;
-  box-shadow: inset -2px -2px 4px var(--light-shadow-light),
-    inset 2px 2px 4px var(--dark-shadow-light);
-  cursor: pointer;
-  transition: background-color 0.3s ease, box-shadow 0.3s ease;
-}
-
-#upload-pic:hover {
-  background-color: rgba(255, 127, 63, 0.07);
-}
-
-/* Form styling */
-form {
-  display: flex;
-  flex-direction: column;
-  gap: var(--spacing-sm);
-  margin-top: var(--spacing-sm);
-}
-
-label {
-  text-align: left;
-  font-weight: bold;
-  color: var(--text-color-light);
-  margin-left: 5px;
-  font-size: 0.9rem;
-}
-
-/* Input fields */
-input[type="text"],
-input[type="email"],
-input[type="password"] {
-  width: 95%;
-  padding: var(--spacing-sm);
-  border-radius: var(--radius-small);
-  border: none;
-  box-shadow: inset -3px -3px 6px var(--light-shadow-light),
-    inset 3px 3px 6px var(--dark-shadow-light);
-  outline: none;
-  transition: box-shadow 0.3s ease;
-  font-size: 0.9rem;
-  color: var(--text-color-light);
-}
-
-input:focus {
-  box-shadow: inset 2px 2px 4px rgba(255, 127, 63, 0.3),
-    inset -2px -2px 4px rgba(0, 0, 0, 0.1);
-}
-
-/* Button styling */
-button {
-  background: var(--highlight-color);
-  color: #fff;
-  padding: var(--spacing-sm);
-  border: none;
-  border-radius: var(--radius-small);
-  cursor: pointer;
-  transition: transform 0.3s ease, background-color 0.3s ease;
-  box-shadow: -3px -3px 6px var(--light-shadow-light),
-    3px 3px 6px var(--dark-shadow-light);
-  font-size: 0.9rem;
-}
-
-button:hover {
-  transform: translateY(-2px);
-  background-color: #faa406;
-}
-
-/* Security Section (2FA options and QR code) */
-#2fa-options {
-  display: none;
-  margin-top: 10px;
-}
-
-.qr-code {
-  display: flex;
-  flex-direction: column;
-  align-items: center;
-  justify-content: center;
-  gap: 10px;
-  margin: 10px auto;
-  /* Centers the container */
-  padding: 10px;
-  background: #f9f9f9;
-  border: 1px solid #ddd;
-  border-radius: 10px;
-  width: fit-content;
-}
-
-.qr-code canvas {
-  width: 128px;
-  height: 128px;
-}
-
-/* Modal Styling (used for Recovery, Subscription and DeleteAccount modals) */
-.modal {
-  display: none;
-  position: fixed;
-  z-index: 1000;
-  left: 0;
-  top: 0;
-  width: 100%;
-  height: 100%;
-  background-color: rgba(0, 0, 0, 0.5);
-  align-items: center;
-  justify-content: center;
-}
-
-.modal-content {
-  background-color: #f1f1f1;
-  padding: 40px;
-  border-radius: 20px;
-  width: 400px;
-  text-align: center;
-  box-shadow: 0px 4px 8px rgba(0, 0, 0, 0.2);
-  position: relative;
-}
-
-/* Modal Styling used for DeleteAccount messages) */
-.modal-message {
-  display: none;
-  padding: 3px;
-  margin-top: 3px;
-  border-radius: 6px;
-  font-weight: bold;
-  text-align: center;
-  width: 100%;
-  max-width: 400px;
-  transition: opacity 0.3s ease-in-out;
-  font-size: 0.9rem;
-}
-
-/* Success Style */
-.modal-message.success {
-  color: rgba(20, 164, 46, 0.8);
-  border: none;
-  box-shadow: inset -3px -3px 6px var(--light-shadow-light),
-    inset 3px 3px 6px var(--dark-shadow-light);
-}
-
-/* Error Style */
-.modal-message.error {
-  color: rgba(181, 26, 26, 0.8);
-  border: none;
-  box-shadow: inset -3px -3px 6px var(--light-shadow-light),
-    inset 3px 3px 6px var(--dark-shadow-light);
-}
-
-/* Additional layout adjustments (if needed) */
-.settings-wrapper {
-  max-width: 400px;
-  margin: 40px auto;
-  display: flex;
-  flex-direction: column;
-  gap: 24px;
-}
-
-.card {
-  background: var(--background-light);
-  padding: 16px;
-  border-radius: var(--radius-medium);
-  box-shadow: -8px -8px 16px var(--light-shadow-light),
-    8px 8px 16px var(--dark-shadow-light);
-  text-align: left;
-}
-
-/* Responsive adjustments */
-@media (max-width: 768px) {
-  .account-settings-wrapper {
-    flex-direction: column;
-    margin: var(--spacing-md);
-  }
-
-  .sidebar {
-    width: 100%;
-  }
-<<<<<<< HEAD
-}
-
-.primary-cta {
-  width: 75%;
-  margin-bottom: var(--spacing-md);
-  display: block;
-  margin-left: auto;
-  margin-right: auto;
-}
-=======
-}
-
->>>>>>> cb8eeb72
+/*
+:root {
+    --background-light: #EFF2F9;
+    --light-shadow-light: #FFFFFF;
+    --dark-shadow-light: rgba(22, 24, 29, 0.23);
+
+    --text-color-light: #6E7F8D;
+    --highlight-color: #FF7F3F;
+    --success-color: #4CAF50;
+
+    --font-primary: 'Arial', sans-serif;
+
+    --spacing-sm: 8px;
+    --spacing-md: 16px;
+    --spacing-lg: 24px;
+
+    --radius-small: 5px;
+    --radius-medium: 10px;
+  }
+
+  body {
+    margin: 0;
+    padding: var(--spacing-md);
+    font-family: var(--font-primary);
+    background-color: var(--background-light);
+    color: var(--text-color-light);
+    text-align: center;
+    line-height: 1.6;
+  }
+*/
+
+/* Container for account settings */
+.account-settings-wrapper {
+  display: flex;
+  max-width: 1000px;
+  margin: 40px auto;
+  gap: 24px;
+  align-items: stretch;
+  /* Ensures sidebar and main content are equal height */
+}
+
+/* Sidebar styling */
+.sidebar {
+  flex: 0 0 200px;
+  background: var(--background-light);
+  border-radius: var(--radius-medium);
+  box-shadow: -4px -4px 8px var(--light-shadow-light),
+    4px 4px 8px var(--dark-shadow-light);
+  padding: var(--spacing-md);
+}
+
+.sidebar nav ul {
+  list-style: none;
+  padding: 0;
+  margin: 0;
+}
+
+.sidebar-item {
+  padding: var(--spacing-sm);
+  margin-bottom: var(--spacing-sm);
+  cursor: pointer;
+  border-radius: var(--radius-small);
+  transition: background 0.3s ease;
+}
+
+.sidebar-item:hover,
+.sidebar-item.active {
+  background: rgba(255, 127, 63, 0.1);
+}
+
+/* Main content styling */
+.main-content {
+  flex: 1;
+  display: flex;
+  flex-direction: column;
+  /* Remove extra spacing to allow the settings-section to fill the container */
+  margin: 0;
+}
+
+/* Make the visible settings-section fill the height of main-content */
+.settings-section {
+  display: flex;
+  flex-direction: column;
+  align-items: center;
+  justify-content: center;
+  text-align: center;
+  background: var(--background-light);
+  padding: var(--spacing-lg);
+  border-radius: var(--radius-medium);
+  box-shadow: -8px -8px 16px var(--light-shadow-light),
+    8px 8px 16px var(--dark-shadow-light);
+  flex: 1;
+  display: flex;
+  flex-direction: column;
+  justify-content: flex-start;
+}
+
+/* Back Arrow (visible on all subsites) */
+/* Back Arrow */
+.back-arrow {
+  position: absolute;
+  top: 180px;
+  left: var(--spacing-md);
+  font-size: 0.9rem;
+  text-decoration: none;
+  color: var(--text-color-light);
+  background: var(--background-light);
+  padding: var(--spacing-sm) var(--spacing-md);
+  border-radius: var(--radius-small);
+  box-shadow: -4px -4px 8px var(--light-shadow-light),
+    4px 4px 8px var(--dark-shadow-light);
+  transition: background-color 0.3s ease, color 0.3s ease, transform 0.3s ease;
+}
+
+.back-arrow:hover {
+  transform: translateY(-3px);
+  background-color: rgba(255, 127, 63, 0.1);
+  color: var(--highlight-color);
+}
+
+/* Profile Container; DeleteAccount Container*/
+.profile-container,
+.delete-account-container {
+  background: var(--background-light);
+  max-width: 400px;
+  margin: auto;
+  padding: var(--spacing-lg);
+  transition: box-shadow 0.3s ease, background-color 0.3s ease;
+}
+
+/* Headings */
+h2 {
+  margin-bottom: var(--spacing-md);
+  color: var(--text-color-light);
+}
+
+/* Profile Picture Container */
+.profile-pic-container {
+  position: relative;
+  text-align: center;
+  margin-bottom: var(--spacing-md);
+}
+
+/* Profile Image */
+#profile-pic {
+  display: block;
+  margin: 0 auto;
+  width: 120px;
+  height: 120px;
+  border-radius: 50%;
+  object-fit: cover;
+  border: none;
+  box-shadow: inset -3px -3px 6px var(--light-shadow-light),
+    inset 3px 3px 6px var(--dark-shadow-light);
+}
+
+/* File Input for Picture */
+#upload-pic {
+  margin-top: var(--spacing-sm);
+  font-size: 0.85rem;
+  padding: var(--spacing-sm);
+  border: none;
+  border-radius: var(--radius-small);
+  outline: none;
+  box-shadow: inset -2px -2px 4px var(--light-shadow-light),
+    inset 2px 2px 4px var(--dark-shadow-light);
+  cursor: pointer;
+  transition: background-color 0.3s ease, box-shadow 0.3s ease;
+}
+
+#upload-pic:hover {
+  background-color: rgba(255, 127, 63, 0.07);
+}
+
+/* Form styling */
+form {
+  display: flex;
+  flex-direction: column;
+  gap: var(--spacing-sm);
+  margin-top: var(--spacing-sm);
+}
+
+label {
+  text-align: left;
+  font-weight: bold;
+  color: var(--text-color-light);
+  margin-left: 5px;
+  font-size: 0.9rem;
+}
+
+/* Input fields */
+input[type="text"],
+input[type="email"],
+input[type="password"] {
+  width: 95%;
+  padding: var(--spacing-sm);
+  border-radius: var(--radius-small);
+  border: none;
+  box-shadow: inset -3px -3px 6px var(--light-shadow-light),
+    inset 3px 3px 6px var(--dark-shadow-light);
+  outline: none;
+  transition: box-shadow 0.3s ease;
+  font-size: 0.9rem;
+  color: var(--text-color-light);
+}
+
+input:focus {
+  box-shadow: inset 2px 2px 4px rgba(255, 127, 63, 0.3),
+    inset -2px -2px 4px rgba(0, 0, 0, 0.1);
+}
+
+/* Button styling */
+button {
+  background: var(--highlight-color);
+  color: #fff;
+  padding: var(--spacing-sm);
+  border: none;
+  border-radius: var(--radius-small);
+  cursor: pointer;
+  transition: transform 0.3s ease, background-color 0.3s ease;
+  box-shadow: -3px -3px 6px var(--light-shadow-light),
+    3px 3px 6px var(--dark-shadow-light);
+  font-size: 0.9rem;
+}
+
+button:hover {
+  transform: translateY(-2px);
+  background-color: #faa406;
+}
+
+/* Security Section (2FA options and QR code) */
+#2fa-options {
+  display: none;
+  margin-top: 10px;
+}
+
+.qr-code {
+  display: flex;
+  flex-direction: column;
+  align-items: center;
+  justify-content: center;
+  gap: 10px;
+  margin: 10px auto;
+  /* Centers the container */
+  padding: 10px;
+  background: #f9f9f9;
+  border: 1px solid #ddd;
+  border-radius: 10px;
+  width: fit-content;
+}
+
+.qr-code canvas {
+  width: 128px;
+  height: 128px;
+}
+
+/* Modal Styling (used for Recovery, Subscription and DeleteAccount modals) */
+.modal {
+  display: none;
+  position: fixed;
+  z-index: 1000;
+  left: 0;
+  top: 0;
+  width: 100%;
+  height: 100%;
+  background-color: rgba(0, 0, 0, 0.5);
+  align-items: center;
+  justify-content: center;
+}
+
+.modal-content {
+  background-color: #f1f1f1;
+  padding: 40px;
+  border-radius: 20px;
+  width: 400px;
+  text-align: center;
+  box-shadow: 0px 4px 8px rgba(0, 0, 0, 0.2);
+  position: relative;
+}
+
+/* Modal Styling used for DeleteAccount messages) */
+.modal-message {
+  display: none;
+  padding: 3px;
+  margin-top: 3px;
+  border-radius: 6px;
+  font-weight: bold;
+  text-align: center;
+  width: 100%;
+  max-width: 400px;
+  transition: opacity 0.3s ease-in-out;
+  font-size: 0.9rem;
+}
+
+/* Success Style */
+.modal-message.success {
+  color: rgba(20, 164, 46, 0.8);
+  border: none;
+  box-shadow: inset -3px -3px 6px var(--light-shadow-light),
+    inset 3px 3px 6px var(--dark-shadow-light);
+}
+
+/* Error Style */
+.modal-message.error {
+  color: rgba(181, 26, 26, 0.8);
+  border: none;
+  box-shadow: inset -3px -3px 6px var(--light-shadow-light),
+    inset 3px 3px 6px var(--dark-shadow-light);
+}
+
+/* Additional layout adjustments (if needed) */
+.settings-wrapper {
+  max-width: 400px;
+  margin: 40px auto;
+  display: flex;
+  flex-direction: column;
+  gap: 24px;
+}
+
+.card {
+  background: var(--background-light);
+  padding: 16px;
+  border-radius: var(--radius-medium);
+  box-shadow: -8px -8px 16px var(--light-shadow-light),
+    8px 8px 16px var(--dark-shadow-light);
+  text-align: left;
+}
+
+/* Responsive adjustments */
+@media (max-width: 768px) {
+  .account-settings-wrapper {
+    flex-direction: column;
+    margin: var(--spacing-md);
+  }
+
+  .sidebar {
+    width: 100%;
+  }
+}
+
+.primary-cta {
+  width: 75%;
+  margin-bottom: var(--spacing-md);
+  display: block;
+  margin-left: auto;
+  margin-right: auto;
+}
+