/* App Container */
.app-container {
  display: flex;
  height: calc(100vh - 116px - 60px);
  margin-top: 0;
  position: relative;
  overflow: hidden;
  -webkit-font-smoothing: antialiased;
  -moz-osx-font-smoothing: grayscale;
}

/* Podcast List */
.podcast-list {
  display: flex;
  flex-direction: column;
  gap: var(--spacing-lg);
  align-items: center;
  padding-bottom: 3rem;
}

/* Podcast Card */
.podcast-content {
  display: flex;
  flex-direction: row;
  align-items: center;
  min-height: 350px;
}

.podcast-card {
  background-color: white;
  border-radius: var(--radius-large);
  overflow: hidden;
  box-shadow: var(--podcastmanagement-card-shadow);
  transition: all var(--transition-normal);
  width: 100%;
  border: 1px solid rgba(0, 0, 0, 0.03);
  justify-content: center;
}

.podcast-card:hover {
  box-shadow: var(--podcastmanagement-card-shadow-hover);
}

.podcast-image {
  width: 180px;
  height: 180px;
  flex-shrink: 0;
  background-size: cover;
  background-position: center;
  background-repeat: no-repeat;
  background-color: rgba(255, 127, 63, 0.05);
  transition: all var(--transition-normal);
  position: relative;
  overflow: hidden;
  display: flex;
  align-items: center;
  justify-content: center;
  margin: 12px;
  border-radius: var(--radius-medium);
}

.podcast-info {
  padding: var(--spacing-lg);
  flex-grow: 1;
}

.podcast-header {
  display: flex;
  justify-content: space-between;
  align-items: flex-start;
  margin-bottom: var(--spacing-sm);
}

.podcast-meta {
  color: var(--text-color-light);
  font-size: 0.8rem;
  margin-bottom: 0.4rem;
  display: flex;
  align-items: center;
}

.podcast-meta span {
  font-weight: 600;
  margin-right: 0.25rem;
  color: rgba(0, 0, 0, 0.6);
}

.podcast-meta .author,
.podcast-meta .language {
  display: block;
  margin-top: 0.2rem;
  color: rgba(0, 0, 0, 0.6);
}

.podcast-description {
  margin-top: var(--spacing-sm);
  color: var(--text-color-light);
  display: -webkit-box;
  -webkit-line-clamp: 2;
  -webkit-box-orient: vertical;
  overflow: hidden;
  line-height: 1.5;
  font-size: 0.85rem;
}

.podcast-actions {
  display: flex;
  gap: 0.5rem;
  flex-wrap: nowrap;
}

.action-btn.edit-btn::after {
  content: "Edit";
  position: absolute;
  bottom: -25px;
  left: 50%;
  transform: translateX(-50%);
  background-color: rgba(0, 0, 0, 0.7);
  color: white;
  padding: 3px 6px;
  border-radius: 3px;
  font-size: 10px;
  opacity: 0;
  visibility: hidden;
  transition: all 0.2s ease;
  white-space: nowrap;
}

.action-btn.edit-btn:hover::after {
  opacity: 1;
  visibility: visible;
}

.podcast-footer {
  padding: var(--spacing-sm) var(--spacing-lg);
  border-top: 1px solid rgba(0, 0, 0, 0.05);
  display: flex;
  justify-content: flex-start;
  gap: 0.5rem;
  background-color: rgba(0, 0, 0, 0.01);
}

.footer-link {
  color: var(--highlight-color);
  font-weight: 500;
  font-size: 0.75rem;
  cursor: pointer;
  transition: color var(--transition-normal), text-decoration 0.2s ease;
}

.footer-link:hover {
  color: var(--highlight-hover);
  text-decoration: underline;
}

.footer-separator {
  color: rgba(0, 0, 0, 0.6);
  font-size: 0.75rem;
}

.view-details-btn {
  background: none;
  border: none;
  color: var(--highlight-color);
  font-weight: 600;
  cursor: pointer;
  transition: all var(--transition-normal);
  display: flex;
  align-items: center;
  gap: 0.4rem;
  font-size: 0.8rem;
}

.landing-page-btn {
  background: none;
  border: none;
  color: var(--highlight-color);
  font-weight: 600;
  cursor: pointer;
  transition: all 0.3s ease;
  font-size: 0.8rem;
}

.view-details-btn:hover {
  transform: translateX(4px);
}

.view-details-btn::after {
  content: "→";
  display: inline-block;
  transition: transform var(--transition-normal);
}

.view-details-btn:hover::after {
  transform: translateX(4px);
}

/* Podcast Detail */
.podcast-detail {
  background-color: white;
  border-radius: var(--radius-large);
  box-shadow: var(--podcastmanagement-card-shadow);
  overflow: hidden;
  border: 1px solid rgba(0, 0, 0, 0.03);
}

.detail-header {
  display: flex;
  justify-content: space-between;
  align-items: center;
  padding: var(--spacing-xl) var(--spacing-xl);
  border-top-left-radius: var(--radius-large);
  border-top-right-radius: var(--radius-large);
  
  border: 2px solid rgb(255 255 255 / 50%);
  background-color: var(--highlight-color); /* Keep the orange background */
  /* Remove the patterned background */
}

.top-right-actions {
  display: flex;
  gap: var(--spacing-lg);
}

.detail-header button {
  border-radius: var(--radius-small);
}

.detail-header .studio-btn, .detail-header .save-btn, .detail-header .edit-btn, .detail-header .delete-btn {
  width: 50px;
  height: 50px;
  padding: 0;
  display: flex;
  align-items: center;
  justify-content: center;
  background-color: rgba(255,255,255,0.9);
  position: relative;
}

.detail-header .studio-btn-off {
  background-color: rgba(200,200,200,0.9);
}

.detail-header .studio-btn-on:hover, .detail-header .save-btn:hover, .detail-header .edit-btn:hover, .detail-header .delete-btn:hover {
  background-color: rgba(225,225,225,0.8);
}

.detail-header .top-right-actions .save-btn {
  border: 1px solid rgb(0, 145, 255);
}

.detail-header .top-right-actions .save-btn svg g path {
  fill: rgb(0, 145, 255);
}

.detail-header .top-right-actions .edit-btn {
  border: 1px solid var(--highlight-color);
}

.detail-header .top-right-actions .edit-btn svg {
  stroke: var(--highlight-color);
}

.detail-header .top-right-actions .delete-btn {
  border: 1px solid var(--danger-color);
}

.detail-header .top-right-actions .delete-btn svg {
  stroke: var(--danger-color);
}

/* Studio button styling */
.top-right-actions .studio-btn-on:hover {
  transform: translateY(-2px);
  box-shadow: 0 4px 8px rgba(0, 0, 0, 0.1)
}

/* AI Edit button styling */
.top-right-actions .studio-btn::after {
  content: "Studio";
  position: absolute;
  bottom: -25px;
  left: 50%;
  transform: translateX(-50%);
  background-color: rgba(0, 0, 0, 0.7);
  color: white;
  padding: 3px 6px;
  border-radius: 3px;
  font-size: 10px;
  opacity: 0;
  visibility: hidden;
  transition: all 0.2s ease;
  white-space: nowrap;
  z-index: 10;
}

.top-right-actions .studio-btn-off::after {
  content: "Studio (Unavailable)";
}

.top-right-actions .studio-btn:hover::after {
  opacity: 1;
  visibility: visible;
}

/* AI Edit button styling */
.top-right-actions .save-btn::after {
  content: "AI Edit";
  position: absolute;
  bottom: -25px;
  left: 50%;
  transform: translateX(-50%);
  background-color: rgba(0, 0, 0, 0.7);
  color: white;
  padding: 3px 6px;
  border-radius: 3px;
  font-size: 10px;
  opacity: 0;
  visibility: hidden;
  transition: all 0.2s ease;
  white-space: nowrap;
  z-index: 10;
}

.top-right-actions .save-btn:hover::after {
  opacity: 1;
  visibility: visible;
}


/* Edit button styling */
.top-right-actions .edit-btn::after {
  content: "Edit Info";
  position: absolute;
  bottom: -25px;
  left: 50%;
  transform: translateX(-50%);
  background-color: rgba(0, 0, 0, 0.7);
  color: white;
  padding: 3px 6px;
  border-radius: 3px;
  font-size: 10px;
  opacity: 0;
  visibility: hidden;
  transition: all 0.2s ease;
  white-space: nowrap;
}

.top-right-actions .edit-btn:hover::after {
  opacity: 1;
  visibility: visible;
}

.top-right-actions .edit-btn:hover {
  transform: translateY(-2px);
  box-shadow: 0 4px 8px rgba(0, 0, 0, 0.1);
}

.detail-content {
  padding: var(--spacing-lg);
  display: grid;
  grid-template-columns: 220px 1fr;
  gap: var(--spacing-lg);
}

.detail-image {
  width: 100%;
  height: 250px;
  border-radius: var(--radius-medium);
  background-size: cover;
  background-position: center;
  background-repeat: no-repeat;
  background-color: rgba(255, 127, 63, 0.05);
  box-shadow: var(--podcastmanagement-card-shadow);
  position: relative;
  overflow: hidden;
}

.detail-image::after {
  content: "";
  position: absolute;
  top: 0;
  left: 0;
  width: 100%;
  height: 100%;
  background: linear-gradient(
    to bottom right,
    rgba(255, 127, 63, 0.1),
    transparent
  );
}

.detail-info {
  display: flex;
  flex-direction: column;
  gap: var(--spacing-sm);
}

.detail-category {
  color: var(--highlight-color);
  font-size: 0.9rem;
  font-weight: 600;
  margin-bottom: var(--spacing-sm);
  display: inline-block;
  padding: 3px 10px;
  background-color: rgba(255, 127, 63, 0.1);
<<<<<<< HEAD
  border-radius: var(--radius-small);
=======
  border-radius: 16px;
  width: fit-content;
>>>>>>> 00d701fe
}

.detail-section {
  margin-bottom: var(--spacing-md);
}

.detail-section h2 {
  font-size: 1.2rem;
  margin-bottom: var(--spacing-sm);
  color: rgba(0, 0, 0, 0.8);
  font-weight: 700;
  position: relative;
  padding-bottom: 6px;
}

.detail-section h2::after {
  content: "";
  position: absolute;
  bottom: 0;
  left: 0;
  width: 30px;
  height: 2px;
  background-color: var(--highlight-color);
  border-radius: 2px;
}

.detail-section p {
  color: var(--text-color-light);
  line-height: 1.6;
  font-size: 0.9rem;
}

.detail-grid {
  display: grid;
  grid-template-columns: 1fr 1fr;
  gap: var(--spacing-lg);
}

.detail-item {
  background-color: rgba(0, 0, 0, 0.02);
  padding: var(--spacing-md);
  border-radius: var(--radius-medium);
  transition: all var(--transition-normal);
}

.detail-item:hover {
  background-color: rgba(0, 0, 0, 0.03);
  transform: translateY(-2px);
}

.detail-item h3 {
  font-size: 0.85rem;
  color: rgba(0, 0, 0, 0.6);
  font-weight: 600;
  margin-bottom: 0.4rem;
}

.detail-item p {
  margin: 0;
  font-size: 0.9rem;
  color: rgba(0, 0, 0, 0.8);
}

.detail-item a {
  color: var(--highlight-color);
  text-decoration: none;
  transition: all var(--transition-normal);
  display: inline-flex;
  align-items: center;
  gap: 0.4rem;
  font-size: 0.85rem;
}

.detail-item a:hover {
  color: var(--highlight-hover);
  text-decoration: underline;
}

.separator {
  height: 1px;
  background-color: rgba(0, 0, 0, 0.05);
  margin: var(--spacing-md) 0;
}

.social-links {
  display: flex;
  flex-direction: column;
  gap: var(--spacing-sm);
}

/* Update social media link styles */
.social-link {
  display: inline-flex; /* Change to inline-flex to prevent full width */
  align-items: center;
  gap: 0.6rem;
  color: var(--highlight-color);
  text-decoration: none;
  transition: all var(--transition-normal);
  padding: 8px 12px;
  background-color: rgba(255, 127, 63, 0.05);
  border-radius: var(--radius-medium);
  font-size: 0.85rem;
  max-width: fit-content; /* Ensure the width fits the content */
}

.social-link:hover {
  transform: translateY(-2px);
  background-color: rgba(255, 127, 63, 0.1);
}

/* Calendar link styling */
.calendar-link {
  display: flex;
  align-items: center;
  gap: 0.4rem;
  font-size: 0.85rem;
}

/* Detail actions styling */
.detail-actions {
  margin-top: 1.5rem;
  display: flex;
  gap: 0.8rem;
  position: relative;
  z-index: 100;
  margin-bottom: var(--spacing-lg);
}

/* Episodes List */
.episodes-list {
  width: 100%;
  padding: var(--spacing-sm);
  margin-top: var(--spacing-sm);
  
}

.episode-list-item {
  width: fit-content;
}

.detail-section-title {
  font-size: 1.1rem;
  font-weight: 600;
  color: rgba(0, 0, 0, 0.8);
  margin-bottom: var(--spacing-sm);
  position: relative;
  padding-bottom: 6px;
}

.detail-section-title::after {
  content: "";
  position: absolute;
  bottom: 0;
  left: 0;
  width: 40px;
  height: 2px;
  background-color: var(--highlight-color);
  border-radius: 2px;
}

/* Adjust the episodes list container height to show about 3 episodes */
.episodes-list-container {
  max-height: 300px;
  overflow-y: auto;
  border-radius: var(--radius-medium);
  background-color: rgba(0, 0, 0, 0.02);
  padding: var(--spacing-xs);
  margin-top: var(--spacing-sm);
  scrollbar-width: thin;
  scrollbar-color: rgba(0, 0, 0, 0.2) white;
}

.episodes-scroll-container::-webkit-scrollbar {
  width: 6px;
}

.episodes-scroll-container::-webkit-scrollbar-track {
  background: white;
  border-radius: 8px;
}

.episodes-scroll-container::-webkit-scrollbar-thumb {
  background-color: rgba(0, 0, 0, 0.2);
  border-radius: 8px;
  border: 2px solid white;
}

/* Episode Card */
.episode-card {
  display: flex;
  justify-content: space-between;
  align-items: flex-start;
  padding: 12px;
  border-radius: var(--radius-medium);
  background-color: white;
  box-shadow: 0 2px 4px rgba(0, 0, 0, 0.05);
  transition: all var(--transition-normal);
  cursor: pointer;
  border-left: 2px solid var(--highlight-color);
  margin-bottom: var(--spacing-xs);
}

.episode-card:hover {
  transform: translateY(-2px);
  box-shadow: 0 4px 8px rgba(0, 0, 0, 0.1);
}

.episode-content {
  flex: 1;
  margin-right: 12px;
}

.episode-meta {
  font-size: 0.7rem;
  color: var(--text-color-light);
  margin-bottom: 4px;
  display: flex;
  align-items: center;
  gap: 6px;
}

.episode-description {
  font-size: 0.75rem;
  color: var(--text-color-light);
  display: -webkit-box;
  -webkit-line-clamp: 2;
  -webkit-box-orient: vertical;
  overflow: hidden;
  line-height: 1.4;
}

.episode-actions {
  display: flex;
  align-items: center;
}

.view-episode-btn {
  background-color: var(--highlight-color);
  color: white;
  border: none;
  border-radius: var(--radius-small);
  padding: 6px 12px;
  cursor: pointer;
  font-weight: 600;
  font-size: 0.75rem;
  transition: all var(--transition-normal);
  align-self: center;
  box-shadow: var(--podcastmanagement-button-shadow);
}

.view-episode-btn:hover {
  background-color: var(--highlight-hover);
  transform: translateY(-2px);
  box-shadow: 0 3px 6px rgba(0, 0, 0, 0.15);
}

/* Add styles for the episode play button */
.episode-play-btn {
  background-color: var(--highlight-color);
  color: white;
  border: none;
  border-radius: 50%;
  width: 28px;
  height: 28px;
  display: flex;
  align-items: center;
  justify-content: center;
  cursor: pointer;
  transition: all var(--transition-normal);
  box-shadow: 0 2px 4px rgba(0, 0, 0, 0.15);
  margin-right: 6px;
  flex-shrink: 0;
}

.episode-play-btn:hover {
  background-color: var(--highlight-hover);
  transform: scale(1.1);
  box-shadow: 0 3px 6px rgba(0, 0, 0, 0.2);
}

.episode-play-btn svg {
  width: 14px;
  height: 14px;
}

/* Podcast Episodes Preview */
.podcast-episodes-preview {
  margin-top: 12px;
  max-height: 120px;
  overflow-y: auto;
  padding: var(--spacing-sm);
  background-color: rgba(0, 0, 0, 0.02);
  border-radius: var(--radius-medium);
  
}

.podcast-episode-item {
  display: flex;
  justify-content: space-between;
  align-items: center;
  padding: 8px;
  margin-bottom: 6px;
  border-radius: var(--radius-small);
  background-color: white;
  box-shadow: 0 1px 2px rgba(0, 0, 0, 0.05);
  transition: all var(--transition-normal);
  cursor: pointer;
  border-left: 2px solid var(--highlight-color);
  width: fit-content;
}

.podcast-episode-actions {
  display: flex;
  align-items: center;
  gap: 6px;
}

.podcast-episode-play {
  background-color: var(--highlight-color);
  color: white;
  border: none;
  border-radius: 50%;
  width: 20px;
  height: 20px;
  display: flex;
  padding: 5px;
  align-items: center;
  justify-content: center;
  cursor: pointer;
  transition: all var(--transition-normal);
  box-shadow: 0 1px 3px rgba(0, 0, 0, 0.1);
}

.podcast-episode-play:hover {
  background-color: var(--highlight-hover);
  transform: scale(1.1);
}

.podcast-episode-content {
  flex: 1;
  margin-right: 8px;
}

.podcast-episode-title {
  font-size: 0.75rem;
  font-weight: 600;
  color: rgba(0, 0, 0, 0.8);
  margin-bottom: 2px;
}

.podcast-episode-description {
  font-size: 0.7rem;
  color: var(--text-color-light);
  display: -webkit-box;
  -webkit-line-clamp: 1;
  -webkit-box-orient: vertical;
  overflow: hidden;
}

.podcast-episode-date {
  font-size: 0.65rem;
  color: var(--text-color-light);
  white-space: nowrap;
}

/* View all link */
.view-all-link {
  text-align: right;
  margin-top: 4px;
  font-size: 0.7rem;
  color: var(--highlight-color);
  cursor: pointer;
}

/* No episodes message */
.no-episodes-message {
  text-align: center;
  color: #888888;
  font-size: 1rem;
  font-style: italic;
}

/* Episodes error message */
.episodes-error-message {
  font-size: 0.7rem;
  color: #e74c3c;
}

/* Style for the audio player in episode details */
.audio-player-container {
  max-width: 400px;
  margin-top: 12px;
  margin-bottom: 12px;
}

.audio-player-container audio {
  width: 100%;
  border-radius: var(--radius-medium);
  height: 30px;
}

/* Global audio player */
.global-audio-player {
  position: fixed;
  bottom: 16px;
  right: 16px;
  z-index: 1000;
  background-color: white;
  padding: 8px;
  border-radius: var(--radius-medium);
  box-shadow: 0 4px 12px rgba(0, 0, 0, 0.2);
  display: flex;
  flex-direction: column;
  width: 250px;
}

.audio-player-header {
  display: flex;
  justify-content: space-between;
  align-items: center;
  margin-bottom: 6px;
}

.audio-player-title {
  font-weight: 600;
  font-size: 0.8rem;
  color: rgba(0, 0, 0, 0.8);
  white-space: nowrap;
  overflow: hidden;
  text-overflow: ellipsis;
  max-width: 200px;
}

.audio-player-close {
  background: none;
  border: none;
  cursor: pointer;
  color: var(--text-color-light);
}

/* Guest styles */
.guests-container {
  display: flex;
  flex-direction: column;
  gap: 8px;
}

.guest-card {
  display: flex;
  justify-content: space-between;
  align-items: center;
  padding: 10px;
  border-radius: var(--radius-medium);
  background-color: white;
  box-shadow: 0 2px 4px rgba(0, 0, 0, 0.05);
  transition: all var(--transition-normal);
  cursor: pointer;
}

.guest-card:hover {
  transform: translateY(-2px);
  box-shadow: 0 4px 8px rgba(0, 0, 0, 0.1);
}

.guest-info {
  display: flex;
  align-items: center;
  gap: 10px;
}

.guest-avatar {
  width: 32px;
  height: 32px;
  border-radius: 50%;
  background-color: var(--highlight-color);
  color: white;
  display: flex;
  align-items: center;
  justify-content: center;
  font-weight: 600;
  font-size: 0.8rem;
}

.guest-content {
  display: flex;
  flex-direction: column;
}

.guest-name {
  font-weight: 600;
  color: rgba(0, 0, 0, 0.8);
  font-size: 0.85rem;
}

.guest-email {
  font-size: 0.7rem;
  color: var(--text-color-light);
}

.view-profile-btn {
  background-color: var(--highlight-color);
  color: white;
  border: none;
  border-radius: var(--radius-small);
  padding: 5px 10px;
  cursor: pointer;
  font-weight: 600;
  font-size: 0.7rem;
  transition: all var(--transition-normal);
  margin-right: 8px; /* Add this line for spacing */
}


.view-profile-btn:hover {
  background-color: var(--highlight-hover);
  transform: translateY(-2px);
}

/* Guest detail styles */
.guest-detail-header {
  display: flex;
  align-items: center;
  gap: 16px;
  margin-bottom: 16px;
}

.guest-detail-avatar {
  width: 50px;
  height: 50px;
  border-radius: 50%;
  background-color: var(--highlight-color);
  color: white;
  display: flex;
  align-items: center;
  justify-content: center;
  font-weight: 600;
  font-size: 1.2rem;
}

.guest-detail-avatar-large {
  width: 120px;
  height: 120px;
  border-radius: 50%;
  background-color: var(--highlight-color);
  color: white;
  display: flex;
  align-items: center;
  justify-content: center;
  font-weight: 600;
  font-size: 2.5rem;
  margin: 60px auto;
  box-shadow: 0 8px 20px rgba(0, 0, 0, 0.1);
}

.guest-detail-name {
  font-size: 1.6rem;
  font-weight: 700;
  margin-bottom: 4px;
  color: rgba(0, 0, 0, 0.85);
}

.guest-detail-email {
  font-size: 0.9rem;
  color: var(--text-color-light);
}

.guest-detail-section {
  margin-bottom: var(--spacing-md);
}

.guest-detail-section h3 {
  font-size: 1rem;
  margin-bottom: var(--spacing-sm);
  color: rgba(0, 0, 0, 0.8);
  font-weight: 600;
}

.guest-social-link {
  display: flex;
  align-items: center;
  gap: 8px;
  color: var(--highlight-color);
  text-decoration: none;
  margin-bottom: 8px;
  font-size: 0.85rem;
}

.guest-social-link:hover {
  text-decoration: underline;
}

.guest-email-link {
  color: var(--highlight-color);
  font-size: 0.85rem;
}

.guest-tags {
  display: flex;
  flex-wrap: wrap;
  gap: 6px;
}

.guest-tag {
  background-color: rgba(255, 127, 63, 0.1);
  color: var(--highlight-color);
  padding: 3px 8px;
  border-radius: 12px;
  font-size: 0.75rem;
}

/* Popup Styles */
.popup {
  position: fixed; /* Ensure it's fixed */
  top: 0;
  left: 0;
  width: 100%;
  height: 100%;
  background-color: rgba(0, 0, 0, 0.7); /* Simpler background */
  display: none; /* Initially hidden, JS will change to flex */
  justify-content: center;
  align-items: center;
  z-index: 1000; 
  opacity: 0; /* Start fully transparent */
  visibility: hidden; /* Start hidden */
  transition: opacity 0.3s ease-out, visibility 0s linear 0.3s; /* Fade out quickly */
}

/* This rule applies when JS sets display:flex for #guest-popup or any .popup */
.popup[style*="display: flex"] {
  opacity: 1;
  visibility: visible;
  transition: opacity 0.3s ease-out, visibility 0s linear 0s; /* Fade in */
}

/* Form Box */
.form-box {
  background-color: #ffffff;
  border-radius: var(--radius-large);
  border-top-right-radius: 0px;
  border-bottom-right-radius: 0px;
  box-shadow: 0 8px 24px rgba(0, 0, 0, 0.15);
  padding: 2rem;
  width: 90%; 
  max-width: 800px;
  min-height: 200px; 
  max-height: 85vh;
  overflow-y: auto;
  overflow-x: hidden;
  transform: scale(0.95);
  transition: transform 0.3s ease-out, opacity 0.3s ease-out; 
  opacity: 0; 
  /* border: 2px solid blue; */ /* REMOVE Debug border for form-box */
  scrollbar-width: thin;
  scrollbar-color: rgba(0, 0, 0, 0.2) #ffffff;
}

.form-box::-webkit-scrollbar {
  width: 8px;
}

.form-box::-webkit-scrollbar-track {
  background: #ffffff;
  border-radius: 8px;
}

.form-box::-webkit-scrollbar-thumb {
  background-color: rgba(0, 0, 0, 0.2);
  border-radius: 8px;
  border: 2px solid #ffffff;
}

.popup[style*="display: flex"] .form-box {
  transform: scale(1);
  opacity: 1;
}

/* Form Title */
.form-title {
  margin: 0 0 1.5rem;
  text-align: center;
  font-size: 1.75rem; /* Slightly smaller for balance */
  font-weight: 700;
  color: #1a1a1a; /* Darker for better contrast */
  position: relative;
  padding-bottom: 1rem;
}

.form-title::after {
  content: "";
  position: absolute;
  bottom: 0;
  left: 50%;
  transform: translateX(-50%);
  width: 50px;
  height: 4px;
  background-color: var(--highlight-color, #ff7f3f); /* Fallback color */
  border-radius: 2px;
  transition: width 0.3s ease;
}

/* Form Grid */
.form-grid {
  display: grid;
  grid-template-columns: 1fr 1fr;
  gap: 1.5rem; /* Increased gap for better spacing */
}

/* Field Group */
.field-group {
  margin-bottom: 1.25rem; /* More consistent spacing */
}

.field-group.full-width {
  grid-column: span 2;
}

.field-group label {
  display: block;
  margin-bottom: 0.5rem;
  font-weight: 600;
  font-size: 0.9rem; /* Slightly larger for readability */
  color: #333; /* Darker for better contrast */
  transition: color 0.2s ease;
  padding-left: 10px;
}

.field-group label::before {
  content: "";
  position: absolute;
  left: 0;
  top: 50%;
  transform: translateY(-50%);
  width: 3px;
  height: 14px;
  background-color: var(--highlight-color, #ff7f3f);
  border-radius: 2px;
  opacity: 0.8;
  transition: opacity 0.2s ease;
}

.field-group input,
.field-group select,
.field-group textarea {
  width: 100%;
  padding: 0.75rem 1rem; /* Increased padding for comfort */
  border: 1px solid #e0e0e0; /* Lighter border for modern look */
  border-radius: 8px; /* Smoother corners */
  background-color: #f9f9f9; /* Subtle background for depth */
  color: #1a1a1a;
  font-size: 0.95rem; /* Slightly larger for readability */
  transition: border-color 0.2s ease, box-shadow 0.2s ease;
  box-sizing: border-box;
}

.field-group input:focus,
.field-group select:focus,
.field-group textarea:focus {
  outline: none;
  border-color: var(--highlight-color, #ff7f3f);
  box-shadow: 0 0 0 3px rgba(255, 127, 63, 0.15); /* Softer focus ring */
  background-color: #ffffff; /* White background on focus */
}

/* Select Styling */
select {
  background-color: #f9f9f9;
  color: #1a1a1a;
  border: 1px solid #e0e0e0;
  padding: 0.75rem;
  border-radius: 8px;
  font-size: 0.95rem;
  appearance: none; /* Remove default browser styling */
  background-image: url("data:image/svg+xml,%3Csvg xmlns='http://www.w3.org/2000/svg' width='12' height='12' viewBox='0 0 24 24' fill='none' stroke='%231a1a1a' stroke-width='2' stroke-linecap='round' stroke-linejoin='round'%3E%3Cpolyline points='6 9 12 15 18 9'%3E%3C/polyline%3E%3C/svg%3E");
  background-repeat: no-repeat;
  background-position: right 0.75rem center;
  background-size: 12px;
}

select:disabled {
  background-color: #e5e5e5;
  color: #999;
  cursor: not-allowed;
}

select option {
  color: #1a1a1a;
}

select option:disabled {
  color: #999;
}

/* Form Section Heading */
.form-section-heading {
  grid-column: span 2;
  font-size: 1.2rem;
  font-weight: 600;
  color: #1a1a1a;
  margin: 1.5rem 0 1rem;
  position: relative;
  padding-bottom: 0.5rem;
}

.form-section-heading::after {
  content: "";
  position: absolute;
  bottom: 0;
  left: 0;
  width: 40px;
  height: 3px;
  background-color: var(--highlight-color, #ff7f3f);
  border-radius: 2px;
}

/* Form Actions */
.form-actions {
  display: flex;
  justify-content: flex-end;
  gap: 0.75rem;
  margin-top: 1.5rem;
  padding-top: 1rem;
  border-top: 1px solid #f0f0f0; /* Lighter divider */
}

/* Buttons */
.cancel-btn {
  background-color: #f4f4f4;
  color: #333;
  border: none;
  padding: 0.75rem 1.5rem;
  border-radius: 8px;
  cursor: pointer;
  font-size: 0.95rem;
  font-weight: 500;
  transition: background-color 0.2s ease, transform 0.2s ease;
}

.cancel-btn:hover {
  background-color: #e0e0e0;
  transform: translateY(-1px);
}



/* Remove the default ::before pseudo-element for the buy credits button */
#buy-credits-btn-popup::before {
  display: none !important;
}

.save-btn:hover {
  box-shadow: 0 4px 8px rgba(0, 0, 0, 0.1);
  transform: translateY(-2px);
}

/* Responsive Adjustments */
@media (max-width: 600px) {
  .form-box {
    max-width: 90%;
    padding: 1.5rem;
  }

  .form-grid {
    grid-template-columns: 1fr; /* Stack fields on small screens */
  }

  .field-group.full-width {
    grid-column: span 1;
  }

  .form-title {
    font-size: 1.5rem;
  }
}

/* Responsive Design */
@media (max-width: 1024px) {
  .detail-content {
    grid-template-columns: 200px 1fr;
  }

  .form-grid {
    grid-template-columns: 1fr 1fr;
    gap: var(--spacing-sm);
  }
}

@media (max-width: 900px) {
  .detail-content {
    grid-template-columns: 1fr;
    grid-template-rows: auto auto auto;
  }

  .detail-image {
    grid-column: 1;
    grid-row: 1;
    height: 200px;
    margin-bottom: var(--spacing-sm);
  }

  #episodes-list {
    grid-column: 1;
    grid-row: 3;
  }

  .detail-info {
    grid-column: 1;
    grid-row: 2;
  }

  .podcast-content {
    flex-direction: column;
  }

  .podcast-image {
    width: 100%;
    height: 180px;
    margin: 0;
    border-radius: 0;
    border-top-left-radius: var(--podcastmanagement-radius-large);
    border-top-right-radius: var(--podcastmanagement-radius-large);
  }

  .podcast-info {
    padding: var(--spacing-sm);
  }
}

/* Decorative orange panel at the top of the page */
.decorative-header {
  width: 100%;
  /*height: 90px;*/
  background: linear-gradient(135deg, #ff7f3f, #e0662c);
  position: relative;
  z-index: 1;
  overflow: hidden;
}

.decorative-header::after {
  content: "";
  position: absolute;
  bottom: -15px;
  left: 0;
  width: 100%;
  height: 30px;
  background: url("data:image/svg+xml,%3Csvg xmlns='http://www.w3.org/2000/svg' viewBox='0 0 1440 320'%3E%3Cpath fill='%23FF7F3F' fill-opacity='1' d='M0,96L48,112C96,128,192,160,288,176C384,192,480,192,576,176C672,160,768,128,864,112C960,96,1056,96,1152,112C1248,128,1344,160,1392,176L1440,192L1440,0L1392,0C1344,0,1248,0,1152,0C1056,0,960,0,864,0C768,0,672,0,576,0C480,0,384,0,288,0C192,0,96,0,48,0L0,0Z'%3E%3C/path%3E%3C/svg%3E")
    no-repeat;
  background-size: cover;
}

/* New styles for two-column layout in podcast details */
.detail-two-col {
  display: flex;
  gap: 1.5rem;
  margin-top: 0.8rem;
}

.about-column {
  flex: 2;
}

.extra-details-column {
  flex: 1;
}

/* Ensure stacking on smaller screens */
@media (max-width: 768px) {
  .detail-two-col {
    flex-direction: column;
  }
}

/* Add these styles for the full-width episodes section */
.full-width-episodes {
  width: 100%;
  padding: var(--spacing-lg);
  background-color: white;
  border-top: 1px solid rgba(0, 0, 0, 0.05);
  margin-top: 0;
}

.episodes-heading {
  font-size: 1.2rem;
  margin-bottom: var(--spacing-sm);
  color: rgba(0, 0, 0, 0.8);
  font-weight: 700;
  position: relative;
  padding-bottom: 6px;
}

.episodes-heading::after {
  content: "";
  position: absolute;
  bottom: 0;
  left: 0;
  width: 30px;
  height: 2px;
  background-color: var(--highlight-color);
  border-radius: 2px;
}

/* Update the episodes container styles */
.episodes-scroll-container {
  max-height: 450px;
  overflow-y: auto;
  padding-right: var(--spacing-xs);
  scrollbar-width: thin;
  scrollbar-color: rgba(0, 0, 0, 0.2) white;
  width: 100%;
}

/* Update episode card styles for full width */
.episode-card {
  width: 100%;
  margin-bottom: var(--spacing-sm);
  display: flex;
  justify-content: space-between;
  align-items: flex-start;
  padding: 16px;
  border-radius: var(--radius-medium);
  background-color: white;
  box-shadow: 0 2px 4px rgba(0, 0, 0, 0.05);
  transition: all var(--transition-normal);
  cursor: pointer;
  border-left: 2px solid var(--highlight-color);
}

.episode-content {
  flex: 1;
  margin-right: 16px;
}

/* Ensure the detail actions are properly positioned */
.detail-actions {
  padding: 0 var(--spacing-lg) var(--spacing-lg);
  background-color: white;
}

/* Add these new styles for the redesigned podcast detail page */
.podcast-detail-container {
  padding: 0;
  display: flex;
  flex-direction: column;
  gap: var(--spacing-lg);
}

/* Header section with image and basic info */
.podcast-header-section {
  display: flex;
  gap: var(--spacing-lg);
  padding: var(--spacing-lg);
  border-bottom: 1px solid rgba(0, 0, 0, 0.05);
}

/* Make the podcast image wider in the header section */
.podcast-image-container {
  flex: 0 0 250px;
}

.podcast-basic-info {
  flex: 1;
  display: flex;
  flex-direction: column;
  gap: var(--spacing-sm);
}

.podcast-meta-info {
  display: flex;
  flex-wrap: wrap;
  gap: var(--spacing-sm);
  margin-top: var(--spacing-sm);
}

.meta-item {
  background-color: rgba(0, 0, 0, 0.02);
  padding: var(--spacing-xs) var(--spacing-sm);
  border-radius: var(--radius-small);
  display: flex;
  align-items: center;
  gap: 6px;
  font-size: 0.8rem;
}

.meta-label {
  font-weight: 600;
  margin-right: 0.25rem;
  color: rgba(0, 0, 0, 0.6);
  display: inline;
  font-size: inherit;
  margin: 0;
  padding: 0;
}

.podcast-meta h4.meta-label {
  display: inline;
  font-size: inherit;
  margin: 0;
  padding: 0;
  font-weight: 600;
  color: rgba(0, 0, 0, 0.6);
}

.meta-value {
  color: rgba(0, 0, 0, 0.8);
}

/* About section */
.podcast-about-section {
  padding: 0 var(--spacing-lg);
}

.section-title {
  position: relative;
  padding-bottom: var(--spacing-sm);
}

.section-title.section-description-title {
  padding-top: var(--spacing-lg);
}

.section-title::after {
  content: "";
  position: absolute;
  bottom: 0;
  left: 0;
  width: 30px;
  height: 2px;
  background-color: var(--highlight-color);
  border-radius: 2px;
}

.podcast-description {
  color: var(--text-color-light);
  line-height: 1.6;
  font-size: 0.9rem;
  margin-bottom: var(--spacing-sm);
}

/* Episodes section */
.podcast-episodes-section {
  padding: 0 var(--spacing-lg);
}

/* Replace the episodes grid styles with these vertical list styles */
.episodes-list-container {
  max-height: 450px;
  overflow-y: auto;
  border-radius: var(--radius-medium);
  background-color: rgba(0, 0, 0, 0.02);
  padding: var(--spacing-md);
  margin-top: var(--spacing-sm);
  scrollbar-width: thin;
  scrollbar-color: rgba(0, 0, 0, 0.2) white;
}

.episodes-list-container::-webkit-scrollbar {
  width: 6px;
}

.episodes-list-container::-webkit-scrollbar-track {
  background: rgba(255, 255, 255, 0.5);
  border-radius: 8px;
}

.episodes-list-container::-webkit-scrollbar-thumb {
  background-color: rgba(0, 0, 0, 0.2);
  border-radius: 8px;
  border: 2px solid rgba(255, 255, 255, 0.5);
}

.episode-list-item {
  background-color: white;
  border-radius: var(--radius-medium);
  box-shadow: var(--podcastmanagement-card-shadow);
  padding: var(--spacing-sm);
  margin-bottom: var(--spacing-sm2);
  display: flex;
  justify-content: space-between;
  align-items: flex-start;
  transition: all var(--transition-normal);
  cursor: pointer;
  border-left: 2px solid var(--highlight-color);
}

.episode-list-item:last-child {
  margin-bottom: 0;
}

.episodes-list-container {
  display: flex;
  flex-direction: wrap;
  gap: var(--spacing-xs);
}

.episode-list-item:hover {
  transform: translateY(-2px);
  box-shadow: var(--podcastmanagement-card-shadow-hover);
}

.episode-content {
  flex: 1;
  margin-right: var(--spacing-sm);
}

.episode-header {
  display: flex;
  justify-content: space-between;
  align-items: flex-start;
  gap: var(--spacing-xs);
  margin-bottom: var(--spacing-xs);
}

.episode-status {
  font-size: 0.7rem;
  padding: 3px 6px;
  margin-top: 4px;
  background-color: rgba(255, 127, 63, 0.1);
  color: var(--highlight-color);
  border-radius: 10px;
  white-space: nowrap;
}

.episode-meta {
  display: flex;
  gap: var(--spacing-sm);
  font-size: 0.7rem;
  color: var(--text-color-light);
  margin-bottom: var(--spacing-xs);
}

.episode-description {
  font-size: 0.8rem;
  color: var(--text-color-light);
  display: -webkit-box;
  -webkit-line-clamp: 2;
  -webkit-box-orient: vertical;
  overflow: hidden;
  line-height: 1.4;
}

.episode-actions {
  display: flex;
  align-items: center;
  gap: var(--spacing-xs);
  flex-shrink: 0;
}

/* Additional details section */
.podcast-details-section {
  display: grid;
  grid-template-columns: repeat(auto-fit, minmax(250px, 1fr));
  gap: var(--spacing-lg);
  padding: 0 var(--spacing-lg);
}

.details-column {
  padding: var(--spacing-md);
  border-radius: var(--radius-medium);
}

.detail-link {
  color: var(--highlight-color);
  text-decoration: none;
  word-break: break-all;
  display: inline-block;
  font-size: 0.85rem;
}

.detail-link:hover {
  text-decoration: underline;
}

.scheduling-details {
  display: flex;
  flex-direction: column;
  gap: var(--spacing-sm);
}

.scheduling-item h3 {
  color: rgba(0, 0, 0, 0.6);
}

/* Social media section */
.podcast-social-section {
  padding: 0 var(--spacing-lg) var(--spacing-lg);
}

.social-links {
  display: flex;
  flex-direction: column;
  gap: var(--spacing-sm);
}

.social-link {
  display: inline-flex; /* Change to inline-flex to prevent full width */
  align-items: center;
  gap: 0.6rem;
  color: var(--highlight-color);
  text-decoration: none;
  transition: all var(--transition-normal);
  padding: 8px 12px;
  background-color: rgba(255, 127, 63, 0.05);
  border-radius: var(--radius-medium);
  font-size: 0.85rem;
  max-width: fit-content; /* Ensure the width fits the content */
}

.social-link:hover {
  transform: translateY(-2px);
  background-color: rgba(255, 127, 63, 0.1);
}

/* Error and empty state messages */
.no-episodes-message,
.error-message {
  text-align: center;
  padding: var(--spacing-lg);
  color: var(--text-color-light);
  font-style: italic;
  grid-column: 1 / -1;
  font-size: 0.85rem;
}

.error-message {
  color: var(--danger-color);
}

/* Responsive adjustments */
@media (max-width: 768px) {
  .app-container {
    flex-direction: column;
    overflow-y: auto; /* Lägg till detta för att behålla scroll på hela appen om det behövs */
  }

  .podcast-header-section {
    flex-direction: column;
  }

  .podcast-image-container {
    width: 100%;
    max-width: 250px;
    margin: 0 auto;
  }

  .detail-image {
    height: 200px;
  }

  .episodes-grid {
    grid-template-columns: 1fr;
  }

  .podcast-details-section {
    grid-template-columns: 1fr;
  }
}

/* Error and empty state messages */
.no-episodes-message,
.error-message {
  text-align: center;
  padding: var(--spacing-lg);
  color: var(--text-color-light);
  font-style: italic;
  font-size: 0.85rem;
}

.error-message {
  color: var(--danger-color);
}

/* Adjust responsive breakpoint for the wider image */
@media (max-width: 900px) {
  .podcast-image-container {
    width: 100%;
    max-width: 250px;
    margin: 0 auto;
  }
}

/* Outbox Styles */
.outbox-container {
  grid-column: 1 / -1; /* Make it span all columns in the grid */
  display: flex;
  flex-direction: column;
  gap: 1rem; /* Add spacing between rows */
  padding: 1rem;
  background-color: #f9f9f9;
  border-radius: 8px;
  box-shadow: 0 2px 4px rgba(0, 0, 0, 0.1);
  width: 100%; /* Ensure it spans the full width of the popup */
  box-sizing: border-box; /* Include padding in width calculation */
  overflow-x: hidden; /* Prevent horizontal scrolling */
}

.email-row {
  display: grid;
  grid-template-columns: 1fr 3fr auto; /* Adjust column sizes */
  align-items: start; /* Align content to the top */
  padding: 1rem;
  background-color: #ffffff;
  border: 1px solid #e0e0e0;
  border-radius: 8px;
  box-shadow: 0 1px 3px rgba(0, 0, 0, 0.1);
  font-family: Arial, sans-serif;
  gap: 1rem; /* Add spacing between columns */
  width: 100%; /* Ensure the row spans the full width */
  box-sizing: border-box; /* Include padding in width calculation */
}

.email-recipient {
  font-weight: bold;
  color: #333333;
}

.email-preview {
  font-size: 0.9rem;
  color: #555555;
  line-height: 1.5; /* Improve readability */
}

.email-content-preview {
  display: inline-block;
  white-space: nowrap;
  overflow: hidden;
  text-overflow: ellipsis; /* Truncate content with ellipsis */
}

.email-full-content {
  font-size: 0.9rem;
  color: #555555;
  line-height: 1.5;
  margin-top: 0.5rem;
}

.hidden {
  display: none;
}

.show-email-btn {
  background-color: #f0f0f0;
  border: 1px solid #ccc;
  border-radius: 4px;
  padding: 0.5rem 1rem;
  cursor: pointer;
  font-size: 0.85rem;
  color: #333;
  justify-self: end; /* Align the button to the right */
}

.show-email-btn:hover {
  background-color: #e0e0e0;
}

/* Outbox Section Styling */
.outbox-list {
  display: flex;
  flex-direction: column;
  gap: 1rem; /* Add spacing between emails */
}

.email-item {
  border: 1px solid #ccc; /* Add a border around each email */
  border-radius: 8px; /* Rounded corners */
  padding: 1rem; /* Add padding inside the email container */
  background-color: #f9f9f9; /* Light background for better visibility */
  box-shadow: 0 2px 4px rgba(0, 0, 0, 0.1); /* Subtle shadow for depth */
}

.email-header {
  font-weight: bold;
  margin-bottom: 0.5rem;
}

.email-meta {
  font-size: 0.9rem;
  color: #555;
  margin-bottom: 0.5rem;
}

.email-content {
  font-size: 1rem;
  color: #333;
}

/* Trigger Info Box Styling */
.trigger-info-box {
  margin-top: 0.5rem;
  padding: 0.8rem;
  background-color: #f9f9f9;
  border: 1px solid #ddd;
  border-radius: 4px;
  font-size: 0.9rem;
  color: #555;
}
  .page-title {
  font-size: 2rem;
  font-weight: 600;
  color: var(--text-color-dark, #333);
  margin-bottom: 0;
  padding: 0 1rem;
  width: 100%;
}

/* Delete Button */
.delete-btn {
    background-color: var(--highlight-color);
    color: white;
    border: none;
    border-radius: var(--radius-small);
    padding: 6px 12px;
    cursor: pointer;
    font-weight: 600;
    font-size: 0.75rem;
    transition: all var(--transition-normal);
    align-self: center;
    box-shadow: var(--podcastmanagement-button-shadow);
}

.delete-btn:hover {
  background-color: var(--highlight-hover); /* Slightly darker hover color */
  transform: translateY(-2px); /* Lift effect on hover */
  box-shadow: 0 6px 12px rgba(0, 0, 0, 0.15); /* Enhanced shadow on hover */
}

/* Tooltip for the Delete Button */
.delete-btn::after {
  content: "Delete";
  position: absolute;
  bottom: -25px;
  left: 50%;
  transform: translateX(-50%);
  background-color: rgba(0, 0, 0, 0.7);
  color: white;
  padding: 3px 6px;
  border-radius: 3px;
  font-size: 10px;
  opacity: 0;
  visibility: hidden;
  transition: all 0.2s ease;
  white-space: nowrap;
}

.delete-btn:hover::after {
  opacity: 1;
  visibility: visible;
}

/* Styles for mobile sidebar toggle arrow and overlay */
.open-sidebar-arrow-btn {
  display: none; /* Hidden by default, shown in media query */
  position: fixed;
  top: 50%;
  left: 0px;
  transform: translateY(-50%);
  background-color: var(--highlight-color, #FF7F3F);
  color: white;
  border: none;
  padding: 24px 20px; /* Further increased padding */
  cursor: pointer;
  z-index: 998; /* Below overlay (1000) and sidebar (1001) */
  border-top-right-radius: 8px;
  border-bottom-right-radius: 8px;
  box-shadow: 2px 0 5px rgba(0,0,0,0.2);
  transition: left 0.3s ease-in-out;
}

.open-sidebar-arrow-btn svg {
  display: block;
  pointer-events: none; /* Ensure clicks go to the button */
  width: 33px; /* Increased SVG icon size */
  height: 33px; /* Increased SVG icon size */
}

.pm-sidebar-overlay {
  display: none; /* Hidden by default */
  position: fixed;
  top: 0;
  left: 0;
  width: 100%;
  height: 100%;
  background-color: rgba(0, 0, 0, 0.5);
  z-index: 1000; /* Below sidebar (1001), above arrow (998) */
  opacity: 0;
  transition: opacity 0.3s ease-in-out, visibility 0.3s ease-in-out;
  pointer-events: none; /* Initially not interactive */
  visibility: hidden;
}

.pm-sidebar-overlay.is-visible {
  display: block;
  opacity: 1;
  visibility: visible;
  pointer-events: auto; /* Interactive when visible */
}

.no-guests-container {
  display: flex;
  flex-direction: column;
  align-items: center;
  justify-content: center;
  margin: 32px 0;
}

.no-guests-message {
  margin-bottom: 16px;
  color: #888;
  font-size: 1.1rem;
}
.guest-btn {
  margin: 0 auto;
}

/* Ensure non-published episodes are not greyed out */
select option.non-published {
  color: #000000 !important; /* Black for non-published episodes */
}

/* Style for published episodes */
select option.published {
  color: #888888; /* Grey for published episodes */
}

/* Style for the [Published] text in orange */
select option.published span.published-label {
  color: #ff6200 !important; 
}


select#episode-id {
  color: #000000; 
}

/* Responsive adjustments for sidebar and main content */
@media (max-width: 992px) {
  #sidebar-container {
    position: fixed;
    top: 0;
    left: 0;
    height: 100vh;
    width: 100%; /* Cover full page */
    z-index: 1001;
    transform: translateX(-100%);
    transition: transform 0.3s ease-in-out;
    background-color: var(--sidebar-bg, white); /* Ensure it has a background */
    /* box-shadow: 3px 0 10px rgba(0,0,0,0.1); Removed for full-width panel */
  }

  #sidebar-container .sidebar {
    /* If .sidebar has specific width/height, ensure it fits container */
    width: 100%;
    height: 100%;
    border-right: none; /* Remove desktop border if any */
    display: flex; /* Enable flex for easier content alignment */
    flex-direction: column; /* Stack sidebar sections vertically */
  }

  #sidebar-container .sidebar-content {
    padding: var(--spacing-lg) 0; /* Increased vertical padding */
    flex-grow: 1; /* Allow content to take available space */
    overflow-y: auto; /* Add scroll if content overflows */
  }

  #sidebar-container .sidebar-menu-link {
    padding: var(--spacing-lg) var(--spacing-xl); /* Significantly increased padding */
    font-size: 1.2rem; /* Significantly increased font size */
    display: flex;
    align-items: center;
  }

  #sidebar-container .sidebar-menu-link .sidebar-icon svg {
    width: 28px; /* Significantly increased icon size */
    height: 28px; /* Significantly increased icon size */
  }
   #sidebar-container .sidebar-menu-link .sidebar-icon {
    margin-right: var(--spacing-lg); /* Increased spacing for larger icons */
  }

  #sidebar-container .sidebar-action-buttons h3 {
    font-size: 1.4rem; /* Significantly increased heading size */
    margin-bottom: var(--spacing-lg);
    padding-left: var(--spacing-xl);
  }

  #sidebar-container .sidebar-action-button {
    padding: var(--spacing-lg) var(--spacing-xl); /* Significantly increased padding */
    font-size: 1.2rem; /* Significantly increased font size */
    margin-bottom: var(--spacing-md); /* Increased space between buttons */
    display: flex;
    align-items: center;
    width: calc(100% - (2 * var(--spacing-xl))); /* Adjust width considering padding */
    margin-left: var(--spacing-xl);
    margin-right: var(--spacing-xl);
    box-sizing: border-box;
  }

  #sidebar-container .sidebar-action-button .sidebar-icon svg {
    width: 26px; /* Significantly increased icon size */
    height: 26px; /* Significantly increased icon size */
  }
  #sidebar-container .sidebar-action-button .sidebar-icon {
    margin-right: var(--spacing-lg); /* Increased spacing for larger icons */
  }

  #sidebar-container.is-open {
    transform: translateX(0%);
  }

  .main-content {
    margin-left: 0; /* Remove margin that accounted for desktop sidebar */
    width: 100%; /* Ensure it takes full width */
    padding-left: var(--spacing-sm); /* Add some padding if sidebar is hidden */
    padding-right: var(--spacing-sm);
  }

  .open-sidebar-arrow-btn {
    display: block; /* Show the arrow button */
  }

  /* Hide the original sidebar toggle button on mobile if it conflicts */
  #sidebar-container .sidebar-toggle {
    display: none;
  }

  .app-container {
    /* Ensure app-container doesn't try to use flex for sidebar positioning */
    /* height might need to be adjusted if fixed header is present and not accounted for*/
     height: calc(100vh - var(--header-height, 0px) - 60px); /* Adjust if header is fixed and impacts viewport*/
  }

  #sidebar-container .sidebar-header {
    display: flex; /* To allow positioning of the close button */
    justify-content: flex-end; /* Position close button to the right */
    padding: var(--spacing-md); /* Adjusted padding for better spacing around the button */
    min-height: 70px; /* Slightly increased min-height */
    box-sizing: border-box; /* Ensure padding is included in height calculation */
  }

  .pm-sidebar-close-btn {
    display: none; /* Hidden by default, shown in mobile sidebar */
    background: none;
    border: none;
    color: var(--text-color-dark, #333);
    cursor: pointer;
    padding: var(--spacing-md); /* Increased padding for a larger touch target */
    line-height: 1;
    position: relative; /* For z-index stacking context if needed */
    z-index: 10;      /* Ensure it's above other elements within the sidebar header */
  }

  #sidebar-container.is-open .pm-sidebar-close-btn {
    display: block; /* Show when sidebar is open */
  }

  .pm-sidebar-close-btn svg {
    width: 32px; /* Increased icon size */
    height: 32px; /* Increased icon size */
  }
  .studio-btn {
    padding: 8px 16px;
    border: none;
    border-radius: 6px;
    font-size: 0.95rem;
    font-weight: 600;
    margin-left: 8px;
    transition: background 0.2s, color 0.2s, box-shadow 0.2s;
    box-shadow: 0 1px 4px rgba(124, 58, 237, 0.08);
    cursor: pointer;
  }
  .studio-btn:disabled {
    background: #ccc !important;
    color: #888 !important;
    cursor: not-allowed;
    box-shadow: none;
  }
}

.popup .form-box select {
  background-color: white;
  width: 100%;
  padding: 8px;
  border: 1px solid #ddd;
  border-radius: var(--radius-small);
  margin-bottom: 16px;
  color: #000; /* Ensure text is black, not grey */
}

/* Hide published episodes in the dropdown */
select option.published {
  display: none;
}

/* Style for non-published episodes */
select option.non-published {
  color: #000000;
  background-color: white;
}

/* Remove any greyed-out styling for the episode dropdown specifically */
#episode-id, 
select#episode-id option {
  background-color: white !important;
  color: #000000 !important; 
  opacity: 1 !important;
}
<|MERGE_RESOLUTION|>--- conflicted
+++ resolved
@@ -404,12 +404,8 @@
   display: inline-block;
   padding: 3px 10px;
   background-color: rgba(255, 127, 63, 0.1);
-<<<<<<< HEAD
   border-radius: var(--radius-small);
-=======
-  border-radius: 16px;
   width: fit-content;
->>>>>>> 00d701fe
 }
 
 .detail-section {
