--- conflicted
+++ resolved
@@ -535,7 +535,6 @@
 
 .credits-info #user-credits {
   margin-left: 4px; /* Adjust the value as needed */
-<<<<<<< HEAD
 }
 .credits-wrapper {
   display: flex;
@@ -578,7 +577,6 @@
 
 #buy-credits-btn:hover {
   box-shadow: 0 4px 12px rgba(255, 115, 0, 0.4);
-=======
 }/* Ensure the dropdown container is clickable across the whole width */
 #headerPodcastDropdown {
   position: relative;
@@ -676,5 +674,4 @@
 #header-dropdown-options .dropdown-option:hover {
   color: var(--highlight-color);
   border-radius: 0;
->>>>>>> 4e95bb40
 }