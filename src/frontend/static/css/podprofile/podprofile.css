--- conflicted
+++ resolved
@@ -1126,7 +1126,6 @@
   opacity: 0.9;
 }
 
-<<<<<<< HEAD
 .podcast-owner {
   margin-top: var(--spacing-md);
   padding: var(--spacing-md);
@@ -1169,7 +1168,9 @@
 body.dark-mode .owner-name,
 body.dark-mode .owner-email {
   color: var(--text-color-dark);
-=======
+}
+
+
 .form-group-buttons {
   display: flex;
   justify-content: space-between;
@@ -1182,5 +1183,4 @@
 
 #createPodcast, #goToEmailSection {
   min-height: 34px; 
->>>>>>> d31b8fb8
 }