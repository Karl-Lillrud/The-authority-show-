/* Avoid styling the body directly to prevent conflicts with base.html */
/* Instead, style the dashboard container */
.dashboard {
  font-family: var(--font-primary);
  color: var(--text-color-light);
  line-height: 1.5;
  max-width: 1200px;
  margin: 20px auto 0; /* Add margin-top here */
  position: relative;
  z-index: 2;
  padding: 0 var(--spacing-lg);
}

/* Dashboard Header */
.dashboard-header {
  display: flex;
  justify-content: space-between;
  align-items: center;
  margin-bottom: var(--spacing-lg);
  padding: var(--spacing-md) 0;
  flex-wrap: wrap;
  gap: var(--spacing-md);
}

.dashboard-actions {
  display: flex;
  gap: var(--spacing-md);
}

.action-button {
  display: flex;
  align-items: center;
  gap: var(--spacing-sm);
  background-color: white;
  border: 1px solid rgba(0, 0, 0, 0.05);
  border-radius: var(--radius-medium);
  padding: var(--spacing-sm) var(--spacing-md);
  font-weight: 600;
  color: var(--text-color-light);
  cursor: pointer;
  transition: all var(--transition-normal);
  box-shadow: var(--card-shadow);
}

.action-button svg {
  color: var(--highlight-color);
  transition: all var(--transition-normal);
}

.action-button:hover {
  transform: translateY(-2px);
  box-shadow: var(--card-shadow-hover2);
  color: var(--highlight-color);
}

.action-button:hover svg {
  transform: scale(1.1);
}

/* Stats Overview */
.stats-overview {
  display: grid;
  grid-template-columns: repeat(4, 1fr);
  gap: var(--spacing-md);
  margin-bottom: var(--spacing-xl);
}

.stat-card {
  background-color: white;
  border-radius: var(--radius-medium);
  padding: var(--spacing-md);
  display: flex;
  align-items: center;
  gap: var(--spacing-md);
  box-shadow: var(--card-shadow);
  transition: all var(--transition-normal);
  border: 1px solid rgba(0, 0, 0, 0.03);
  position: relative; /* Required for absolute positioning of the notification icon */
}

.stat-card:hover {
  transform: translateY(-3px);
  box-shadow: var(--card-shadow-hover2);
}

.stat-icon {
  width: 48px;
  height: 48px;
  border-radius: 50%;
  display: flex;
  align-items: center;
  justify-content: center;
  color: white;
}

.svg-placeholder {
  display: flex;
  align-items: center;
  justify-content: center;
  margin-top: var(--spacing-md);
  margin-bottom: var(--spacing-md);
}

.podcast-icon {
  background-color: #4caf50;
}

.episode-icon {
  background-color: #2196f3;
}

.guest-icon {
  background-color: #9c27b0;
}

.task-icon {
  background-color: #ff9800;
}

.stat-content {
  flex: 1;
}

.stat-value {
  font-size: 1.8rem;
  font-weight: 700;
  margin-bottom: 2px;
}

.stat-label {
  color: var(--text-color-light);
  font-size: 0.9rem;
}

/* Main Content */
.main-content {
  width: 100%;
  margin-bottom: var(
    --spacing-xl
  ); /* Add margin to avoid overlapping with footer */
}

/* Dashboard Content */
.dashboard-content {
  width: 100%;
}

/* Dashboard Grid Layout */
.dashboard-grid {
  display: grid;
  grid-template-columns: 2fr 1fr;
  grid-template-rows: auto auto;
  gap: var(--spacing-lg);
}

.leaderboard-section {
  grid-column: 1;
  grid-row: 1;
}

.activity-section {
  grid-column: 2;
  grid-row: 1 / span 2;
  background-color: white;
  border-radius: var(--radius-large);
  padding: var(--spacing-lg);
  box-shadow: var(--card-shadow);
  border: 1px solid rgba(0, 0, 0, 0.03);
  display: flex;
  flex-direction: column;
  height: 100%;
  max-height: 950px;
}

.episodes-section {
  grid-column: 1;
  grid-row: 2;
}

/* Section Headers */
.section-header {
  display: flex;
  align-items: center;
  justify-content: space-between;
  margin-bottom: var(--spacing-md);
}

.section-header h2 {
  position: relative;
  padding-bottom: var(--spacing-xs);
}

.section-header h2::after {
  content: "";
  position: absolute;
  bottom: 0;
  left: 0;
  width: 40px;
  height: 3px;
  background-color: var(--highlight-color);
  border-radius: 3px;
}

.view-all {
  color: var(--highlight-color);
  text-decoration: none;
  font-size: 0.875rem;
  font-weight: 600;
  transition: all var(--transition-normal);
  display: flex;
  align-items: center;
}

.view-all:hover {
  color: var(--highlight-hover);
}

.view-all::after {
  content: "→";
  display: inline-block;
  margin-left: var(--spacing-xs);
  transition: transform var(--transition-normal);
}

.view-all:hover::after {
  transform: translateX(4px);
}

/* Leaderboard Section */
.leaderboard-section {
  margin-bottom: var(--spacing-xl);
  background-color: white;
  border-radius: var(--radius-large);
  padding: var(--spacing-lg);
  box-shadow: var(--card-shadow);
  border: 1px solid rgba(0, 0, 0, 0.03);
  max-height: 462px;
}

.team-leaderboard {
  overflow: hidden;
}

.leaderboard-table {
  width: 100%;
  border-collapse: separate;
  border-spacing: 0;
  border-radius: var(--radius-medium);
  overflow: hidden;
}

.leaderboard-table th {
  background-color: rgba(255, 127, 63, 0.05);
  font-weight: 600;
  font-size: 0.9rem;
  color: rgba(0, 0, 0, 0.7);
  padding: var(--spacing-md) var(--spacing-lg);
  text-align: left;
  border-bottom: 1px solid rgba(0, 0, 0, 0.05);
}

.leaderboard-table td {
  padding: var(--spacing-md) var(--spacing-lg);
  border-bottom: 1px solid rgba(0, 0, 0, 0.05);
  font-size: 0.9rem;
}

.leaderboard-table tbody tr:hover {
  background-color: rgba(255, 127, 63, 0.05);
}

.leaderboard-table tbody tr:last-child td {
  border-bottom: none;
}

.member-info {
  display: flex;
  align-items: center;
  gap: var(--spacing-sm);
}

.member-avatar {
  width: 32px;
  height: 32px;
  border-radius: 50%;
  background-color: var(--highlight-color);
  color: white;
  display: flex;
  align-items: center;
  justify-content: center;
  font-weight: 600;
  font-size: 0.8rem;
}

.points {
  display: flex;
  flex-direction: column;
  gap: 4px;
}

.progress-bar {
  width: 100%;
  height: 6px;
  background-color: rgba(0, 0, 0, 0.05);
  border-radius: 3px;
  overflow: hidden;
}

.progress {
  height: 100%;
  background-color: var(--highlight-color);
  border-radius: 3px;
}

.goal-progress {
  display: flex;
  align-items: center;
  gap: var(--spacing-sm);
}

.progress-circle {
  width: 36px;
  height: 36px;
  border-radius: 50%;
  background: conic-gradient(
    var(--highlight-color) 0%,
    var(--highlight-color) calc(var(--progress, 0) * 1%),
    rgba(0, 0, 0, 0.05) calc(var(--progress, 0) * 1%),
    rgba(0, 0, 0, 0.05) 100%
  );
  position: relative;
}

.progress-circle::before {
  content: "";
  position: absolute;
  top: 50%;
  left: 50%;
  transform: translate(-50%, -50%);
  width: 24px;
  height: 24px;
  background-color: white;
  border-radius: 50%;
}

/* Activity Timeline */
.activity-section {
  background-color: white;
  border-radius: var(--radius-large);
  padding: var(--spacing-lg);
  box-shadow: var(--card-shadow);
  border: 1px solid rgba(0, 0, 0, 0.03);
}

.activity-timeline {
  display: flex;
  flex-direction: column;
  gap: var(--spacing-md);
}

.timeline-item {
  display: flex;
  gap: var(--spacing-md);
  position: relative;
  padding-bottom: var(--spacing-md);
}

.timeline-item:not(:last-child)::after {
  content: "";
  position: absolute;
  top: 30px;
  left: 10px;
  width: 2px;
  height: calc(100% - 10px);
  background-color: rgba(0, 0, 0, 0.05);
  z-index: 0;
}

.timeline-icon {
  width: 24px;
  height: 24px;
  border-radius: 50%;
  display: flex;
  align-items: center;
  justify-content: center;
  color: white;
  z-index: 1;
  flex-shrink: 0;
}

.timeline-icon.completed {
  background-color: #4caf50;
}

.timeline-icon.scheduled {
  background-color: #2196f3;
}

.timeline-icon.published {
  background-color: #9c27b0;
}

.timeline-icon.pending {
  background-color: #ff9800;
}

.timeline-icon.podcast {
  background-color: #4caf50; /* Same as podcastIcon */
}

.timeline-icon.podcast-deleted {
  background-color: #e74c3c; /* Red for deleted podcast */
}

.timeline-icon.episode-created {
  background-color: #2196f3; /* Blue for created episode */
}
.timeline-icon.episode-updated {
  background-color: #ff9800; /* Orange for updated episode */
}
.timeline-icon.episode-deleted {
  background-color: #e74c3c; /* Red for deleted episode */
}
.timeline-icon.team-created {
  background-color: #9c27b0; /* Purple for team created */
}
.timeline-icon.team-deleted {
  background-color: #e74c3c; /* Red for team deleted */
}
.timeline-icon.tasks-added {
  background-color: #ff9800; /* Orange for tasks added */
}
.timeline-icon.podcast-created {
  background-color: #4caf50; /* Green for podcast created */
}
.timeline-icon.podcast-deleted {
  background-color: #e74c3c; /* Red for podcast deleted */
}

.timeline-content {
  flex: 1;
}

.timeline-content p {
  font-size: 0.85rem;
  color: var(--text-color-light);
  margin-bottom: 4px;
}

.timeline-time {
  font-size: 0.75rem;
  color: rgba(0, 0, 0, 0.5);
}

.activity-timeline-scroll {
  max-height: 600px; /* Adjust height for ~5 items depending on your item height */
  overflow-y: auto;
  padding-right: 4px; /* For scrollbar space */
}

/* Optional: prettier scrollbar */
.activity-timeline-scroll::-webkit-scrollbar {
  width: 6px;
}
.activity-timeline-scroll::-webkit-scrollbar-thumb {
  background: #e0e0e0;
  border-radius: 3px;
}

/* Episodes Section */
.episodes-section {
  margin-top: var(--spacing-md);
  margin-bottom: none;
  background-color: white;
  border-radius: var(--radius-medium);
  padding: var(--spacing-sm);
  box-shadow: var(--card-shadow);
  border: 1px solid rgba(0, 0, 0, 0.03);
  overflow: hidden;
<<<<<<< HEAD
  max-height: 480px;
=======
>>>>>>> 4d3cf02a
}

.cards-container {
  display: grid;
  grid-template-columns: repeat(2, 1fr);
  gap: var(--spacing-md);
   max-height: 400px;     /* Justera höjden efter behov */
  overflow-y: scroll;
}

.episode-card {
  background-color: white;
  border-radius: var(--radius-medium);
  box-shadow: var(--card-shadow);
  overflow: hidden;
  transition: all var(--transition-normal);
  border: 1px solid rgba(0, 0, 0, 0.03);
  display: flex;
  flex-direction: column;
}

.episode-card:hover {
  transform: translateY(-5px);
  box-shadow: var(--card-shadow-hover2);
}

.card-header {
  padding: var(--spacing-md);
  display: flex;
  align-items: center;
  gap: var(--spacing-md);
  border-bottom: 1px solid rgba(0, 0, 0, 0.05);
  background: linear-gradient(to right, rgba(255, 127, 63, 0.05), transparent);
}

.podcast-logo {
  width: 50px;
  height: 50px;
  border-radius: var(--radius-medium);
  object-fit: cover;
  background-color: rgba(255, 127, 63, 0.05);
}

.card-title {
  flex: 1;
}

.card-title h3 {
  font-size: 1rem;
  font-weight: 700;
  color: rgba(0, 0, 0, 0.85);
  margin-bottom: 4px;
}

.episode-meta {
  display: flex;
  align-items: center;
  gap: var(--spacing-sm);
  font-size: 0.75rem;
  color: var(--text-color-light);
}

.episode-status {
  padding: 2px 8px;
  border-radius: 12px;
  font-size: 0.7rem;
  font-weight: 600;
  background-color: rgba(255, 127, 63, 0.1);
  color: var(--highlight-color);
}

.card-body {
  padding: var(--spacing-md);
  flex: 1;
}

.card-body h4 {
  font-size: 0.9rem;
  font-weight: 600;
  color: rgba(0, 0, 0, 0.7);
  margin-bottom: var(--spacing-sm);
  display: flex;
  align-items: center;
  gap: 6px;
}

.guest-list {
  list-style: none;
  margin-bottom: var(--spacing-md);
}

.guest-list li {
  padding: var(--spacing-sm) 0;
  border-bottom: 1px solid rgba(0, 0, 0, 0.05);
  font-size: 0.85rem;
  display: flex;
  align-items: center;
  gap: 8px;
}

.guest-list li::before {
  content: "";
  display: inline-block;
  width: 6px;
  height: 6px;
  border-radius: 50%;
  background-color: var(--highlight-color);
}

.guest-list li:last-child {
  border-bottom: none;
}

.card-footer {
  padding: var(--spacing-md) var(--spacing-lg);
  background-color: rgba(0, 0, 0, 0.01);
  border-top: 1px solid rgba(0, 0, 0, 0.05);
  display: flex;
  justify-content: space-between;
  align-items: center;
}

.toggle-tasks {
  background-color: var(--highlight-color);
  color: white;
  border: none;
  width: 28px;
  height: 28px;
  border-radius: 50%;
  display: flex;
  align-items: center;
  justify-content: center;
  cursor: pointer;
  font-size: 1rem;
  font-weight: 700;
  transition: all var(--transition-normal);
  box-shadow: var(--button-shadow);
}

.toggle-tasks:hover {
  background-color: var(--highlight-hover);
  transform: scale(1.1);
  box-shadow: 0 6px 10px -3px rgba(0, 0, 0, 0.2);
}

/* Task Management Styles */
.tasks-container {
  padding: var(--spacing-md);
  background-color: rgba(0, 0, 0, 0.02);
  font-size: 0.9rem;
  border-top: 1px solid rgba(0, 0, 0, 0.05);
}

.tasks-container h4 {
  font-size: 1rem;
  font-weight: 600;
  color: rgba(0, 0, 0, 0.8);
  margin-bottom: var(--spacing-sm);
}

.task-actions {
  display: flex;
  gap: var(--spacing-sm);
  flex-wrap: nowrap;
  align-items: center;
}

.task-action-btn {
  padding: var(--spacing-xs) var(--spacing-md);
  background-color: white;
  border: 1px solid rgba(0, 0, 0, 0.1);
  border-radius: var(--radius-small);
  font-size: 0.85rem;
  font-weight: 500;
  color: var(--text-color-light);
  cursor: pointer;
  transition: all var(--transition-normal);
}

.task-action-btn:hover {
  background-color: #FF7300;
  color: rgba(0, 0, 0, 0.8);
}

.task-list {
  margin-bottom: var(--spacing-md);
  min-height: 60px;
}

.no-tasks-message {
  color: var(--text-color-light);
  font-style: italic;
  text-align: center;
  padding: var(--spacing-md) 0;
}

.task-workflow-actions {
  display: flex;
  gap: var(--spacing-md);
}

.save-workflow-btn,
.import-workflow-btn {
  flex: 1;
  padding: var(--spacing-xs) var(--spacing-sm);
  font-size: 0.85rem;
  background-color: white;
  color: var(--text-color-light);
  border: 1px solid rgba(0, 0, 0, 0.1);
}

.save-workflow-btn:hover,
.import-workflow-btn:hover {
  background-color: rgba(0, 0, 0, 0.05);
  color: rgba(0, 0, 0, 0.8);
}

.task-item {
  display: grid;
  grid-template-columns: 1fr auto;   /* title = 1fr, buttons = auto */
  grid-gap: var(--spacing-md);
  align-items: center;               /* vertical centering */
  padding: var(--spacing-xs) 0;
  border-bottom: 1px solid rgba(0,0,0,0.05);
}

.task-item:last-child {
  border-bottom: none;
}

.task-checkbox {
  width: 16px;
  height: 16px;
  border-radius: 4px;
  border: 1px solid rgba(0, 0, 0, 0.2);
  display: flex;
  align-items: center;
  justify-content: center;
  cursor: pointer;
}

.task-checkbox.checked {
  background-color: var(--highlight-color);
  border-color: var(--highlight-color);
}

.task-checkbox.checked::after {
  content: "✓";
  color: white;
  font-size: 0.7rem;
}
/* Buttons - use the same styling as in podcastmanagement.css */
.btn {
  padding: var(--spacing-sm) var(--spacing-lg);
  border-radius: var(--radius-medium);
  font-weight: 600;
  cursor: pointer;
  transition: all var(--transition-normal);
  border: none;
  font-size: 0.95rem;
}

.save-btn {
  background-color: var(--highlight-color);
  color: white;
  box-shadow: var(--button-shadow);
  position: relative;
  overflow: hidden;
}

.save-btn::after {
  content: "";
  position: absolute;
  top: 0;
  left: -100%;
  width: 100%;
  height: 100%;
  background: linear-gradient(
    90deg,
    transparent,
    rgba(255, 255, 255, 0.2),
    transparent
  );
  transition: 0.5s;
}

.save-btn:hover {
  background-color: var(--highlight-hover);
  transform: translateY(-2px);
  box-shadow: 0 6px 10px -3px rgba(0, 0, 0, 0.2);
}

.save-btn:hover::after {
  left: 100%;
}

/* Error Message */
.error-message {
  background-color: rgba(231, 76, 60, 0.1);
  border: 1px solid rgba(231, 76, 60, 0.2);
  color: var(--error-color);
  padding: var(--spacing-md);
  border-radius: var(--radius-medium);
  text-align: center;
  grid-column: 1 / -1;
}

/* Ensure proper alignment of the icon and text */
.create-episode {
  display: flex;
  align-items: center;
  gap: 8px; /* Space between the icon and text */
  padding: 10px 16px;
  font-size: 16px;
  font-weight: 600;
  background-color: white;
  border: 1px solid rgba(0, 0, 0, 0.05);
  border-radius: var(--radius-medium);
  cursor: pointer;
  transition: all var(--transition-normal);
  box-shadow: var(--card-shadow);
}

.create-episode:hover {
  transform: translateY(-2px);
  box-shadow: var(--card-shadow-hover2);
}

.create-episode .stat-icon {
  width: 24px;
  height: 24px; 
  background-color: #2196f3; 
  border-radius: 50%; 
  display: flex;
  align-items: center;
  justify-content: center;
  color: white; 
  box-shadow: none; 
  border: none; 
}

.create-episode .stat-icon svg {
  width: 16px; 
  height: 16px;
  fill: none; 
  stroke: white; 
}


.stat-card .notification-container {
  position: absolute;
  top: 50%; 
  right: 10px; 
  transform: translateY(-50%); 
  display: flex;
  align-items: center;
  justify-content: center;
}

.notification-icon {
  position: relative;
  cursor: pointer;
  font-size: 20px;
  color: #ff9800; 
  background-color: #fff; 
  border: 2px solid #ff9800; 
  border-radius: 50%; 
  width: 30px;
  height: 30px;
  display: flex;
  align-items: center;
  justify-content: center;
  box-shadow: 0 2px 4px rgba(0, 0, 0, 0.1); 
  transition: transform 0.2s ease-in-out;
}

.notification-icon:hover {
  transform: scale(1.1); 
}

.notification-icon .notification-count {
  position: absolute;
  top: 50%;
  right: 50%;
  transform: translate(50%, -50%); /* Center the number */
  background-color: red;
  color: white;
  border-radius: 50%;
  padding: 2px 6px;
  font-size: 12px;
  font-weight: bold;
  box-shadow: 0 2px 4px rgba(0, 0, 0, 0.2);
  display: flex;
  align-items: center;
  justify-content: center;
}

.popup {
  position: fixed;
  top: 0;
  left: 0;
  width: 100%;
  height: 100%;
  background-color: rgba(0, 0, 0, 0.6); /* Dark overlay */
  display: flex;
  justify-content: center;
  align-items: center;
  z-index: 1000;
  backdrop-filter: blur(6px); /* Blur effect */
}

.form-box {
  background-color: #ffffff;
  border-radius: 12px;
  box-shadow: 0 8px 24px rgba(0, 0, 0, 0.15);
  padding: 2rem;
  width: 90%;
  max-width: 600px;
  max-height: 85vh;
  overflow-y: auto;
  position: relative; /* Ensure the close button is positioned relative to this box */
}

.form-box .close-btn {
  position: absolute;
  top: 10px; /* Adjust as needed */
  right: 10px; /* Adjust as needed */
  font-size: 1.5rem;
  color: #333;
  cursor: pointer;
  background: none;
  border: none;
  outline: none;
  z-index: 10;
  transition: color 0.2s ease-in-out;
}

.form-box .close-btn:hover {
  color: #ff0000; /* Change color on hover */
}

/* Dashboard Popup Styles */
.dashboard-popup .popup {
  position: fixed;
  top: 0;
  left: 0;
  width: 100%;
  height: 100%;
  background-color: rgba(0, 0, 0, 0.6); /* Dark overlay */
  display: flex;
  justify-content: center;
  align-items: center;
  z-index: 1000;
  backdrop-filter: blur(6px); /* Blur effect */
}

.dashboard-popup .form-box {
  background-color: #ffffff;
  border-radius: 12px;
  box-shadow: 0 8px 24px rgba(0, 0, 0, 0.15);
  padding: 2rem;
  width: 90%;
  max-width: 600px;
  max-height: 85vh;
  overflow-y: auto;
  position: relative; /* Ensure the close button is positioned relative to this box */
}

.dashboard-popup .form-box .close-btn {
  position: absolute;
  top: 10px; /* Adjust as needed */
  right: 10px; /* Adjust as needed */
  font-size: 1.5rem;
  color: #333;
  cursor: pointer;
  background: none;
  border: none;
  outline: none;
  z-index: 10;
  transition: color 0.2s ease-in-out;
}

.dashboard-popup .form-box .close-btn:hover {
  color: #ff0000; /* Change color on hover */
}

/* Responsive */
@media (max-width: 992px) {
  .stats-overview {
    grid-template-columns: repeat(2, 1fr);
  }

  .dashboard-grid {
    grid-template-columns: 1fr;
  }

  .leaderboard-section,
  .activity-section,
  .episodes-section {
    grid-column: 1;
  }

  .leaderboard-section {
    grid-row: 1;
  }

  .activity-section {
    grid-row: 3;
  }

  .episodes-section {
    grid-row: 2;
  }

  .cards-container {
    grid-template-columns: repeat(2, 1fr);
  }

  .dashboard {
    padding: 0 var(--spacing-md);
  }
}

@media (max-width: 768px) {
  .dashboard-header {
    flex-direction: column;
    align-items: flex-start;
  }

  .dashboard-actions {
    width: 100%;
    justify-content: space-between;
  }

  .stats-overview {
    grid-template-columns: 1fr;
  }

  .cards-container {
    grid-template-columns: 1fr;
  }

  .dashboard {
    padding: 0 var(--spacing-sm);
  }

  .decorative-header {
    height: 100px;
  }
}

@media (max-width: 576px) {
  .leaderboard-table {
    display: block;
    overflow-x: auto;
  }

  .section-header {
    flex-direction: column;
    align-items: flex-start;
    gap: var(--spacing-sm);
  }

  .action-button {
    font-size: 0.8rem;
    padding: var(--spacing-xs) var(--spacing-sm);
  }

  .action-button svg {
    width: 16px;
    height: 16px;
  }
}<|MERGE_RESOLUTION|>--- conflicted
+++ resolved
@@ -477,11 +477,6 @@
   box-shadow: var(--card-shadow);
   border: 1px solid rgba(0, 0, 0, 0.03);
   overflow: hidden;
-<<<<<<< HEAD
-  max-height: 480px;
-=======
->>>>>>> 4d3cf02a
-}
 
 .cards-container {
   display: grid;
