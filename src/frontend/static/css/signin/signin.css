--- conflicted
+++ resolved
@@ -583,231 +583,4 @@
     min-height: 35px;
     padding: 6px;
   }
-<<<<<<< HEAD
-}
-
-@media screen and (max-width: 320px) {
-  .center-box {
-    width: 98%;
-    padding: 8px;
-  }
-
-  .input {
-    width: 95%;
-    padding: 8px;
-    margin: 5px auto;
-    font-size: 13px;
-  }
-
-  .button.button-primary {
-    width: 95%;
-    min-height: 32px;
-    font-size: 13px;
-  }
-
-  .title {
-    font-size: 16px;
-  }
-
-  .logo-container {
-    width: 50px;
-  }
-}
-
-.community-links {
-  text-align: center;
-  margin-top: 20px;
-  font-size: 14px;
-  color: #666;
-}
-.community-links p {
-  margin-bottom: 12px;
-}
-.community-links a {
-  color: #4a86e8;
-  text-decoration: none;
-}
-.community-links a:hover {
-  text-decoration: underline;
-}
-.social-icons {
-  display: flex;
-  justify-content: center;
-  gap: 15px;
-  margin-top: 10px;
-}
-.social-icons a {
-  font-size: 22px;
-  color: #5865F2;
-  transition: transform 0.2s ease;
-}
-.social-icons a:hover {
-  transform: scale(1.2);
-}
-
-/* Add a close button */
-.close-button {
-  position: absolute;
-  top: 15px;
-  right: 15px;
-  background: none;
-  border: none;
-  color: var(--text-color);
-  font-size: 20px;
-  cursor: pointer;
-  padding: 5px;
-  z-index: 2;
-}
-
-.close-button:hover {
-  color: var(--highlight-color);
-}
-
-/* Add overlay when sliding container is active */
-.overlay {
-  position: fixed;
-  top: 0;
-  left: 0;
-  width: 100%;
-  height: 100%;
-  background-color: rgba(0, 0, 0, 0.5);
-  opacity: 0;
-  visibility: hidden;
-  transition: opacity 0.5s ease, visibility 0.5s;
-  z-index: 999;
-}
-
-.overlay.active {
-  opacity: 1;
-  visibility: visible;
-}
-
-/* Language Switcher Styles */
-.language-switcher {
-    position: fixed;
-    top: 20px;
-    right: 20px;
-    z-index: 1000;
-    display: flex;
-    gap: 10px;
-}
-
-.lang-btn {
-    padding: 8px 16px;
-    border: 1px solid #ccc;
-    border-radius: 4px;
-    background: white;
-    cursor: pointer;
-    font-size: 14px;
-    transition: all 0.3s ease;
-}
-
-.lang-btn:hover {
-    background: #f0f0f0;
-    border-color: #999;
-}
-
-/* Enhanced RTL Support */
-[dir="rtl"] {
-    text-align: right;
-}
-
-[dir="rtl"] .center-box {
-    left: auto;
-    right: 2%;
-}
-
-[dir="rtl"] .sliding-container {
-    left: auto;
-    right: 30%;
-    transform: translate(100%, -50%);
-}
-
-[dir="rtl"] .sliding-container.active {
-    right: 30%;
-    transform: translate(0, -50%);
-}
-
-[dir="rtl"] .feature-list {
-    text-align: right;
-}
-
-[dir="rtl"] .feature-list li {
-    flex-direction: row-reverse;
-}
-
-[dir="rtl"] .feature-list i {
-    margin-left: 10px;
-    margin-right: 0;
-}
-
-[dir="rtl"] .policy-links {
-    direction: rtl;
-}
-
-[dir="rtl"] .input {
-    text-align: right;
-}
-
-[dir="rtl"] .close-button {
-    left: 15px;
-    right: auto;
-}
-
-[dir="rtl"] .learn-more-link {
-    flex-direction: row-reverse;
-}
-
-[dir="rtl"] .learn-more-link i {
-    transform: rotate(180deg);
-}
-
-[dir="rtl"] .learn-more-link:hover i {
-    transform: rotate(180deg) translateX(4px);
-}
-
-/* RTL Media Queries */
-@media (max-width: 1200px) {
-    [dir="rtl"] .center-box {
-        right: 2%;
-        left: auto;
-    }
-
-    [dir="rtl"] .sliding-container {
-        right: 40%;
-        left: auto;
-    }
-}
-
-@media (max-width: 992px) {
-    [dir="rtl"] .center-box {
-        right: 2%;
-        left: auto;
-    }
-
-    [dir="rtl"] .sliding-container {
-        right: 50%;
-        left: auto;
-    }
-}
-
-@media (max-width: 768px) {
-    [dir="rtl"] .center-box {
-        right: 50%;
-        left: auto;
-        transform: translate(50%, -50%);
-    }
-
-    [dir="rtl"] .sliding-container {
-        right: 50%;
-        left: auto;
-    }
-
-    [dir="rtl"] .sliding-container.active {
-        right: 50%;
-        left: auto;
-        transform: translate(50%, -50%);
-    }
-=======
->>>>>>> 3ed397f9
 }