--- conflicted
+++ resolved
@@ -12,6 +12,7 @@
 
 signin_bp = Blueprint("signin_bp", __name__)
 
+
 @signin_bp.route("/", methods=["GET"])
 @signin_bp.route("/signin", methods=["GET", "POST"])
 def signin():
@@ -21,24 +22,21 @@
         return render_template("signin.html")
 
     if request.content_type != "application/json":
-        return jsonify({"error": "Invalid Content-Type. Expected application/json"}), 415
+        return (
+            jsonify({"error": "Invalid Content-Type. Expected application/json"}),
+            415,
+        )
 
     data = request.get_json()
     email = data.get("email", "").strip().lower()
     password = data.get("password", "")
     remember = data.get("remember", False)
 
-<<<<<<< HEAD
-    users = list(users_collection.find({"email": email}))
-
-    if not users or not check_password_hash(users[0]["passwordHash"], password):
-=======
     # ✅ Corrected user lookup
     users = collection.find_one({"email": email})
-    
+
     # ✅ Proper user validation
     if not users or not check_password_hash(users["passwordHash"], password):
->>>>>>> 5e379e89
         return jsonify({"error": "Invalid email or password"}), 401
 
     # ✅ Storing session values correctly
@@ -51,24 +49,23 @@
     podcasts = list(collection.database.Podcast.find({"userid": user_id}))
 
     if not podcasts:
-        return jsonify({
-            "message": "Login successful",
-            "redirect_url": "/podprofile"
-        }), 200
+        return (
+            jsonify({"message": "Login successful", "redirect_url": "/podprofile"}),
+            200,
+        )
     elif len(podcasts) == 1:
-        return jsonify({
-            "message": "Login successful",
-            "redirect_url": "/dashboard"
-        }), 200
+        return (
+            jsonify({"message": "Login successful", "redirect_url": "/dashboard"}),
+            200,
+        )
     else:
-        return jsonify({
-            "message": "Login successful",
-            "redirect_url": "/homepage"
-        }), 200
-    
- 
+        return (
+            jsonify({"message": "Login successful", "redirect_url": "/homepage"}),
+            200,
+        )
+
     response = jsonify({"message": "Login successful", "redirect_url": "dashboard"})
-    
+
     # ✅ Correct cookie handling
     if remember:
         response.set_cookie("remember_me", "true", max_age=30 * 24 * 60 * 60)  # 30 days
@@ -77,9 +74,10 @@
 
     return response, 200
 
+
 @signin_bp.route("/logout", methods=["GET"])
 def logout():
     session.clear()
     response = redirect(url_for("signin_bp.signin"))
     response.delete_cookie("remember_me")
-    return response
+    return response