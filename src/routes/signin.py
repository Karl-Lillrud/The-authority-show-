--- conflicted
+++ resolved
@@ -39,13 +39,9 @@
     if not user or not check_password_hash(user["passwordHash"], password):
         return jsonify({"error": "Invalid email or password"}), 401
 
-<<<<<<< HEAD
     session["user_id"] = str(user["_id"])
     session["email"] = user["email"]
-=======
-    session["user_id"] = str(users[0]["_id"])
-    session["email"] = users[0]["email"]
->>>>>>> cd146e8f
+
     session.permanent = remember
 
     response = jsonify({"message": "Login successful", "redirect_url": "dashboard"})
