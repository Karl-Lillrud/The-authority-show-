--- conflicted
+++ resolved
@@ -4,11 +4,27 @@
 dashboardmanagement_bp = Blueprint("dashboardmanagement_bp", __name__)
 pod_management_bp = Blueprint('pod_management', __name__)
 
+@dashboardmanagement_bp.route("/load_all_guests", methods=["GET"])
+def load_all_guests():
+    guests = list(collection.find({"type": "guest"}))
+    return jsonify(guests)
+
+
+@dashboardmanagement_bp.route("/profile/<guest_id>", methods=["GET"])
+def guest_profile(guest_id):
+    guests = (
+        load_all_guests().get_json()
+    )  # This should return a list/dictionary of guest info.
+    guest = next((g for g in guests if g["id"] == guest_id), None)
+    if guest is None:
+        return "Guest not found", 404
+    return render_template("guest/profile.html", guest=guest)
+
+
 @dashboardmanagement_bp.route("/get_user_podcasts", methods=["GET"])
 def get_user_podcasts():
     if not g.user_id:
         return jsonify({"error": "Unauthorized"}), 401
-<<<<<<< HEAD
 
     # Hämta poddar för just denna användare. 
     # OBS! Använd samma fält som i din DB (du verkar använda "userid" i Podcast-tabellen).
@@ -30,24 +46,4 @@
     for p in podcasts:
         p["_id"] = str(p["_id"])
 
-    return jsonify(podcasts)
-=======
-    podcasts = list(collection.find({"creator_id": g.user_id}))
-    return jsonify(podcasts)
-
-@pod_management_bp.route('/invite')
-def invite():
-    email = request.args.get('email')
-    name = request.args.get('name')
-    role = request.args.get('role')
-    if email and name and role:
-        # Add the team member to the database
-        team_collection.insert_one({
-            "Email": email,
-            "Name": name,
-            "Role": role,
-            "Status": "Pending"
-        })
-        flash('You have successfully joined the team!', 'success')
-    return redirect(url_for('register_bp.register', email=email))
->>>>>>> 5e379e89
+    return jsonify(podcasts)