--- conflicted
+++ resolved
@@ -51,11 +51,9 @@
         user_document = {
             "_id": user_id,  # Explicitly set '_id' to string UUID
             "email": email,
-<<<<<<< HEAD
-            "passwordHash": hashed_password,  # Hashed for security
-=======
+
             "passwordHash": hashed_password,
->>>>>>> cd146e8f
+
             "createdAt": datetime.utcnow().isoformat(),
         }
 
