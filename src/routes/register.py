--- conflicted
+++ resolved
@@ -6,10 +6,6 @@
 import requests
 from database.mongo_connection import collection
 
-<<<<<<< HEAD
-=======
-# Define Blueprint
->>>>>>> 2bb997c2
 register_bp = Blueprint("register_bp", __name__)
 
 load_dotenv()
@@ -21,15 +17,8 @@
         return render_template("register/register.html", email=email)
 
     if request.content_type != "application/json":
-<<<<<<< HEAD
         print("❌ Invalid Content-Type:", request.content_type)
         return jsonify({"error": "Invalid Content-Type. Expected application/json"}), 415
-=======
-        return (
-            jsonify({"error": "Invalid Content-Type. Expected application/json"}),
-            415,
-        )
->>>>>>> 2bb997c2
 
     try:
         data = request.get_json()
@@ -41,12 +30,8 @@
         password = data["password"]
         hashed_password = generate_password_hash(password)
 
-<<<<<<< HEAD
         print("🔍 Checking if user already exists...")
         existing_users = list(collection.database.Users.find({"email": email}))
-=======
-        existing_users = list(collection.find({"email": email}))
->>>>>>> 2bb997c2
 
         if existing_users:
             return jsonify({"error": "Email already registered."}), 409
@@ -62,7 +47,6 @@
             "createdAt": datetime.utcnow().isoformat(),
         }
 
-<<<<<<< HEAD
         # Insert user into the Users collection with the correct '_id'
         print("📝 Inserting user into database:", user_document)
         collection.database.Users.insert_one(user_document)
@@ -97,19 +81,4 @@
 
     except Exception as e:
         print(f"❌ ERROR: {e}")
-=======
-        collection.insert_one(user_document)
-
-        return (
-            jsonify(
-                {
-                    "message": "Registration successful!",
-                    "redirect_url": url_for("signin_bp.signin", _external=True),
-                }
-            ),
-            201,
-        )
-
-    except Exception as e:
->>>>>>> 2bb997c2
         return jsonify({"error": f"Database error: {str(e)}"}), 500