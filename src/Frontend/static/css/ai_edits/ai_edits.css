--- conflicted
+++ resolved
@@ -1,5 +1,5 @@
 /* Global Styles */
-<<<<<<< HEAD
+
 body {
     font-family: var(--font-primary);
     margin: 0;
@@ -8,8 +8,7 @@
     color: #404040;
   }
   
-=======
->>>>>>> a532f7a5
+
   /* Tabs */
   #tabs {
     display: flex;
