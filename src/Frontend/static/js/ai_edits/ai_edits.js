--- conflicted
+++ resolved
@@ -32,7 +32,6 @@
         content.innerHTML = `
             <h2>🎵 AI Audio Enhancement</h2>
             <input type="file" id="audioUploader" accept="audio/*">
-<<<<<<< HEAD
             <button onclick="enhanceAudio()">Enhance Audio</button>
             <div id="audioControls"></div>
     
@@ -61,10 +60,6 @@
                 <pre id="aiTranscript"></pre>
                 <pre id="aiSuggestedCuts"></pre>
             </div>
-=======
-            <button class="btn ai-edit-button" onclick="enhanceAudio()">Enhance Audio</button>
-            <div id="audioResult"></div>
->>>>>>> e7fde4b8
         `;
     } else if (tabName === 'video') {
         content.innerHTML = `
