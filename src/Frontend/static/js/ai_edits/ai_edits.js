--- conflicted
+++ resolved
@@ -449,14 +449,10 @@
         return;
     }
 
-<<<<<<< HEAD
     try {
         await consumeStoreCredits("ai_audio_analysis");
     } catch (err) {
-=======
-    try { await consumeUserCredits("ai_audio_analysis"); }
-    catch (err) {
->>>>>>> 9416e12d
+
         resultEl.innerText = `❌ Not enough credits: ${err.message}`;
         return;
     }
