let enhancedAudioBlob = null;
let enhancedAudioId = null;
let isolatedAudioBlob = null;
let isolatedAudioId = null;

let activeAudioBlob = null; // Will hold the blob fetched from URL or uploaded
let activeAudioId = null;

window.CURRENT_USER_ID = localStorage.getItem("user_id");
const urlParams = new URLSearchParams(window.location.search);
const episodeIdFromUrl = urlParams.get("episodeId");
const audioUrlFromParams = urlParams.get("audioUrl"); // Get audioUrl from params
const episodeTitleFromParams = urlParams.get("episodeTitle") || "Episode"; // Get episodeTitle from params, provide default

if (episodeIdFromUrl) {
  sessionStorage.setItem("selected_episode_id", episodeIdFromUrl);
}
console.log(
  "✅ Using episode ID:",
  sessionStorage.getItem("selected_episode_id")
);
console.log("🔈 Audio URL from params:", audioUrlFromParams); // Log the audio URL
console.log("🏷️ Episode Title from params:", episodeTitleFromParams); // Log the episode title

// --- NEW: Function to load audio from URL ---
async function loadAudioFromUrl(audioUrl) {
  console.log(`Attempting to load audio from: ${audioUrl}`);
  // Get elements *inside* the function after ensuring they should exist
  const audioUploader = document.getElementById("audioUploader");
  const audioLoadStatus = document.getElementById("audioLoadStatus");
  const fileUploader = document.getElementById("fileUploader"); // Get transcription input
  const transcriptionLoadStatus = document.getElementById(
    "transcriptionLoadStatus"
  ); // Get transcription status span

  // Check which elements are currently available based on the active tab
  let isLoading = false;
  if (audioLoadStatus && !audioLoadStatus.innerText.startsWith("✅")) {
    audioLoadStatus.innerText = "⏳ Loading audio...";
    audioLoadStatus.style.color = "orange";
    isLoading = true;
  }
  if (
    transcriptionLoadStatus &&
    !transcriptionLoadStatus.innerText.startsWith("✅")
  ) {
    transcriptionLoadStatus.innerText = "⏳ Loading audio...";
    transcriptionLoadStatus.style.color = "orange";
    isLoading = true;
  }

  if (!isLoading) {
    console.log("Audio already loaded or status elements not found.");
    // If elements exist but are already marked as loaded, maybe refresh preview?
    if (audioUploader && audioUploader.files.length > 0) previewOriginalAudio();
    return; // Avoid reloading if already done or elements missing
  }

  try {
    // Fetch the audio file using the relative URL (Flask route will handle it)
    const response = await fetch(audioUrl);
    if (!response.ok) {
      throw new Error(
        `Failed to fetch audio: ${response.status} ${response.statusText}`
      );
    }
    const blob = await response.blob();
    console.log("Audio blob fetched successfully:", blob);

    // Store the blob
    activeAudioBlob = blob;
    activeAudioId = "external"; // Indicate it's loaded, not from a specific service ID

    // Create a File object
    // Extract filename from URL, default if extraction fails
    let filename = "loaded_audio.wav"; // Default filename
    try {
      const urlParts = audioUrl.split("/");
      const potentialFilename = urlParts[urlParts.length - 1];
      // Basic check if it looks like a filename (contains '.')
      if (potentialFilename && potentialFilename.includes(".")) {
        // Remove episode ID prefix if present (e.g., 'uuid_filename.mp3')
        const nameParts = potentialFilename.split("_");
        if (nameParts.length > 1 && nameParts[0].length === 36) {
          // Check if first part looks like UUID
          filename = nameParts.slice(1).join("_");
        } else {
          filename = potentialFilename;
        }
      }
    } catch (e) {
      console.error("Error extracting filename:", e);
    }

    const audioFile = new File([blob], filename, {
      type: blob.type || "audio/wav"
    }); // Use blob type or default
    console.log("Created File object:", audioFile);

    // --- Construct status message with episode title ---
    const statusText = `✅ Loaded: ${filename} (from ${episodeTitleFromParams})`;

    // --- Populate Audio Tab Input ---
    if (audioUploader) {
      const dataTransferAudio = new DataTransfer();
      dataTransferAudio.items.add(audioFile);
      audioUploader.files = dataTransferAudio.files;
      console.log("Assigned file to audioUploader input.");
      if (audioLoadStatus) {
        audioLoadStatus.innerText = statusText; // Use combined status text
        audioLoadStatus.style.color = "green";
        audioLoadStatus.style.marginLeft = "10px";
      }
      // Trigger preview only if audio tab elements are fully loaded
      previewOriginalAudio();
    }

    // --- Populate Transcription Tab Input ---
    if (fileUploader) {
      const dataTransferTranscription = new DataTransfer();
      dataTransferTranscription.items.add(audioFile);
      fileUploader.files = dataTransferTranscription.files;
      console.log("Assigned file to fileUploader input.");
      if (transcriptionLoadStatus) {
        transcriptionLoadStatus.innerText = statusText; // Use combined status text
        transcriptionLoadStatus.style.color = "green";
        transcriptionLoadStatus.style.marginLeft = "10px";
      }
    }

    // Optionally make analysis/cutting sections visible immediately (if on audio tab)
    if (document.getElementById("audioAnalysisSection")) {
      document.getElementById("audioAnalysisSection").style.display = "block";
      document.getElementById("audioCuttingSection").style.display = "block";
      document.getElementById("aiCuttingSection").style.display = "block";
    }
  } catch (error) {
    console.error("Error loading audio from URL:", error);
    if (audioLoadStatus) {
      audioLoadStatus.innerText = `❌ Error loading audio.`;
      audioLoadStatus.style.color = "red";
    }
    if (transcriptionLoadStatus) {
      transcriptionLoadStatus.innerText = `❌ Error loading audio.`;
      transcriptionLoadStatus.style.color = "red";
    }
    // Use global showNotification if available
    if (typeof showNotification === "function") {
      showNotification(
        "Error",
        `Failed to load audio: ${error.message}`,
        "error"
      );
    }
  }
}
<<<<<<< HEAD
// --- END NEW Function ---

// --- ADJUSTED: Call loadAudioFromUrl logic ---
document.addEventListener(
  "DOMContentLoaded",
  () => {
    // Fetch credits on initial load
    if (window.CURRENT_USER_ID) {
      fetchStoreCredits(window.CURRENT_USER_ID);
    }

    // Decide which tab to show initially
    const initialTab = audioUrlFromParams ? "audio" : "transcription";
    showTab(initialTab); // Render the initial tab elements

    // If audio URL is present, load it after a brief delay
    // This allows the DOM updates from showTab to complete
    if (audioUrlFromParams) {
      setTimeout(() => {
        loadAudioFromUrl(audioUrlFromParams);
      }, 50); // Slightly increased delay just in case
    }
  },
  { once: true }
);
// --- END ADJUSTED Call ---
=======
console.log("Using episode ID:", sessionStorage.getItem("selected_episode_id"));
>>>>>>> 9b2249dd

const CREDIT_COSTS = {
  ai_audio_analysis: 800,
  ai_audio_cutting: 800,
  ai_quotes: 800,
  ai_qoute_images: 800,
  ai_suggestions: 800,
  audio_cutting: 500,
  audio_enhancment: 500,
  show_notes: 500,
  transcription: 500,
  translation: 500,
  video_cutting: 500,
  video_enhancement: 500,
  voice_isolation: 500,
  ai_osint: 800,
  ai_intro_outro: 800,
  ai_intro_outro_audio: 500
};

function labelWithCredits(text, key) {
  const cost = CREDIT_COSTS[key];
  return `${text} <span style="color: gray; font-size: 0.9em;">(${cost} credits)</span>`;
}

function showTab(tabName) {
  const content = document.getElementById("content");
  content.innerHTML = ""; // Rensa befintligt innehåll

  // Activate the correct tab button visually (optional but good UX)
  document.querySelectorAll(".tab-button").forEach((button) => {
    button.classList.remove("active");
    if (button.getAttribute("onclick") === `showTab('${tabName}')`) {
      button.classList.add("active");
    }
  });

  if (tabName === "transcription") {
    content.innerHTML = `
            <h2>🎙 AI-Powered Transcription</h2>
            <div> {/* Wrap input and status */}
                <input type="file" id="fileUploader" accept="audio/*,video/*">
                <span id="transcriptionLoadStatus"></span> {/* Add status span here */}
            </div>
            <button class="btn ai-edit-button" onclick="transcribe()">
              ${labelWithCredits("Transcribe", "transcription")}
            </button>
            <div class="result-field">
                <pre id="transcriptionResult"></pre>
            </div>
    
            <div id="enhancementTools" style="display:none;">
                <hr/>
                <h3>Enhancement Tools</h3>
    
                <div class="result-group">
                    <button class="btn ai-edit-button" onclick="generateCleanTranscript()">Clean Transcript</button>
                    <div class="result-field">
                        <pre id="cleanTranscriptResult"></pre>
                    </div>
                </div>
    
                <div class="result-group">
                    <button class="btn ai-edit-button" onclick="generateAISuggestions()">
                      ${labelWithCredits("AI Suggestions", "ai_suggestions")}
                    </button>
                    <div class="result-field">
                        <pre id="aiSuggestionsResult"></pre>
                    </div>
                </div>
    
                <div class="result-group">
                    <button class="btn ai-edit-button" onclick="generateShowNotes()">
                      ${labelWithCredits("Show Notes", "show_notes")}
                    </button>
                    <div class="result-field">
                        <pre id="showNotesResult"></pre>
                    </div>
                </div>
    
                <div class="result-group">
                    <button class="btn ai-edit-button" onclick="generateQuotes()">
                      ${labelWithCredits("Generate Quotes", "ai_quotes")}
                    </button>
                    <div class="result-field">
                        <pre id="quotesResult"></pre>
                    </div>
                </div>
    
                <div class="result-group">
                    <button class="btn ai-edit-button" onclick="generateQuoteImages()">
<<<<<<< HEAD
                      ${labelWithCredits(
                        "🖼️ Generate Quote Images",
                        "ai_qoute_images"
                      )}
=======
                      ${labelWithCredits("Generate Quote Images", "ai_qoute_images")}
>>>>>>> 9b2249dd
                    </button>
                    <div class="result-field">
                        <div id="quoteImagesResult"></div>
                    </div>
                </div>
    
                <div class="result-group">
                    <input type="text" id="guestNameInput" placeholder="Enter guest name..." class="input-field">
                    <button class="btn ai-edit-button" onclick="runOsintSearch()">
                      ${labelWithCredits("OSINT Search", "ai_osint")}
                    </button>
                    <div class="result-field">
                        <pre id="osintResult"></pre>
                    </div>
                </div>
    
                <div class="result-group">
                    <button class="btn ai-edit-button" onclick="generatePodcastIntroOutro()">
<<<<<<< HEAD
                      ${labelWithCredits(
                        "🎙 Generate Intro/Outro",
                        "ai_intro_outro"
                      )}
=======
                      ${labelWithCredits("Generate Intro/Outro", "ai_intro_outro")}
>>>>>>> 9b2249dd
                    </button>
                    <div class="result-field">
                        <pre id="introOutroResult"></pre>
                    </div>
                    <button class="btn ai-edit-button" onclick="convertIntroOutroToSpeech()">
<<<<<<< HEAD
                      ${labelWithCredits(
                        "🔊 Convert to Speech",
                        "ai_intro_outro_audio"
                      )}
=======
                      ${labelWithCredits("Convert to Speech", "ai_intro_outro_audio")}
>>>>>>> 9b2249dd
                    </button>
                </div>
            </div>
        `;
  } else if (tabName === "audio") {
    content.innerHTML = `
            <h2>AI Audio Enhancement</h2>
            <div> {/* Wrap input and status */}
                <input type="file" id="audioUploader" accept="audio/*" onchange="previewOriginalAudio()">
                <span id="audioLoadStatus"></span> {/* Status span */}
            </div>
            <div id="originalAudioContainer" style="display: none; margin-bottom: 1rem;">
                <p><strong>Original Audio</strong></p>
                <audio id="originalAudioPlayer" controls style="width: 100%"></audio>
            </div>
    
            <div style="margin-top: 1rem; padding: 1rem; border: 1px solid #ddd; border-radius: 12px;">
                <h3>Choose Audio Processing Method</h3>
                <p style="margin-bottom: 1rem;">Select one of the following enhancements:</p>
    
                <div id="voiceIsolationSection" style="margin-bottom: 1.5rem;">
                    <h4><strong>Voice Isolation (Powered by ElevenLabs)</strong></h4>
                    <button class="btn ai-edit-button" onclick="runVoiceIsolation()">
                        ${labelWithCredits("Isolate Voice", "voice_isolation")}
                    </button>
                    <div id="isolatedVoiceResult" style="margin-top: 1rem;"></div>
                    <a id="downloadIsolatedVoice"
                       class="inline-block mt-2 bg-orange-500 text-white px-4 py-2 rounded-2xl shadow hover:shadow-lg transition"
                       style="display: none;"
                       download="isolated_voice.wav">
                       Download Isolated Voice
                    </a>
                </div>
    
                <div id="audioEnhancementSection">
                    <h4><strong>Audio Enhancement (Noise Reduction & Normalization)</strong></h4>
                    <button class="btn ai-edit-button" onclick="enhanceAudio()">
                      ${labelWithCredits("Enhance Audio", "audio_enhancment")}
                    </button>
                    <div id="audioControls" style="margin-top: 1rem;"></div>
                </div>
            </div>
    
            <div id="audioAnalysisSection" style="display: none;">
                <hr/>
                <h3>AI Analysis</h3>
                <button class="btn ai-edit-button" onclick="analyzeEnhancedAudio()">
                  ${labelWithCredits("Analyze", "ai_audio_analysis")}
                </button>
                <pre id="analysisResults"></pre>
    
                <button id="mixBackgroundBtn"
                        class="btn ai-edit-button"
                        style="display: none; margin-top: 1rem;"
                        onclick="displayBackgroundAndMix()">
                  Mix Background & Preview
                </button>
    
                <div id="backgroundPreview" style="margin-top: 1rem;"></div>
                <div id="soundEffectTimeline" style="margin-top: 1rem;"></div>
    
                <a id="downloadEnhanced"
                   class="btn ai-edit-button"
                   download="processed_audio.wav"
                   style="display: none;">
                   Download Processed Audio
                </a>
            </div>
    
            <div id="audioCuttingSection" style="display: none;">
                <hr/>
                <h3>Audio Cutting</h3>
                <label>Start: <input type="number" id="startTime" min="0" step="0.1"></label>
                <label>End: <input type="number" id="endTime" min="0" step="0.1"></label>
                <button class="btn ai-edit-button" onclick="cutAudio()">
                  ${labelWithCredits("Cut", "audio_cutting")}
                </button>
                <div id="cutResult"></div>
                <a id="downloadCut" class="btn ai-edit-button" download="cut_audio.wav">
                  Download Cut
                </a>
            </div>
    
            <div id="aiCuttingSection" style="display: none;">
                <hr/>
                <h3>AI Cutting + Transcript</h3>
                <button class="btn ai-edit-button" onclick="aiCutAudio()">
                  ${labelWithCredits("Run AI Cut", "ai_audio_cutting")}
                </button>
                <div class="result-field">
                    <h4>Transcript</h4>
                    <pre id="aiTranscript"></pre>
                </div>
                <div class="result-field">
                    <h4>Suggested Cuts</h4>
                    <pre id="aiSuggestedCuts"></pre>
                </div>
            </div>
        `;
<<<<<<< HEAD
    // If audio was meant to be loaded via URL, re-check now that elements are created
    if (audioUrlFromParams && !activeAudioBlob) {
      // Check if not already loaded
      loadAudioFromUrl(audioUrlFromParams);
    }
  } else if (tabName === "video") {
    content.innerHTML = `
            <h2>📹 AI Video Enhancement</h2>
=======
    } else if (tabName === 'video') {
        content.innerHTML = `
            <h2>AI Video Enhancement</h2>
>>>>>>> 9b2249dd
            <input type="file" id="videoUploader" accept="video/*" onchange="previewOriginalVideo()">
            <div id="originalVideoContainer" style="display: none; margin-bottom: 1rem;">
                <p><strong>Original Video</strong></p>
                <video id="originalVideoPlayer" controls style="width: 100%"></video>
            </div>
            <button class="btn ai-edit-button" onclick="enhanceVideo()">
            ${labelWithCredits("Enhance Video", "video_enhancement")}
            </button>
            <div id="videoResult"></div>
            <a id="downloadVideo" class="btn ai-edit-button" download="enhanced_video.mp4" style="display: none;">
            Download Enhanced Video
            </a>
        `;
  }

  // --- Important: Re-run loadAudioFromUrl if switching TO a tab ---
  // --- and the audio should be loaded ---
  if (audioUrlFromParams && activeAudioBlob) {
    // If the blob is already loaded, just ensure the inputs/status on the *current* tab are updated.
    // We call loadAudioFromUrl again, but it will quickly update status/inputs if blob exists.
    // Use a small timeout to ensure the innerHTML change is processed.
    setTimeout(() => {
      loadAudioFromUrl(audioUrlFromParams);
    }, 0);
  }
}

let rawTranscript = "";
let fullTranscript = "";

async function transcribe() {
  const fileInput = document.getElementById("fileUploader");
  const resultContainer = document.getElementById("transcriptionResult");
  const file = fileInput.files[0];
  if (!file) {
    alert("Please upload a file.");
    return;
  }

<<<<<<< HEAD
  try {
    await consumeStoreCredits("transcription");
  } catch (err) {
    resultContainer.innerText = `❌ Not enough credits: ${err.message}`;
    return;
  }

  resultContainer.innerText = "🔄 Transcribing... Please wait.";
  const formData = new FormData();
  formData.append("file", file);

  try {
    const response = await fetch("/transcription/transcribe", {
      method: "POST",
      body: formData
    });

    if (response.ok) {
      const result = await response.json();
      rawTranscript = result.raw_transcription || "";
      fullTranscript = result.full_transcript || "";

      resultContainer.innerText = rawTranscript;
      document.getElementById("enhancementTools").style.display = "block";
    } else {
      const errorData = await response.json();
      resultContainer.innerText = `❌ Error: ${
        errorData.error || response.statusText
      }`;
=======
    try {
        await consumeStoreCredits("transcription");
    } catch (err) {
        resultContainer.innerText = `Not enough credits: ${err.message}`;
        return;
    }

    showSpinner("transcriptionResult");
    const formData = new FormData();
    formData.append('file', file);

    try {
        const response = await fetch('/transcription/transcribe', {
            method: 'POST',
            body: formData,
        });
        hideSpinner("transcriptionResult");
        if (response.ok) {
            const result = await response.json();
            rawTranscript = result.raw_transcription || "";
            fullTranscript = result.full_transcript || "";

            resultContainer.innerText = rawTranscript;
            document.getElementById("enhancementTools").style.display = "block";
        } else {
            const errorData = await response.json();
            resultContainer.innerText = `Error: ${errorData.error || response.statusText}`;
        }
    } catch (error) {
        resultContainer.innerText = `Transcription failed: ${error.message}`;
>>>>>>> 9b2249dd
    }
  } catch (error) {
    resultContainer.innerText = `❌ Transcription failed: ${error.message}`;
  }
}

async function generateCleanTranscript() {
<<<<<<< HEAD
  try {
    const res = await fetch("/transcription/clean", {
      method: "POST",
      headers: { "Content-Type": "application/json" },
      body: JSON.stringify({ transcript: fullTranscript })
    });

    const data = await res.json();
    document.getElementById("cleanTranscriptResult").innerText =
      data.clean_transcript || "No clean result.";
  } catch (err) {
    document.getElementById("cleanTranscriptResult").innerText =
      "❌ Failed to clean transcript. Server says: " + err.message;
  }
=======
    const containerId = "cleanTranscriptResult";
    const container = document.getElementById(containerId);

    showSpinner(containerId);

    try {
        const res = await fetch("/transcription/clean", {
            method: "POST",
            headers: { "Content-Type": "application/json" },
            body: JSON.stringify({ transcript: fullTranscript })
        });

        const data = await res.json();
        container.innerText = data.clean_transcript || "No clean result.";
    } catch (err) {
        container.innerText = "Failed to clean transcript. Server says: " + err.message;
    }
>>>>>>> 9b2249dd
}



async function generateAISuggestions() {
<<<<<<< HEAD
  const suggestionsEl = document.getElementById("aiSuggestionsResult");
=======
    const containerId = "aiSuggestionsResult";
    const container = document.getElementById(containerId);

    showSpinner(containerId);
>>>>>>> 9b2249dd

  try {
    await consumeStoreCredits("ai_suggestions");

<<<<<<< HEAD
    const res = await fetch("/transcription/ai_suggestions", {
      method: "POST",
      headers: { "Content-Type": "application/json" },
      body: JSON.stringify({ transcript: rawTranscript })
    });

    if (res.ok) {
      const data = await res.json();
      const primary = data.primary_suggestions || "";
      const additional = (data.additional_suggestions || []).join("\n");

      suggestionsEl.innerText =
        [primary, additional].filter(Boolean).join("\n\n") || "No suggestions.";
    } else {
      suggestionsEl.innerText = `❌ Error: ${res.status} - ${res.statusText}`;
=======
        const res = await fetch("/transcription/ai_suggestions", {
            method: "POST",
            headers: { "Content-Type": "application/json" },
            body: JSON.stringify({ transcript: rawTranscript })
        });

        const data = await res.json();
        if (res.ok) {
            const primary = data.primary_suggestions || "";
            const additional = (data.additional_suggestions || []).join("\n");
            container.innerText = [primary, additional].filter(Boolean).join("\n\n") || "No suggestions.";
        } else {
            container.innerText = `Error: ${res.status} - ${res.statusText}`;
        }
    } catch (err) {
        container.innerText = "Not enough credits: " + err.message;
>>>>>>> 9b2249dd
    }
  } catch (err) {
    suggestionsEl.innerText = "❌ Not enough credits: " + err.message;
  }
}

async function generateShowNotes() {
<<<<<<< HEAD
  try {
    await consumeStoreCredits("show_notes");

    const res = await fetch("/transcription/show_notes", {
      method: "POST",
      headers: { "Content-Type": "application/json" },
      body: JSON.stringify({ transcript: rawTranscript })
    });

    const data = await res.json();
    document.getElementById("showNotesResult").innerText =
      data.show_notes || "No notes.";
  } catch (err) {
    document.getElementById("showNotesResult").innerText =
      "❌ Not enough credits: " + err.message;
  }
}

async function generateQuotes() {
  try {
    await consumeStoreCredits("ai_quotes");

    const res = await fetch("/transcription/quotes", {
      method: "POST",
      headers: { "Content-Type": "application/json" },
      body: JSON.stringify({ transcript: rawTranscript })
    });

    const data = await res.json();
    document.getElementById("quotesResult").innerText =
      data.quotes || "No quotes.";
  } catch (err) {
    document.getElementById("quotesResult").innerText =
      "❌ Not enough credits: " + err.message;
  }
}

async function generateQuoteImages() {
  const quotes = document.getElementById("quotesResult").innerText;
  if (!quotes) return alert("Generate quotes first.");

  try {
    await consumeStoreCredits("ai_qoute_images");

    const res = await fetch("/transcription/quote_images", {
      method: "POST",
      headers: { "Content-Type": "application/json" },
      body: JSON.stringify({ quotes })
    });

    const data = await res.json();
    const imageDiv = document.getElementById("quoteImagesResult");
    imageDiv.innerHTML = "";

    (data.quote_images || []).forEach((url) => {
      const img = document.createElement("img");
      img.src = url;
      img.style.maxWidth = "100%";
      img.style.margin = "10px 0";
      imageDiv.appendChild(img);
    });
  } catch (err) {
    document.getElementById("quoteImagesResult").innerText =
      "❌ Not enough credits: " + err.message;
  }
=======
    const containerId = "showNotesResult";
    const container = document.getElementById(containerId);

    showSpinner(containerId);

    try {
        await consumeStoreCredits("show_notes");

        const res = await fetch("/transcription/show_notes", {
            method: "POST",
            headers: { "Content-Type": "application/json" },
            body: JSON.stringify({ transcript: rawTranscript })
        });

        const data = await res.json();
        container.innerText = data.show_notes || "No notes.";
    } catch (err) {
        container.innerText = "Not enough credits: " + err.message;
    }
}

async function generateQuotes() {
    const containerId = "quotesResult";
    const container = document.getElementById(containerId);

    showSpinner(containerId);

    try {
        await consumeStoreCredits("ai_quotes");

        const res = await fetch("/transcription/quotes", {
            method: "POST",
            headers: { "Content-Type": "application/json" },
            body: JSON.stringify({ transcript: rawTranscript })
        });

        const data = await res.json();
        container.innerText = data.quotes || "No quotes.";
    } catch (err) {
        container.innerText = "Not enough credits: " + err.message;
    }
}

async function generateQuoteImages() {
    const containerId = "quoteImagesResult";
    const container = document.getElementById(containerId);

    const quotes = document.getElementById("quotesResult").innerText;
    if (!quotes) {
        alert("Generate quotes first.");
        return;
    }

    showSpinner(containerId);

    try {
        await consumeStoreCredits("ai_qoute_images");

        const res = await fetch("/transcription/quote_images", {
            method: "POST",
            headers: { "Content-Type": "application/json" },
            body: JSON.stringify({ quotes })
        });

        const data = await res.json();
        container.innerHTML = "";

        (data.quote_images || []).forEach(url => {
            const img = document.createElement("img");
            img.src = url;
            img.style.maxWidth = "100%";
            img.style.margin = "10px 0";
            container.appendChild(img);
        });
    } catch (err) {
        container.innerText = "Not enough credits: " + err.message;
    }
>>>>>>> 9b2249dd
}


async function fetchAudioFromBlobUrl(blobUrl) {
  try {
    const res = await fetch(blobUrl);
    if (!res.ok) throw new Error(`Failed to fetch audio: ${res.statusText}`);
    const blob = await res.blob();
    const objectUrl = URL.createObjectURL(blob);
    return { blob, objectUrl };
  } catch (err) {
    console.error("Error fetching audio from blob URL:", err);
    throw err;
  }
}

async function runOsintSearch() {
<<<<<<< HEAD
  const guestName = document.getElementById("guestNameInput").value;
  const resultEl = document.getElementById("osintResult");

  if (!guestName.trim()) {
    alert("Please enter a guest name.");
    return;
  }

  try {
    await consumeStoreCredits("ai_osint");
    resultEl.innerText = "🔍 Searching OSINT info...";

    const response = await fetch("/transcription/osint_lookup", {
      method: "POST",
      headers: { "Content-Type": "application/json" },
      body: JSON.stringify({ guest_name: guestName })
    });

    const data = await response.json();
    resultEl.innerText = data.osint_info || "No info found.";
  } catch (err) {
    resultEl.innerText = `❌ Failed: ${err.message}`;
  }
}

async function generatePodcastIntroOutro() {
  const guestName = document.getElementById("guestNameInput").value;
  const resultEl = document.getElementById("introOutroResult");

  if (!guestName.trim()) return alert("Please enter a guest name.");
  if (!rawTranscript) return alert("No transcript available yet.");

  try {
    await consumeStoreCredits("ai_intro_outro");
    resultEl.innerText = "📝 Generating intro and outro...";

    const res = await fetch("/transcription/generate_intro_outro", {
      method: "POST",
      headers: { "Content-Type": "application/json" },
      body: JSON.stringify({
        guest_name: guestName,
        transcript: rawTranscript // already stored when transcribed
      })
    });

    const data = await res.json();
    resultEl.innerText = data.script || "No result.";
  } catch (err) {
    resultEl.innerText = `❌ Failed: ${err.message}`;
  }
}

async function convertIntroOutroToSpeech() {
  const script = document.getElementById("introOutroResult").innerText;
  if (!script.trim()) return alert("No script to convert.");

  const resultEl = document.getElementById("introOutroResult");
  resultEl.innerText += "\n\n🔊 Generating voice...";

  try {
    const res = await fetch("/transcription/intro_outro_audio", {
      method: "POST",
      headers: { "Content-Type": "application/json" },
      body: JSON.stringify({ script })
    });

    const data = await res.json();
    if (data.audio_base64) {
      const audio = document.createElement("audio");
      audio.controls = true;
      audio.src = data.audio_base64;

      const download = document.createElement("a");
      download.href = data.audio_base64;
      download.download = "intro_outro.mp3";
      download.className = "btn ai-edit-button";
      download.innerText = "📥 Download Intro/Outro Audio";

      resultEl.appendChild(document.createElement("hr"));
      resultEl.appendChild(audio);
      resultEl.appendChild(download);
    } else {
      throw new Error(data.error || "Unknown error");
=======
    const containerId = "osintResult";
    const container = document.getElementById(containerId);

    const guestName = document.getElementById("guestNameInput").value;
    if (!guestName.trim()) {
        alert("Please enter a guest name.");
        return;
    }

    showSpinner(containerId);

    try {
        await consumeStoreCredits("ai_osint");

        const response = await fetch("/transcription/osint_lookup", {
            method: "POST",
            headers: { "Content-Type": "application/json" },
            body: JSON.stringify({ guest_name: guestName })
        });

        const data = await response.json();
        container.innerText = data.osint_info || "No info found.";
    } catch (err) {
        container.innerText = `Failed: ${err.message}`;
    }
}

async function generatePodcastIntroOutro() {
    const containerId = "introOutroResult";
    const container = document.getElementById(containerId);

    const guestName = document.getElementById("guestNameInput").value;
    if (!guestName.trim()) return alert("Please enter a guest name.");
    if (!rawTranscript) return alert("No transcript available yet.");

    showSpinner(containerId);

    try {
        await consumeStoreCredits("ai_intro_outro");

        const res = await fetch("/transcription/generate_intro_outro", {
            method: "POST",
            headers: { "Content-Type": "application/json" },
            body: JSON.stringify({
                guest_name: guestName,
                transcript: rawTranscript
            })
        });

        const data = await res.json();
        container.innerText = data.script || "No result.";
    } catch (err) {
        container.innerText = `Failed: ${err.message}`;
    }
}

async function convertIntroOutroToSpeech() {
    const containerId = "introOutroResult";
    const container = document.getElementById(containerId);

    const script = container.innerText;
    if (!script.trim()) return alert("No script to convert.");

    container.innerText += "\n\nGenerating voice...";

    try {
        const res = await fetch("/transcription/intro_outro_audio", {
            method: "POST",
            headers: { "Content-Type": "application/json" },
            body: JSON.stringify({ script })
        });

        const data = await res.json();
        if (data.audio_base64) {
            const audio = document.createElement("audio");
            audio.controls = true;
            audio.src = data.audio_base64;

            const download = document.createElement("a");
            download.href = data.audio_base64;
            download.download = "intro_outro.mp3";
            download.className = "btn ai-edit-button";
            download.innerText = "Download Intro/Outro Audio";

            container.appendChild(document.createElement("hr"));
            container.appendChild(audio);
            container.appendChild(download);
        } else {
            throw new Error(data.error || "Unknown error");
        }
    } catch (err) {
        container.innerText += `\nFailed to convert to audio: ${err.message}`;
>>>>>>> 9b2249dd
    }
  } catch (err) {
    resultEl.innerText += `\n❌ Failed to convert to audio: ${err.message}`;
  }
}

async function enhanceAudio() {
<<<<<<< HEAD
  const input = document.getElementById("audioUploader");
  const audioControls = document.getElementById("audioControls");
  const file = input.files[0];
  if (!file) return alert("Upload an audio file first.");

  const episodeId = sessionStorage.getItem("selected_episode_id");
  if (!episodeId) return alert("❌ No episode selected.");

  try {
    await consumeStoreCredits("audio_enhancment");
  } catch (err) {
    audioControls.innerHTML = `❌ Not enough credits: ${err.message}`;
    return;
  }

  const formData = new FormData();
  formData.append("audio", file);
  formData.append("episode_id", episodeId);

  audioControls.innerHTML = "🔄 Enhancing... Please wait.";

  try {
    const response = await fetch("/audio/enhancement", {
      method: "POST",
      body: formData
    });

    const result = await response.json();
    const blobUrl = result.enhanced_audio_url;

    // ✅ Use backend proxy to avoid CORS
    const audioRes = await fetch(
      `/get_enhanced_audio?url=${encodeURIComponent(blobUrl)}`
    );
    const blob = await audioRes.blob();
    const url = URL.createObjectURL(blob);
=======
    const containerId = "audioControls";
    const container = document.getElementById(containerId);

    const input = document.getElementById('audioUploader');
    const file = input.files[0];
    if (!file) return alert("Upload an audio file first.");

    const episodeId = sessionStorage.getItem("selected_episode_id");
    if (!episodeId) return alert("No episode selected.");

    showSpinner(containerId);

    try {
        await consumeStoreCredits("audio_enhancment");

        const formData = new FormData();
        formData.append("audio", file);
        formData.append("episode_id", episodeId);

        const response = await fetch("/audio/enhancement", {
            method: "POST",
            body: formData
        });

        const result = await response.json();

        if (!response.ok) {
            container.innerHTML = `Error: ${result.error || response.statusText}`;
            return;
        }

        const blobUrl = result.enhanced_audio_url;

        const audioRes = await fetch(`/get_enhanced_audio?url=${encodeURIComponent(blobUrl)}`);
        const blob = await audioRes.blob();
        const url = URL.createObjectURL(blob);
>>>>>>> 9b2249dd

    enhancedAudioBlob = blob;
    activeAudioBlob = blob;
    activeAudioId = "external";

<<<<<<< HEAD
    audioControls.innerHTML = `
=======
        container.innerHTML = `
>>>>>>> 9b2249dd
            <p>Audio enhancement complete!</p>
            <audio controls src="${url}" style="width: 100%;"></audio>
        `;

    document.getElementById("audioAnalysisSection").style.display = "block";
    document.getElementById("audioCuttingSection").style.display = "block";
    document.getElementById("aiCuttingSection").style.display = "block";

<<<<<<< HEAD
    const dl = document.getElementById("downloadEnhanced");
    dl.href = url;
    dl.style.display = "inline-block";
  } catch (err) {
    audioControls.innerHTML = `❌ Error: ${err.message}`;
  }
}

async function runVoiceIsolation() {
  const input = document.getElementById("audioUploader");
  const file = input.files[0];
  if (!file) return alert("Upload an audio file first.");

  const resultContainer = document.getElementById("isolatedVoiceResult");
  const episodeId = sessionStorage.getItem("selected_episode_id");
  resultContainer.innerText = "🎙️ Isolating voice using ElevenLabs...";

  const formData = new FormData();
  formData.append("audio", file);
  formData.append("episode_id", episodeId);

  try {
    const response = await fetch("/transcription/voice_isolate", {
      method: "POST",
      body: formData
    });
    const data = await response.json();
    if (!response.ok) throw new Error(data.error || "Voice isolation failed.");

    // Fetch the actual blob via proxy
    const blobUrl = data.isolated_blob_url;
    const audioRes = await fetch(
      `/transcription/get_isolated_audio?url=${encodeURIComponent(blobUrl)}`
    );
    const blob = await audioRes.blob();
    const url = URL.createObjectURL(blob);

    // Set the isolated audio as active
    isolatedAudioBlob = blob;
    activeAudioBlob = blob;
    activeAudioId = "external";

    // Show the isolated audio player
    resultContainer.innerHTML = `
        <p>🎧 Isolated Audio</p>
        <audio controls src="${url}" style="width: 100%;"></audio>
      `;

    // Reveal the analysis UI
    document.getElementById("audioAnalysisSection").style.display = "block";
    document.getElementById("audioCuttingSection").style.display = "block";
    document.getElementById("aiCuttingSection").style.display = "block";

    // Hide the mix button until analysis completes
    const mixBtn = document.getElementById("mixBackgroundBtn");
    mixBtn.style.display = "none";

    // Wire up the download link for the isolated audio
    const dl = document.getElementById("downloadIsolatedVoice");
    dl.href = url;
    dl.style.display = "inline-block";

    // Optionally: automatically start analysis on the isolated audio
    // await analyzeEnhancedAudio();
  } catch (err) {
    console.error("Voice isolation failed:", err);
    resultContainer.innerText = `❌ Isolation failed: ${err.message}`;
  }
}

async function analyzeEnhancedAudio() {
  const resultEl = document.getElementById("analysisResults");
  const timeline = document.getElementById("soundEffectTimeline");
  const mixBtn = document.getElementById("mixBackgroundBtn");

  // Ensure we have something to analyze
  if (!activeAudioBlob) {
    return alert("No audio loaded. Enhance or Isolate first.");
  }

  // Spend credits
  try {
    await consumeStoreCredits("ai_audio_analysis");
  } catch (err) {
    resultEl.innerText = `❌ Not enough credits: ${err.message}`;
    return;
  }

  resultEl.innerText = "🔍 Analyzing...";
  const fd = new FormData();
  fd.append("audio", activeAudioBlob, "processed_audio.wav");

  try {
    const res = await fetch("/audio_analysis", { method: "POST", body: fd });
    const data = await res.json();
    if (!res.ok) throw new Error(data.error || res.statusText);

    // Show just the stats + dominant emotion
    resultEl.innerText = `
  📊 Sentiment:     ${data.sentiment ?? "–"}
  📊 Clarity Score: ${data.clarity_score ?? "–"}
  📊 Noise Level:   ${data.background_noise ?? "–"}
  📊 Dominant Emo:  ${data.dominant_emotion}
      `;

    // Render any sound-effect suggestions
    timeline.innerHTML = "";
    renderSoundSuggestions(data, timeline);

    // Save for mix step
    window.analysisData = {
      emotion: data.dominant_emotion,
      audioBlob: activeAudioBlob
    };

    // Reveal the Mix button
    mixBtn.style.display = "inline-block";
  } catch (err) {
    resultEl.innerText = `❌ Analysis failed: ${err.message}`;
  }
}

/* Hjälper att rendera suggestion-listan */
function renderSoundSuggestions(data, timeline) {
  timeline.innerHTML = "<h4>🎧 AI-Driven Sound Suggestions</h4>";
  window.selectedSoundFX = {};

  (data.sound_effect_suggestions || []).forEach((entry, i) => {
    const sfxList = entry.sfx_options || [];
    const container = document.createElement("div");
    container.className = "sound-suggestion";
    container.innerHTML = `
            <p><strong>📍 Text:</strong> ${entry.timestamp_text}</p>
            <p><strong>🎭 Emotion:</strong> ${entry.emotion}</p>
            ${
              sfxList.length
                ? `<audio controls src="${sfxList[0]}" class="sfx-preview"></audio>`
                : "<em>No preview.</em>"
            }
=======
        const dl = document.getElementById("downloadEnhanced");
        dl.href = url;
        dl.style.display = "inline-block";
    } catch (err) {
        container.innerHTML = `Error: ${err.message}`;
    }
}

async function runVoiceIsolation() {
    const containerId = "isolatedVoiceResult";
    const container = document.getElementById(containerId);

    const input = document.getElementById('audioUploader');
    const file = input.files[0];
    if (!file) return alert("Upload an audio file first.");

    const episodeId = sessionStorage.getItem("selected_episode_id");
    if (!episodeId) return alert("No episode selected.");

    showSpinner(containerId);

    try {
        await consumeStoreCredits("voice_isolation");

        const formData = new FormData();
        formData.append("audio", file);
        formData.append("episode_id", episodeId);

        const response = await fetch("/transcription/voice_isolate", {
            method: "POST",
            body: formData
        });

        const data = await response.json();
        if (!response.ok) throw new Error(data.error || "Voice isolation failed.");

        const blobUrl = data.isolated_blob_url;
        const audioRes = await fetch(`/transcription/get_isolated_audio?url=${encodeURIComponent(blobUrl)}`);
        const blob = await audioRes.blob();
        const url = URL.createObjectURL(blob);

        isolatedAudioBlob = blob;
        activeAudioBlob = blob;
        activeAudioId = "external";

        container.innerHTML = `
            <p>Isolated Audio</p>
            <audio controls src="${url}" style="width: 100%;"></audio>
        `;

        document.getElementById("audioAnalysisSection").style.display = "block";
        document.getElementById("audioCuttingSection").style.display = "block";
        document.getElementById("aiCuttingSection").style.display = "block";

        const mixBtn = document.getElementById("mixBackgroundBtn");
        mixBtn.style.display = "none";

        const dl = document.getElementById("downloadIsolatedVoice");
        dl.href = url;
        dl.style.display = "inline-block";
    } catch (err) {
        console.error("Voice isolation failed:", err);
        container.innerText = `Isolation failed: ${err.message}`;
    }
}

async function analyzeEnhancedAudio() {
    const containerId = "analysisResults";
    const container = document.getElementById(containerId);
    const timeline = document.getElementById("soundEffectTimeline");
    const mixBtn = document.getElementById("mixBackgroundBtn");

    if (!activeAudioBlob) {
        return alert("No audio loaded. Enhance or Isolate first.");
    }

    showSpinner(containerId);

    try {
        await consumeStoreCredits("ai_audio_analysis");

        const fd = new FormData();
        fd.append("audio", activeAudioBlob, "processed_audio.wav");

        const res = await fetch("/audio_analysis", { method: "POST", body: fd });
        const data = await res.json();
        if (!res.ok) throw new Error(data.error || res.statusText);

        container.innerText = `
            Sentiment:     ${data.sentiment ?? "–"}
            Clarity Score: ${data.clarity_score ?? "–"}
            Noise Level:   ${data.background_noise ?? "–"}
            Dominant Emo:  ${data.dominant_emotion}
        `;

        timeline.innerHTML = "";
        renderSoundSuggestions(data, timeline);

        window.analysisData = {
            emotion: data.dominant_emotion,
            audioBlob: activeAudioBlob
        };

        mixBtn.style.display = "inline-block";
    } catch (err) {
        container.innerText = `Analysis failed: ${err.message}`;
    }
}


/* Hjälper att rendera suggestion-listan */
function renderSoundSuggestions(data, timeline) {
    timeline.innerHTML = "<h4>AI-Driven Sound Suggestions</h4>";
    window.selectedSoundFX = {};

    (data.sound_effect_suggestions || []).forEach((entry, i) => {
        const sfxList = entry.sfx_options || [];
        const container = document.createElement("div");
        container.className = "sound-suggestion";
        container.innerHTML = `
            <p><strong>Text:</strong> ${entry.timestamp_text}</p>
            <p><strong>Emotion:</strong> ${entry.emotion}</p>
            ${sfxList.length ? `<audio controls src="${sfxList[0]}" class="sfx-preview"></audio>` : "<em>No preview.</em>"}
>>>>>>> 9b2249dd
        `;
    timeline.appendChild(container);
    if (sfxList.length) {
      window.selectedSoundFX[i] = {
        emotion: entry.emotion,
        sfxUrl: sfxList[0]
      };
    }
  });
}

async function displayBackgroundAndMix() {
<<<<<<< HEAD
  const preview = document.getElementById("backgroundPreview");
  const mixBtn = document.getElementById("mixBackgroundBtn");
  const dl = document.getElementById("downloadEnhanced");
  const { emotion, audioBlob } = window.analysisData || {};

  if (!emotion || !audioBlob) {
    return alert("Run analysis first!");
  }

  // Disable button & show spinner text
  mixBtn.disabled = true;
  mixBtn.innerText = "🔄 Generating…";
  preview.innerHTML = "";

  const fd = new FormData();
  fd.append("audio", audioBlob, "processed_audio.wav");
  fd.append("emotion", emotion);

  try {
    const res = await fetch("/audio_background_mix", {
      method: "POST",
      body: fd
    });
    const data = await res.json();
    if (!res.ok) throw new Error(data.error || res.statusText);

    // ONLY render the mixed overlay:
    if (data.merged_audio) {
      preview.innerHTML = `
          <h4>🎶 Mixed Preview</h4>
          <audio controls src="${data.merged_audio}" style="width:100%;"></audio>
        `;
      // Update download link
      dl.href = data.merged_audio;
      dl.style.display = "inline-block";
=======
    const preview = document.getElementById("backgroundPreview");
    const mixBtn  = document.getElementById("mixBackgroundBtn");
    const dl      = document.getElementById("downloadEnhanced");
    const { emotion, audioBlob } = window.analysisData || {};
  
    if (!emotion || !audioBlob) {
      return alert("Run analysis first!");
    }
  
    // Disable button & show spinner text
    mixBtn.disabled  = true;
    mixBtn.innerText = "Generating…";
    preview.innerHTML = "";
  
    const fd = new FormData();
    fd.append("audio",   audioBlob, "processed_audio.wav");
    fd.append("emotion", emotion);
  
    try {
      const res  = await fetch("/audio_background_mix", { method: "POST", body: fd });
      const data = await res.json();
      if (!res.ok) throw new Error(data.error || res.statusText);
  
      // ONLY render the mixed overlay:
      if (data.merged_audio) {
        preview.innerHTML = `
          <h4>Mixed Preview</h4>
          <audio controls src="${data.merged_audio}" style="width:100%;"></audio>
        `;
        // Update download link
        dl.href          = data.merged_audio;
        dl.style.display = "inline-block";
      }
    } catch (err) {
      preview.innerText = `Error: ${err.message}`;
    } finally {
      // Restore button
      mixBtn.disabled  = false;
      mixBtn.innerText = "Mix Background & Preview";
>>>>>>> 9b2249dd
    }
  } catch (err) {
    preview.innerText = `❌ Error: ${err.message}`;
  } finally {
    // Restore button
    mixBtn.disabled = false;
    mixBtn.innerText = "🔉 Mix Background & Preview";
  }
}

async function cutAudio() {
  const startInput = document.getElementById("startTime");
  const endInput = document.getElementById("endTime");
  const cutResult = document.getElementById("cutResult");
  const dl = document.getElementById("downloadCut");

  const start = parseFloat(startInput.value);
  const end = parseFloat(endInput.value);

  const episodeId = sessionStorage.getItem("selected_episode_id");
  if (!episodeId || !activeAudioBlob)
    return alert("⚠️ No audio or episode selected.");
  if (isNaN(start) || isNaN(end) || start >= end)
    return alert("⚠️ Invalid timestamps.");

  try {
    await consumeStoreCredits("audio_cutting");
  } catch (err) {
    alert(`❌ Not enough credits: ${err.message}`);
    return;
  }

<<<<<<< HEAD
  const formData = new FormData();
  formData.append(
    "audio",
    new File([activeAudioBlob], "clip.wav", { type: "audio/wav" })
  );
  formData.append("episode_id", episodeId);
  formData.append("start", start);
  formData.append("end", end);

  try {
    const response = await fetch("/cut_from_blob", {
      method: "POST",
      body: formData
    });

    const result = await response.json();
    if (!response.ok || !result.clipped_audio_url) {
      throw new Error(result.error || "Clipping failed.");
    }

    const proxyUrl = `/get_clipped_audio?url=${encodeURIComponent(
      result.clipped_audio_url
    )}`;
    const audioRes = await fetch(proxyUrl);
    if (!audioRes.ok) throw new Error("Failed to fetch clipped audio.");
    const blob = await audioRes.blob();
    const url = URL.createObjectURL(blob);

    cutResult.innerHTML = `<audio controls src="${url}" style="width: 100%;"></audio>`;
    dl.href = url;
    dl.download = "clipped_audio.wav";
    dl.style.display = "inline-block";

    activeAudioBlob = blob;
    activeAudioId = "external";
  } catch (err) {
    alert(`❌ Cut failed: ${err.message}`);
  }
}

async function aiCutAudio() {
  const episodeId = sessionStorage.getItem("selected_episode_id");
  if (!episodeId) {
    alert("❌ No episode selected.");
    return;
  }

  if (!activeAudioBlob && !activeAudioId) {
    alert("⚠️ No audio loaded.");
    return;
  }

  try {
    await consumeStoreCredits("ai_audio_cutting");
  } catch (err) {
    alert(`❌ Not enough credits: ${err.message}`);
    return;
  }

  const transcriptEl = document.getElementById("aiTranscript");
  const cutsContainer = document.getElementById("aiSuggestedCuts");
  transcriptEl.innerText = "🔄 Processing AI Cut... Please wait.";
  cutsContainer.innerHTML = "";

  try {
    let response, data;

    if (activeAudioId === "external") {
      // Använd blob och skicka till /ai_cut_from_blob
      const formData = new FormData();
      formData.append(
        "audio",
        new File([activeAudioBlob], "ai_cut.wav", { type: "audio/wav" })
      );
      formData.append("episode_id", episodeId);

      response = await fetch("/ai_cut_from_blob", {
        method: "POST",
        body: formData
      });
    } else {
      // Använd file_id och skicka till /ai_cut_audio
      response = await fetch("/ai_cut_audio", {
        method: "POST",
        headers: { "Content-Type": "application/json" },
        body: JSON.stringify({
          file_id: activeAudioId,
          episode_id: episodeId
        })
      });
    }

    data = await response.json();
    if (!response.ok) throw new Error(data.error || "AI Cut failed");

    // 🧠 Visa transcript och suggested cuts
    transcriptEl.innerText =
      data.cleaned_transcript || "No transcript available.";

    const suggestedCuts = data.suggested_cuts || [];
    if (!suggestedCuts.length) {
      cutsContainer.innerText = "No suggested cuts found.";
      return;
    }

    cutsContainer.innerHTML = "";
    window.selectedAiCuts = {};

    suggestedCuts.forEach((cut, index) => {
      const checkbox = document.createElement("input");
      checkbox.type = "checkbox";
      checkbox.checked = true;
      checkbox.dataset.index = index;
      checkbox.onchange = () => {
        if (checkbox.checked) {
          window.selectedAiCuts[index] = cut;
        } else {
          delete window.selectedAiCuts[index];
=======
    const episodeId = sessionStorage.getItem("selected_episode_id");
    if (!episodeId || !activeAudioBlob) return alert("No audio or episode selected.");
    if (isNaN(start) || isNaN(end) || start >= end) return alert("Invalid timestamps.");

    try {
        await consumeStoreCredits("audio_cutting");
    } catch (err) {
        alert(`Not enough credits: ${err.message}`);
        return;
    }

    const formData = new FormData();
    formData.append("audio", new File([activeAudioBlob], "clip.wav", { type: "audio/wav" }));
    formData.append("episode_id", episodeId);
    formData.append("start", start);
    formData.append("end", end);

    try {
        const response = await fetch("/cut_from_blob", {
            method: "POST",
            body: formData
        });

        const result = await response.json();
        if (!response.ok || !result.clipped_audio_url) {
            throw new Error(result.error || "Clipping failed.");
        }

        const proxyUrl = `/get_clipped_audio?url=${encodeURIComponent(result.clipped_audio_url)}`;
        const audioRes = await fetch(proxyUrl);
        if (!audioRes.ok) throw new Error("Failed to fetch clipped audio.");
        const blob = await audioRes.blob();
        const url = URL.createObjectURL(blob);

        cutResult.innerHTML = `<audio controls src="${url}" style="width: 100%;"></audio>`;
        dl.href = url;
        dl.download = "clipped_audio.wav";
        dl.style.display = "inline-block";

        activeAudioBlob = blob;
        activeAudioId = "external";
    } catch (err) {
        alert(`Cut failed: ${err.message}`);
    }
}

async function aiCutAudio() {
    const episodeId = sessionStorage.getItem("selected_episode_id");
    if (!episodeId) {
        alert("No episode selected.");
        return;
    }

    if (!activeAudioBlob && !activeAudioId) {
        alert("No audio loaded.");
        return;
    }

    const containerIdTranscript = "aiTranscript";
    const containerTranscript = document.getElementById(containerIdTranscript);
    const containerIdCuts = "aiSuggestedCuts";
    const containerCuts = document.getElementById(containerIdCuts);

    showSpinner(containerIdTranscript);
    containerCuts.innerHTML = "";

    try {
        await consumeStoreCredits("ai_audio_cutting");

        let response, data;

        if (activeAudioId === "external") {
            const formData = new FormData();
            formData.append("audio", new File([activeAudioBlob], "ai_cut.wav", { type: "audio/wav" }));
            formData.append("episode_id", episodeId);

            response = await fetch("/ai_cut_from_blob", {
                method: "POST",
                body: formData
            });
        } else {
            response = await fetch("/ai_cut_audio", {
                method: "POST",
                headers: { "Content-Type": "application/json" },
                body: JSON.stringify({
                    file_id: activeAudioId,
                    episode_id: episodeId
                })
            });
>>>>>>> 9b2249dd
        }
      };
      window.selectedAiCuts[index] = cut;

      const label = document.createElement("label");
      label.innerText = `💬 "${cut.sentence}" (${cut.start}s - ${
        cut.end
      }s) | Confidence: ${cut.certainty_score.toFixed(2)}`;

<<<<<<< HEAD
      const div = document.createElement("div");
      div.appendChild(checkbox);
      div.appendChild(label);
      cutsContainer.appendChild(div);
    });

    const applyBtn = document.createElement("button");
    applyBtn.className = "btn ai-edit-button";
    applyBtn.innerText = "✅ Apply AI Cuts";
    applyBtn.onclick = applySelectedCuts;

    cutsContainer.appendChild(applyBtn);
  } catch (err) {
    alert(`❌ AI Cut failed: ${err.message}`);
    transcriptEl.innerText = "❌ Failed to process audio.";
  }
=======
        containerTranscript.innerText = data.cleaned_transcript || "No transcript available.";

        const suggestedCuts = data.suggested_cuts || [];
        if (!suggestedCuts.length) {
            containerCuts.innerText = "No suggested cuts found.";
            return;
        }

        containerCuts.innerHTML = "";
        window.selectedAiCuts = {};

        suggestedCuts.forEach((cut, index) => {
            const checkbox = document.createElement("input");
            checkbox.type = "checkbox";
            checkbox.checked = true;
            checkbox.dataset.index = index;
            checkbox.onchange = () => {
                if (checkbox.checked) {
                    window.selectedAiCuts[index] = cut;
                } else {
                    delete window.selectedAiCuts[index];
                }
            };
            window.selectedAiCuts[index] = cut;

            const label = document.createElement("label");
            label.innerText = ` "${cut.sentence}" (${cut.start}s - ${cut.end}s) | Confidence: ${cut.certainty_score.toFixed(2)}`;

            const div = document.createElement("div");
            div.appendChild(checkbox);
            div.appendChild(label);
            containerCuts.appendChild(div);
        });

        const applyBtn = document.createElement("button");
        applyBtn.className = "btn ai-edit-button";
        applyBtn.innerText = "Apply AI Cuts";
        applyBtn.onclick = applySelectedCuts;

        containerCuts.appendChild(applyBtn);

    } catch (err) {
        containerTranscript.innerText = "Failed to process audio.";
        alert(`AI Cut failed: ${err.message}`);
    }
>>>>>>> 9b2249dd
}

async function applySelectedCuts() {
  const cuts = Object.values(window.selectedAiCuts || {});
  if (!cuts.length) {
    alert("No cuts selected.");
    return;
  }

  const episodeId = sessionStorage.getItem("selected_episode_id");

  try {
    let blobUrl;

<<<<<<< HEAD
    // Skicka till rätt backend beroende på var ljudet finns
    if (activeAudioId === "external") {
      const formData = new FormData();
      formData.append(
        "audio",
        new File([activeAudioBlob], "cleaned.wav", { type: "audio/wav" })
      );
      formData.append("episode_id", episodeId);
      formData.append("cuts", JSON.stringify(cuts));
=======
        // Använd backend-proxy för att undvika CORS
        const proxyUrl = `/get_clipped_audio?url=${encodeURIComponent(blobUrl)}`;
        const audioRes = await fetch(proxyUrl);
        if (!audioRes.ok) throw new Error("Failed to fetch clipped audio.");
        const blob = await audioRes.blob();
        const url = URL.createObjectURL(blob);

        //  Visa spelare och ladda ner-knapp
        const section = document.getElementById("aiCuttingSection");
        section.appendChild(document.createElement("hr"));

        const player = document.createElement("audio");
        player.controls = true;
        player.src = url;
        section.appendChild(player);

        const dl = document.createElement("a");
        dl.href = url;
        dl.download = "ai_cleaned_audio.wav";
        dl.className = "btn ai-edit-button";
        dl.innerText = "Download Cleaned Audio";
        section.appendChild(dl);

        // Uppdatera aktiv blob
        activeAudioBlob = blob;
        activeAudioId = "external";
    } catch (err) {
        alert(`Apply failed: ${err.message}`);
    }
}
>>>>>>> 9b2249dd

      const response = await fetch("/apply_ai_cuts_from_blob", {
        method: "POST",
        body: formData
      });

      const result = await response.json();
      if (!response.ok) throw new Error(result.error || "Apply failed");
      blobUrl = result.cleaned_file_url;
    } else {
      const response = await fetch("/apply_ai_cuts", {
        method: "POST",
        headers: { "Content-Type": "application/json" },
        body: JSON.stringify({
          file_id: activeAudioId,
          cuts: cuts.map((c) => ({ start: c.start, end: c.end })),
          episode_id: episodeId
        })
      });

      const result = await response.json();
      if (!response.ok) throw new Error(result.error || "Apply failed");
      blobUrl = result.cleaned_file_url;
    }

<<<<<<< HEAD
    // 🛡 Använd backend-proxy för att undvika CORS
    const proxyUrl = `/get_clipped_audio?url=${encodeURIComponent(blobUrl)}`;
    const audioRes = await fetch(proxyUrl);
    if (!audioRes.ok) throw new Error("Failed to fetch clipped audio.");
    const blob = await audioRes.blob();
    const url = URL.createObjectURL(blob);

    // 🎧 Visa spelare och ladda ner-knapp
    const section = document.getElementById("aiCuttingSection");
    section.appendChild(document.createElement("hr"));

    const player = document.createElement("audio");
    player.controls = true;
    player.src = url;
    section.appendChild(player);

    const dl = document.createElement("a");
    dl.href = url;
    dl.download = "ai_cleaned_audio.wav";
    dl.className = "btn ai-edit-button";
    dl.innerText = "📥 Download Cleaned Audio";
    section.appendChild(dl);

    // Uppdatera aktiv blob
    activeAudioBlob = blob;
    activeAudioId = "external";
  } catch (err) {
    alert(`❌ Apply failed: ${err.message}`);
  }
}

async function cutAudioFromBlob() {
  const startInput = document.getElementById("startTime");
  const endInput = document.getElementById("endTime");
  const cutResult = document.getElementById("cutResult");
  const dl = document.getElementById("downloadCut");

  const start = parseFloat(startInput.value);
  const end = parseFloat(endInput.value);

  const episodeId = sessionStorage.getItem("selected_episode_id");
  if (!episodeId || !activeAudioBlob)
    return alert("⚠️ No audio or episode selected.");
  if (isNaN(start) || isNaN(end) || start >= end)
    return alert("⚠️ Invalid timestamps.");

  try {
    await consumeStoreCredits("audio_cutting");
  } catch (err) {
    alert(`❌ Not enough credits: ${err.message}`);
    return;
  }
=======
    const episodeId = sessionStorage.getItem("selected_episode_id");
    if (!episodeId || !activeAudioBlob) return alert("No audio or episode selected.");
    if (isNaN(start) || isNaN(end) || start >= end) return alert("Invalid timestamps.");

    try {
        await consumeStoreCredits("audio_cutting");
    } catch (err) {
        alert(`Not enough credits: ${err.message}`);
        return;
    }
>>>>>>> 9b2249dd

  const formData = new FormData();
  formData.append(
    "audio",
    new File([activeAudioBlob], "clip.wav", { type: "audio/wav" })
  );
  formData.append("episode_id", episodeId);
  formData.append("start", start);
  formData.append("end", end);

  try {
    const response = await fetch("/cut_from_blob", {
      method: "POST",
      body: formData
    });

    const result = await response.json();
    if (!response.ok || !result.clipped_audio_url) {
      throw new Error(result.error || "Clipping failed.");
    }

    const { blob, objectUrl: url } = await fetchAudioFromBlobUrl(
      result.clipped_audio_url
    );

    cutResult.innerHTML = `<audio controls src="${url}" style="width: 100%;"></audio>`;
    dl.href = url;
    dl.download = "clipped_audio.wav";
    dl.style.display = "inline-block";

<<<<<<< HEAD
    activeAudioBlob = blob;
    activeAudioId = "external";
  } catch (err) {
    alert(`❌ Cut failed: ${err.message}`);
  }
}

async function enhanceVideo() {
  const fileInput = document.getElementById("videoUploader");
  const file = fileInput.files[0];
  if (!file) {
    alert("Please upload a video file.");
    return;
  }

  try {
    await consumeStoreCredits("video_enhancement");
  } catch (err) {
    return alert("❌ Not enough credits: " + err.message);
  }

  const videoResult = document.getElementById("videoResult");
  videoResult.innerText = "🔄 Uploading video... Please wait.";

  const formData = new FormData();
  formData.append("video", file);
=======
        activeAudioBlob = blob;
        activeAudioId = "external";
    } catch (err) {
        alert(`Cut failed: ${err.message}`);
    }
}

async function enhanceVideo() {
    const fileInput = document.getElementById("videoUploader");
    const file = fileInput.files[0];
    if (!file) {
        alert("Please upload a video file.");
        return;
    }

    const containerId = "videoResult";
    const container = document.getElementById(containerId);
    showSpinner(containerId);

    try {
        await consumeStoreCredits("video_enhancement");
    } catch (err) {
        container.innerText = `Not enough credits: ${err.message}`;
        return;
    }

    const formData = new FormData();
    formData.append("video", file);

    try {
        const uploadResponse = await fetch("/ai_videoedit", {
            method: "POST",
            body: formData,
        });
>>>>>>> 9b2249dd

  try {
    const uploadResponse = await fetch("/ai_videoedit", {
      method: "POST",
      body: formData
    });

<<<<<<< HEAD
    if (!uploadResponse.ok) {
      throw new Error(`Video upload failed: ${uploadResponse.statusText}`);
    }

    const uploadResult = await uploadResponse.json();
    const video_id = uploadResult.video_id;
    if (!video_id) throw new Error("No video_id returned from upload.");

    videoResult.innerText = "🔄 Enhancing video... Please wait.";
=======
        const uploadResult = await uploadResponse.json();
        const video_id = uploadResult.video_id;
        if (!video_id) throw new Error("No video_id returned from upload.");

        const enhanceResponse = await fetch("/ai_videoenhance", {
            method: "POST",
            headers: { "Content-Type": "application/json" },
            body: JSON.stringify({ video_id }),
        });
>>>>>>> 9b2249dd

    const enhanceResponse = await fetch("/ai_videoenhance", {
      method: "POST",
      headers: { "Content-Type": "application/json" },
      body: JSON.stringify({ video_id })
    });

<<<<<<< HEAD
    if (!enhanceResponse.ok) {
      throw new Error(`Enhancement failed: ${enhanceResponse.statusText}`);
    }

    const enhanceResult = await enhanceResponse.json();
    const processed_id = enhanceResult.processed_video_id;
    if (!processed_id)
      throw new Error("No processed_video_id returned from enhancement.");

    const videoURL = `/get_video/${processed_id}`;
    videoResult.innerHTML = `<video controls src="${videoURL}" style="width: 100%; margin-top: 1rem;"></video>`;

    // Update the download button for video
    const dl = document.getElementById("downloadVideo");
    dl.href = videoURL;
    dl.style.display = "inline-block";
  } catch (err) {
    videoResult.innerText = `❌ ${err.message}`;
  }
=======
        const enhanceResult = await enhanceResponse.json();
        const processed_id = enhanceResult.processed_video_id;
        if (!processed_id) throw new Error("No processed_video_id returned from enhancement.");

        const videoURL = `/get_video/${processed_id}`;
        container.innerHTML = `
            <video controls src="${videoURL}" style="width: 100%; margin-top: 1rem;"></video>
        `;

        const dl = document.getElementById("downloadVideo");
        dl.href = videoURL;
        dl.style.display = "inline-block";

    } catch (err) {
        container.innerText = `Error: ${err.message}`;
    }
>>>>>>> 9b2249dd
}

function previewOriginalAudio() {
  const fileInput = document.getElementById("audioUploader");
  const audioLoadStatus = document.getElementById("audioLoadStatus"); // Get status span
  const transcriptionLoadStatus = document.getElementById(
    "transcriptionLoadStatus"
  ); // Get transcription status span

  // Check if files exist on the input (important for the auto-load case)
  if (!fileInput || !fileInput.files || fileInput.files.length === 0) {
    // ... (clear status logic remains the same) ...
    console.log("Preview skipped: No file selected in audioUploader.");
    if (audioLoadStatus) {
      audioLoadStatus.innerText = "";
    }
    if (transcriptionLoadStatus) {
      transcriptionLoadStatus.innerText = "";
    }
    const fileUploader = document.getElementById("fileUploader");
    if (fileUploader) {
      fileUploader.value = "";
    }
    activeAudioBlob = null;
    return;
  }
  const file = fileInput.files[0];

  // ... (update active blob logic remains the same) ...
  activeAudioBlob = file;
  activeAudioId = "external";

  // --- Construct status message with episode title ---
  const statusText = `✅ Selected: ${file.name} (for ${episodeTitleFromParams})`;

  // --- Update the OTHER file input as well ---
  const fileUploader = document.getElementById("fileUploader");
  if (fileUploader) {
    try {
      const dataTransfer = new DataTransfer();
      dataTransfer.items.add(file);
      fileUploader.files = dataTransfer.files;
      if (transcriptionLoadStatus) {
        transcriptionLoadStatus.innerText = statusText; // Use combined status text
        transcriptionLoadStatus.style.color = "green";
        transcriptionLoadStatus.style.marginLeft = "10px";
      }
    } catch (e) {
      console.error("Could not update fileUploader:", e);
    }
  }
  // --- End update other input ---

  const audioURL = URL.createObjectURL(file);

  const audioPlayer = document.getElementById("originalAudioPlayer");
  const container = document.getElementById("originalAudioContainer"); // Get container

  if (audioPlayer && container) {
    // ... (audio player setup remains the same) ...
    audioPlayer.src = audioURL;
    audioPlayer.load();
    container.style.display = "block";
    console.log("Audio preview updated and container shown.");

    // Update status message when user manually selects a file
    if (audioLoadStatus) {
      audioLoadStatus.innerText = statusText; // Use combined status text
      audioLoadStatus.style.color = "green";
      audioLoadStatus.style.marginLeft = "10px";
    }
  } else {
    console.error("Audio player or container element not found for preview.");
  }
}

function previewOriginalVideo() {
  const fileInput = document.getElementById("videoUploader");
  const file = fileInput.files[0];
  if (!file) return;
  const videoURL = URL.createObjectURL(file);
  const videoPlayer = document.getElementById("originalVideoPlayer");
  const container = document.getElementById("originalVideoContainer");
  videoPlayer.src = videoURL;
  container.style.display = "block";
}

async function fetchStoreCredits(userId) {
  try {
    const response = await fetch(`/api/credits/check?user_id=${userId}`);
    if (response.ok) {
      const data = await response.json();
      document.getElementById(
        "storeCredits"
      ).innerText = `Available Credits: ${data.availableCredits}`;
    } else {
      alert("Failed to fetch user credits.");
    }
  } catch (error) {
    console.error("Error fetching user credits:", error);
  }
}

async function consumeStoreCredits(featureKey) {
  if (!window.CURRENT_USER_ID) {
    throw new Error("User not logged in.");
  }

  const res = await fetch("/credits/consume", {
    method: "POST",
    headers: { "Content-Type": "application/json" },
    body: JSON.stringify({
      user_id: window.CURRENT_USER_ID,
      feature: featureKey
    })
  });

  const result = await res.json();
  if (!res.ok) {
    throw new Error(result.error || "Failed to consume credits");
  }

<<<<<<< HEAD
  // ✅ Update the UI to reflect new credit balance
  await fetchStoreCredits(CURRENT_USER_ID);
=======
    // Update the UI to reflect new credit balance
    await fetchStoreCredits(CURRENT_USER_ID);
>>>>>>> 9b2249dd

  return result.data;
}

function acceptSfx(index, emotion, url) {
  selectedSoundFX[index] = { emotion, sfxUrl: url };
}

function rejectSfx(index) {
  delete selectedSoundFX[index];
}

function replaceSfx(index, url) {
<<<<<<< HEAD
  if (selectedSoundFX[index]) {
    selectedSoundFX[index].sfxUrl = url;
  }
=======
    if (selectedSoundFX[index]) {
        selectedSoundFX[index].sfxUrl = url;
    }
}

function showSpinner(containerId) {
    const container = document.getElementById(containerId);
    if (container) {
        container.innerHTML = '<div class="spinner"></div>';
    }
}

function hideSpinner(containerId) {
    const container = document.getElementById(containerId);
    if (container) {
        container.innerHTML = '';
    }
>>>>>>> 9b2249dd
}<|MERGE_RESOLUTION|>--- conflicted
+++ resolved
@@ -5,6 +5,7 @@
 
 let activeAudioBlob = null; // Will hold the blob fetched from URL or uploaded
 let activeAudioId = null;
+let currentEditId = null; // Store the ID of the latest saved edit
 
 window.CURRENT_USER_ID = localStorage.getItem("user_id");
 const urlParams = new URLSearchParams(window.location.search);
@@ -154,7 +155,6 @@
     }
   }
 }
-<<<<<<< HEAD
 // --- END NEW Function ---
 
 // --- ADJUSTED: Call loadAudioFromUrl logic ---
@@ -181,9 +181,6 @@
   { once: true }
 );
 // --- END ADJUSTED Call ---
-=======
-console.log("Using episode ID:", sessionStorage.getItem("selected_episode_id"));
->>>>>>> 9b2249dd
 
 const CREDIT_COSTS = {
   ai_audio_analysis: 800,
@@ -209,6 +206,28 @@
   return `${text} <span style="color: gray; font-size: 0.9em;">(${cost} credits)</span>`;
 }
 
+// --- NEW: Loading Indicator Functions ---
+function showLoading(message = "Processing...") {
+  const loader = document.getElementById("globalLoader");
+  const loaderText = document.getElementById("globalLoaderText");
+  if (loader) {
+    if (loaderText) {
+      loaderText.innerText = message;
+    }
+    loader.style.display = "flex"; // Show loader
+  } else {
+    console.warn("Global loader element not found.");
+  }
+}
+
+function hideLoading() {
+  const loader = document.getElementById("globalLoader");
+  if (loader) {
+    loader.style.display = "none"; // Hide loader
+  }
+}
+// --- END Loading Indicator Functions ---
+
 function showTab(tabName) {
   const content = document.getElementById("content");
   content.innerHTML = ""; // Rensa befintligt innehåll
@@ -220,6 +239,26 @@
       button.classList.add("active");
     }
   });
+
+  // --- Add Global Loader Structure (hidden by default) ---
+  const loaderHTML = `
+    <div id="globalLoader" style="display: none; position: fixed; top: 0; left: 0; width: 100%; height: 100%; background-color: rgba(0,0,0,0.5); z-index: 1000; justify-content: center; align-items: center; flex-direction: column;">
+      <div style="/* Add spinner styles here or use a library */ width: 50px; height: 50px; border: 5px solid #f3f3f3; border-top: 5px solid #3498db; border-radius: 50%; animation: spin 1s linear infinite;"></div>
+      <p id="globalLoaderText" style="color: white; margin-top: 1rem;">Processing...</p>
+    </div>
+  `;
+  // --- END Global Loader Structure ---
+
+  // --- Add "Finished Editing" Button Structure ---
+  const finishButtonHTML = `
+    <div style="text-align: center; margin-top: 2rem; margin-bottom: 1rem; border-top: 1px solid #eee; padding-top: 1rem;">
+      <button id="finishEditingBtn" class="btn ai-edit-button" style="background-color: #28a745; color: white;" onclick="finalizeEditing()">
+        ✅ Finished Editing & Clean Up
+      </button>
+      <p style="font-size: 0.8em; color: #666; margin-top: 0.5rem;">This will remove all previous edit versions except the current one.</p>
+    </div>
+  `;
+  // --- END "Finished Editing" Button Structure ---
 
   if (tabName === "transcription") {
     content.innerHTML = `
@@ -229,7 +268,7 @@
                 <span id="transcriptionLoadStatus"></span> {/* Add status span here */}
             </div>
             <button class="btn ai-edit-button" onclick="transcribe()">
-              ${labelWithCredits("Transcribe", "transcription")}
+              ${labelWithCredits("▶ Transcribe", "transcription")}
             </button>
             <div class="result-field">
                 <pre id="transcriptionResult"></pre>
@@ -237,10 +276,10 @@
     
             <div id="enhancementTools" style="display:none;">
                 <hr/>
-                <h3>Enhancement Tools</h3>
+                <h3>🔧 Enhancement Tools</h3>
     
                 <div class="result-group">
-                    <button class="btn ai-edit-button" onclick="generateCleanTranscript()">Clean Transcript</button>
+                    <button class="btn ai-edit-button" onclick="generateCleanTranscript()">🧹 Clean Transcript</button>
                     <div class="result-field">
                         <pre id="cleanTranscriptResult"></pre>
                     </div>
@@ -248,7 +287,7 @@
     
                 <div class="result-group">
                     <button class="btn ai-edit-button" onclick="generateAISuggestions()">
-                      ${labelWithCredits("AI Suggestions", "ai_suggestions")}
+                      ${labelWithCredits("🤖 AI Suggestions", "ai_suggestions")}
                     </button>
                     <div class="result-field">
                         <pre id="aiSuggestionsResult"></pre>
@@ -257,7 +296,7 @@
     
                 <div class="result-group">
                     <button class="btn ai-edit-button" onclick="generateShowNotes()">
-                      ${labelWithCredits("Show Notes", "show_notes")}
+                      ${labelWithCredits("📝 Show Notes", "show_notes")}
                     </button>
                     <div class="result-field">
                         <pre id="showNotesResult"></pre>
@@ -266,7 +305,7 @@
     
                 <div class="result-group">
                     <button class="btn ai-edit-button" onclick="generateQuotes()">
-                      ${labelWithCredits("Generate Quotes", "ai_quotes")}
+                      ${labelWithCredits("💬 Generate Quotes", "ai_quotes")}
                     </button>
                     <div class="result-field">
                         <pre id="quotesResult"></pre>
@@ -275,14 +314,10 @@
     
                 <div class="result-group">
                     <button class="btn ai-edit-button" onclick="generateQuoteImages()">
-<<<<<<< HEAD
                       ${labelWithCredits(
                         "🖼️ Generate Quote Images",
                         "ai_qoute_images"
                       )}
-=======
-                      ${labelWithCredits("Generate Quote Images", "ai_qoute_images")}
->>>>>>> 9b2249dd
                     </button>
                     <div class="result-field">
                         <div id="quoteImagesResult"></div>
@@ -292,7 +327,7 @@
                 <div class="result-group">
                     <input type="text" id="guestNameInput" placeholder="Enter guest name..." class="input-field">
                     <button class="btn ai-edit-button" onclick="runOsintSearch()">
-                      ${labelWithCredits("OSINT Search", "ai_osint")}
+                      ${labelWithCredits("🕵️ OSINT Search", "ai_osint")}
                     </button>
                     <div class="result-field">
                         <pre id="osintResult"></pre>
@@ -301,31 +336,26 @@
     
                 <div class="result-group">
                     <button class="btn ai-edit-button" onclick="generatePodcastIntroOutro()">
-<<<<<<< HEAD
                       ${labelWithCredits(
                         "🎙 Generate Intro/Outro",
                         "ai_intro_outro"
                       )}
-=======
-                      ${labelWithCredits("Generate Intro/Outro", "ai_intro_outro")}
->>>>>>> 9b2249dd
                     </button>
                     <div class="result-field">
                         <pre id="introOutroResult"></pre>
                     </div>
                     <button class="btn ai-edit-button" onclick="convertIntroOutroToSpeech()">
-<<<<<<< HEAD
                       ${labelWithCredits(
                         "🔊 Convert to Speech",
                         "ai_intro_outro_audio"
                       )}
-=======
-                      ${labelWithCredits("Convert to Speech", "ai_intro_outro_audio")}
->>>>>>> 9b2249dd
                     </button>
                 </div>
             </div>
         `;
+    // Append loader and finish button
+    content.innerHTML += loaderHTML;
+    content.innerHTML += finishButtonHTML; // Add finish button here too if needed
   } else if (tabName === "audio") {
     content.innerHTML = `
             <h2>AI Audio Enhancement</h2>
@@ -421,7 +451,9 @@
                 </div>
             </div>
         `;
-<<<<<<< HEAD
+    // Append loader and finish button
+    content.innerHTML += loaderHTML;
+    content.innerHTML += finishButtonHTML;
     // If audio was meant to be loaded via URL, re-check now that elements are created
     if (audioUrlFromParams && !activeAudioBlob) {
       // Check if not already loaded
@@ -430,24 +462,22 @@
   } else if (tabName === "video") {
     content.innerHTML = `
             <h2>📹 AI Video Enhancement</h2>
-=======
-    } else if (tabName === 'video') {
-        content.innerHTML = `
-            <h2>AI Video Enhancement</h2>
->>>>>>> 9b2249dd
             <input type="file" id="videoUploader" accept="video/*" onchange="previewOriginalVideo()">
             <div id="originalVideoContainer" style="display: none; margin-bottom: 1rem;">
-                <p><strong>Original Video</strong></p>
+                <p>🎬 <strong>Original Video</strong></p>
                 <video id="originalVideoPlayer" controls style="width: 100%"></video>
             </div>
             <button class="btn ai-edit-button" onclick="enhanceVideo()">
-            ${labelWithCredits("Enhance Video", "video_enhancement")}
+            ${labelWithCredits("✨ Enhance Video", "video_enhancement")}
             </button>
             <div id="videoResult"></div>
             <a id="downloadVideo" class="btn ai-edit-button" download="enhanced_video.mp4" style="display: none;">
-            Download Enhanced Video
+            📥 Download Enhanced Video
             </a>
         `;
+    // Append loader and finish button
+    content.innerHTML += loaderHTML;
+    content.innerHTML += finishButtonHTML; // Add finish button here too if needed
   }
 
   // --- Important: Re-run loadAudioFromUrl if switching TO a tab ---
@@ -474,7 +504,6 @@
     return;
   }
 
-<<<<<<< HEAD
   try {
     await consumeStoreCredits("transcription");
   } catch (err) {
@@ -504,38 +533,6 @@
       resultContainer.innerText = `❌ Error: ${
         errorData.error || response.statusText
       }`;
-=======
-    try {
-        await consumeStoreCredits("transcription");
-    } catch (err) {
-        resultContainer.innerText = `Not enough credits: ${err.message}`;
-        return;
-    }
-
-    showSpinner("transcriptionResult");
-    const formData = new FormData();
-    formData.append('file', file);
-
-    try {
-        const response = await fetch('/transcription/transcribe', {
-            method: 'POST',
-            body: formData,
-        });
-        hideSpinner("transcriptionResult");
-        if (response.ok) {
-            const result = await response.json();
-            rawTranscript = result.raw_transcription || "";
-            fullTranscript = result.full_transcript || "";
-
-            resultContainer.innerText = rawTranscript;
-            document.getElementById("enhancementTools").style.display = "block";
-        } else {
-            const errorData = await response.json();
-            resultContainer.innerText = `Error: ${errorData.error || response.statusText}`;
-        }
-    } catch (error) {
-        resultContainer.innerText = `Transcription failed: ${error.message}`;
->>>>>>> 9b2249dd
     }
   } catch (error) {
     resultContainer.innerText = `❌ Transcription failed: ${error.message}`;
@@ -543,7 +540,6 @@
 }
 
 async function generateCleanTranscript() {
-<<<<<<< HEAD
   try {
     const res = await fetch("/transcription/clean", {
       method: "POST",
@@ -558,43 +554,14 @@
     document.getElementById("cleanTranscriptResult").innerText =
       "❌ Failed to clean transcript. Server says: " + err.message;
   }
-=======
-    const containerId = "cleanTranscriptResult";
-    const container = document.getElementById(containerId);
-
-    showSpinner(containerId);
-
-    try {
-        const res = await fetch("/transcription/clean", {
-            method: "POST",
-            headers: { "Content-Type": "application/json" },
-            body: JSON.stringify({ transcript: fullTranscript })
-        });
-
-        const data = await res.json();
-        container.innerText = data.clean_transcript || "No clean result.";
-    } catch (err) {
-        container.innerText = "Failed to clean transcript. Server says: " + err.message;
-    }
->>>>>>> 9b2249dd
-}
-
-
+}
 
 async function generateAISuggestions() {
-<<<<<<< HEAD
   const suggestionsEl = document.getElementById("aiSuggestionsResult");
-=======
-    const containerId = "aiSuggestionsResult";
-    const container = document.getElementById(containerId);
-
-    showSpinner(containerId);
->>>>>>> 9b2249dd
 
   try {
     await consumeStoreCredits("ai_suggestions");
 
-<<<<<<< HEAD
     const res = await fetch("/transcription/ai_suggestions", {
       method: "POST",
       headers: { "Content-Type": "application/json" },
@@ -610,24 +577,6 @@
         [primary, additional].filter(Boolean).join("\n\n") || "No suggestions.";
     } else {
       suggestionsEl.innerText = `❌ Error: ${res.status} - ${res.statusText}`;
-=======
-        const res = await fetch("/transcription/ai_suggestions", {
-            method: "POST",
-            headers: { "Content-Type": "application/json" },
-            body: JSON.stringify({ transcript: rawTranscript })
-        });
-
-        const data = await res.json();
-        if (res.ok) {
-            const primary = data.primary_suggestions || "";
-            const additional = (data.additional_suggestions || []).join("\n");
-            container.innerText = [primary, additional].filter(Boolean).join("\n\n") || "No suggestions.";
-        } else {
-            container.innerText = `Error: ${res.status} - ${res.statusText}`;
-        }
-    } catch (err) {
-        container.innerText = "Not enough credits: " + err.message;
->>>>>>> 9b2249dd
     }
   } catch (err) {
     suggestionsEl.innerText = "❌ Not enough credits: " + err.message;
@@ -635,7 +584,6 @@
 }
 
 async function generateShowNotes() {
-<<<<<<< HEAD
   try {
     await consumeStoreCredits("show_notes");
 
@@ -701,87 +649,7 @@
     document.getElementById("quoteImagesResult").innerText =
       "❌ Not enough credits: " + err.message;
   }
-=======
-    const containerId = "showNotesResult";
-    const container = document.getElementById(containerId);
-
-    showSpinner(containerId);
-
-    try {
-        await consumeStoreCredits("show_notes");
-
-        const res = await fetch("/transcription/show_notes", {
-            method: "POST",
-            headers: { "Content-Type": "application/json" },
-            body: JSON.stringify({ transcript: rawTranscript })
-        });
-
-        const data = await res.json();
-        container.innerText = data.show_notes || "No notes.";
-    } catch (err) {
-        container.innerText = "Not enough credits: " + err.message;
-    }
-}
-
-async function generateQuotes() {
-    const containerId = "quotesResult";
-    const container = document.getElementById(containerId);
-
-    showSpinner(containerId);
-
-    try {
-        await consumeStoreCredits("ai_quotes");
-
-        const res = await fetch("/transcription/quotes", {
-            method: "POST",
-            headers: { "Content-Type": "application/json" },
-            body: JSON.stringify({ transcript: rawTranscript })
-        });
-
-        const data = await res.json();
-        container.innerText = data.quotes || "No quotes.";
-    } catch (err) {
-        container.innerText = "Not enough credits: " + err.message;
-    }
-}
-
-async function generateQuoteImages() {
-    const containerId = "quoteImagesResult";
-    const container = document.getElementById(containerId);
-
-    const quotes = document.getElementById("quotesResult").innerText;
-    if (!quotes) {
-        alert("Generate quotes first.");
-        return;
-    }
-
-    showSpinner(containerId);
-
-    try {
-        await consumeStoreCredits("ai_qoute_images");
-
-        const res = await fetch("/transcription/quote_images", {
-            method: "POST",
-            headers: { "Content-Type": "application/json" },
-            body: JSON.stringify({ quotes })
-        });
-
-        const data = await res.json();
-        container.innerHTML = "";
-
-        (data.quote_images || []).forEach(url => {
-            const img = document.createElement("img");
-            img.src = url;
-            img.style.maxWidth = "100%";
-            img.style.margin = "10px 0";
-            container.appendChild(img);
-        });
-    } catch (err) {
-        container.innerText = "Not enough credits: " + err.message;
-    }
->>>>>>> 9b2249dd
-}
-
+}
 
 async function fetchAudioFromBlobUrl(blobUrl) {
   try {
@@ -797,7 +665,6 @@
 }
 
 async function runOsintSearch() {
-<<<<<<< HEAD
   const guestName = document.getElementById("guestNameInput").value;
   const resultEl = document.getElementById("osintResult");
 
@@ -881,100 +748,6 @@
       resultEl.appendChild(download);
     } else {
       throw new Error(data.error || "Unknown error");
-=======
-    const containerId = "osintResult";
-    const container = document.getElementById(containerId);
-
-    const guestName = document.getElementById("guestNameInput").value;
-    if (!guestName.trim()) {
-        alert("Please enter a guest name.");
-        return;
-    }
-
-    showSpinner(containerId);
-
-    try {
-        await consumeStoreCredits("ai_osint");
-
-        const response = await fetch("/transcription/osint_lookup", {
-            method: "POST",
-            headers: { "Content-Type": "application/json" },
-            body: JSON.stringify({ guest_name: guestName })
-        });
-
-        const data = await response.json();
-        container.innerText = data.osint_info || "No info found.";
-    } catch (err) {
-        container.innerText = `Failed: ${err.message}`;
-    }
-}
-
-async function generatePodcastIntroOutro() {
-    const containerId = "introOutroResult";
-    const container = document.getElementById(containerId);
-
-    const guestName = document.getElementById("guestNameInput").value;
-    if (!guestName.trim()) return alert("Please enter a guest name.");
-    if (!rawTranscript) return alert("No transcript available yet.");
-
-    showSpinner(containerId);
-
-    try {
-        await consumeStoreCredits("ai_intro_outro");
-
-        const res = await fetch("/transcription/generate_intro_outro", {
-            method: "POST",
-            headers: { "Content-Type": "application/json" },
-            body: JSON.stringify({
-                guest_name: guestName,
-                transcript: rawTranscript
-            })
-        });
-
-        const data = await res.json();
-        container.innerText = data.script || "No result.";
-    } catch (err) {
-        container.innerText = `Failed: ${err.message}`;
-    }
-}
-
-async function convertIntroOutroToSpeech() {
-    const containerId = "introOutroResult";
-    const container = document.getElementById(containerId);
-
-    const script = container.innerText;
-    if (!script.trim()) return alert("No script to convert.");
-
-    container.innerText += "\n\nGenerating voice...";
-
-    try {
-        const res = await fetch("/transcription/intro_outro_audio", {
-            method: "POST",
-            headers: { "Content-Type": "application/json" },
-            body: JSON.stringify({ script })
-        });
-
-        const data = await res.json();
-        if (data.audio_base64) {
-            const audio = document.createElement("audio");
-            audio.controls = true;
-            audio.src = data.audio_base64;
-
-            const download = document.createElement("a");
-            download.href = data.audio_base64;
-            download.download = "intro_outro.mp3";
-            download.className = "btn ai-edit-button";
-            download.innerText = "Download Intro/Outro Audio";
-
-            container.appendChild(document.createElement("hr"));
-            container.appendChild(audio);
-            container.appendChild(download);
-        } else {
-            throw new Error(data.error || "Unknown error");
-        }
-    } catch (err) {
-        container.innerText += `\nFailed to convert to audio: ${err.message}`;
->>>>>>> 9b2249dd
     }
   } catch (err) {
     resultEl.innerText += `\n❌ Failed to convert to audio: ${err.message}`;
@@ -982,7 +755,6 @@
 }
 
 async function enhanceAudio() {
-<<<<<<< HEAD
   const input = document.getElementById("audioUploader");
   const audioControls = document.getElementById("audioControls");
   const file = input.files[0];
@@ -1002,7 +774,7 @@
   formData.append("audio", file);
   formData.append("episode_id", episodeId);
 
-  audioControls.innerHTML = "🔄 Enhancing... Please wait.";
+  showLoading("Enhancing audio..."); // Show loader
 
   try {
     const response = await fetch("/audio/enhancement", {
@@ -1011,76 +783,55 @@
     });
 
     const result = await response.json();
-    const blobUrl = result.enhanced_audio_url;
-
-    // ✅ Use backend proxy to avoid CORS
+    if (!response.ok) {
+      throw new Error(result.error || `HTTP error! status: ${response.status}`);
+    }
+
+    const blobUrl = result.blobUrl; // Get blobUrl from response
+    currentEditId = result.editId; // Store the new edit ID
+
+    // Fetch the actual blob data using the blobUrl (via proxy if needed)
+    // Assuming /get_enhanced_audio works or adapt as needed
     const audioRes = await fetch(
       `/get_enhanced_audio?url=${encodeURIComponent(blobUrl)}`
     );
+    if (!audioRes.ok) {
+      throw new Error(
+        `Failed to fetch enhanced audio blob: ${audioRes.statusText}`
+      );
+    }
     const blob = await audioRes.blob();
-    const url = URL.createObjectURL(blob);
-=======
-    const containerId = "audioControls";
-    const container = document.getElementById(containerId);
-
-    const input = document.getElementById('audioUploader');
-    const file = input.files[0];
-    if (!file) return alert("Upload an audio file first.");
-
-    const episodeId = sessionStorage.getItem("selected_episode_id");
-    if (!episodeId) return alert("No episode selected.");
-
-    showSpinner(containerId);
-
-    try {
-        await consumeStoreCredits("audio_enhancment");
-
-        const formData = new FormData();
-        formData.append("audio", file);
-        formData.append("episode_id", episodeId);
-
-        const response = await fetch("/audio/enhancement", {
-            method: "POST",
-            body: formData
-        });
-
-        const result = await response.json();
-
-        if (!response.ok) {
-            container.innerHTML = `Error: ${result.error || response.statusText}`;
-            return;
-        }
-
-        const blobUrl = result.enhanced_audio_url;
-
-        const audioRes = await fetch(`/get_enhanced_audio?url=${encodeURIComponent(blobUrl)}`);
-        const blob = await audioRes.blob();
-        const url = URL.createObjectURL(blob);
->>>>>>> 9b2249dd
-
-    enhancedAudioBlob = blob;
-    activeAudioBlob = blob;
-    activeAudioId = "external";
-
-<<<<<<< HEAD
+    const url = URL.createObjectURL(blob); // Create object URL for player
+
+    enhancedAudioBlob = blob; // Keep track if needed elsewhere
+    activeAudioBlob = blob; // Update the active blob
+
     audioControls.innerHTML = `
-=======
-        container.innerHTML = `
->>>>>>> 9b2249dd
-            <p>Audio enhancement complete!</p>
+            <p>Audio enhancement complete! (Edit ID: ${currentEditId})</p>
             <audio controls src="${url}" style="width: 100%;"></audio>
         `;
 
-    document.getElementById("audioAnalysisSection").style.display = "block";
-    document.getElementById("audioCuttingSection").style.display = "block";
-    document.getElementById("aiCuttingSection").style.display = "block";
-
-<<<<<<< HEAD
+    // ... (show analysis/cutting sections) ...
+
+    // Update download link if it exists
     const dl = document.getElementById("downloadEnhanced");
-    dl.href = url;
-    dl.style.display = "inline-block";
+    if (dl) {
+      dl.href = url;
+      dl.style.display = "inline-block";
+      dl.download = `enhanced_${currentEditId}.wav`; // Update download filename
+    }
   } catch (err) {
     audioControls.innerHTML = `❌ Error: ${err.message}`;
+    // Use global notification if available
+    if (typeof showNotification === "function") {
+      showNotification(
+        "Error",
+        `Audio enhancement failed: ${err.message}`,
+        "error"
+      );
+    }
+  } finally {
+    hideLoading(); // Hide loader regardless of success/failure
   }
 }
 
@@ -1091,7 +842,7 @@
 
   const resultContainer = document.getElementById("isolatedVoiceResult");
   const episodeId = sessionStorage.getItem("selected_episode_id");
-  resultContainer.innerText = "🎙️ Isolating voice using ElevenLabs...";
+  showLoading("Isolating voice...");
 
   const formData = new FormData();
   formData.append("audio", file);
@@ -1103,46 +854,56 @@
       body: formData
     });
     const data = await response.json();
-    if (!response.ok) throw new Error(data.error || "Voice isolation failed.");
+    if (!response.ok) {
+      throw new Error(data.error || `HTTP error! status: ${response.status}`);
+    }
+
+    const blobUrl = data.blobUrl;
+    currentEditId = data.editId; // Store the new edit ID
 
     // Fetch the actual blob via proxy
-    const blobUrl = data.isolated_blob_url;
     const audioRes = await fetch(
       `/transcription/get_isolated_audio?url=${encodeURIComponent(blobUrl)}`
     );
+    if (!audioRes.ok) {
+      throw new Error(
+        `Failed to fetch isolated audio blob: ${audioRes.statusText}`
+      );
+    }
     const blob = await audioRes.blob();
     const url = URL.createObjectURL(blob);
 
     // Set the isolated audio as active
-    isolatedAudioBlob = blob;
-    activeAudioBlob = blob;
-    activeAudioId = "external";
+    isolatedAudioBlob = blob; // Keep track if needed
+    activeAudioBlob = blob; // Update active blob
 
     // Show the isolated audio player
     resultContainer.innerHTML = `
-        <p>🎧 Isolated Audio</p>
+        <p>🎧 Isolated Audio (Edit ID: ${currentEditId})</p>
         <audio controls src="${url}" style="width: 100%;"></audio>
       `;
 
-    // Reveal the analysis UI
-    document.getElementById("audioAnalysisSection").style.display = "block";
-    document.getElementById("audioCuttingSection").style.display = "block";
-    document.getElementById("aiCuttingSection").style.display = "block";
-
-    // Hide the mix button until analysis completes
-    const mixBtn = document.getElementById("mixBackgroundBtn");
-    mixBtn.style.display = "none";
+    // ... (Reveal analysis UI, hide mix button) ...
 
     // Wire up the download link for the isolated audio
     const dl = document.getElementById("downloadIsolatedVoice");
-    dl.href = url;
-    dl.style.display = "inline-block";
-
-    // Optionally: automatically start analysis on the isolated audio
-    // await analyzeEnhancedAudio();
+    if (dl) {
+      dl.href = url;
+      dl.style.display = "inline-block";
+      dl.download = `isolated_${currentEditId}.wav`; // Update download filename
+    }
   } catch (err) {
     console.error("Voice isolation failed:", err);
     resultContainer.innerText = `❌ Isolation failed: ${err.message}`;
+    if (typeof showNotification === "function") {
+      showNotification(
+        "Error",
+        `Voice isolation failed: ${err.message}`,
+        "error"
+      );
+    }
+  } finally {
+    hideLoading();
   }
 }
 
@@ -1215,131 +976,6 @@
                 ? `<audio controls src="${sfxList[0]}" class="sfx-preview"></audio>`
                 : "<em>No preview.</em>"
             }
-=======
-        const dl = document.getElementById("downloadEnhanced");
-        dl.href = url;
-        dl.style.display = "inline-block";
-    } catch (err) {
-        container.innerHTML = `Error: ${err.message}`;
-    }
-}
-
-async function runVoiceIsolation() {
-    const containerId = "isolatedVoiceResult";
-    const container = document.getElementById(containerId);
-
-    const input = document.getElementById('audioUploader');
-    const file = input.files[0];
-    if (!file) return alert("Upload an audio file first.");
-
-    const episodeId = sessionStorage.getItem("selected_episode_id");
-    if (!episodeId) return alert("No episode selected.");
-
-    showSpinner(containerId);
-
-    try {
-        await consumeStoreCredits("voice_isolation");
-
-        const formData = new FormData();
-        formData.append("audio", file);
-        formData.append("episode_id", episodeId);
-
-        const response = await fetch("/transcription/voice_isolate", {
-            method: "POST",
-            body: formData
-        });
-
-        const data = await response.json();
-        if (!response.ok) throw new Error(data.error || "Voice isolation failed.");
-
-        const blobUrl = data.isolated_blob_url;
-        const audioRes = await fetch(`/transcription/get_isolated_audio?url=${encodeURIComponent(blobUrl)}`);
-        const blob = await audioRes.blob();
-        const url = URL.createObjectURL(blob);
-
-        isolatedAudioBlob = blob;
-        activeAudioBlob = blob;
-        activeAudioId = "external";
-
-        container.innerHTML = `
-            <p>Isolated Audio</p>
-            <audio controls src="${url}" style="width: 100%;"></audio>
-        `;
-
-        document.getElementById("audioAnalysisSection").style.display = "block";
-        document.getElementById("audioCuttingSection").style.display = "block";
-        document.getElementById("aiCuttingSection").style.display = "block";
-
-        const mixBtn = document.getElementById("mixBackgroundBtn");
-        mixBtn.style.display = "none";
-
-        const dl = document.getElementById("downloadIsolatedVoice");
-        dl.href = url;
-        dl.style.display = "inline-block";
-    } catch (err) {
-        console.error("Voice isolation failed:", err);
-        container.innerText = `Isolation failed: ${err.message}`;
-    }
-}
-
-async function analyzeEnhancedAudio() {
-    const containerId = "analysisResults";
-    const container = document.getElementById(containerId);
-    const timeline = document.getElementById("soundEffectTimeline");
-    const mixBtn = document.getElementById("mixBackgroundBtn");
-
-    if (!activeAudioBlob) {
-        return alert("No audio loaded. Enhance or Isolate first.");
-    }
-
-    showSpinner(containerId);
-
-    try {
-        await consumeStoreCredits("ai_audio_analysis");
-
-        const fd = new FormData();
-        fd.append("audio", activeAudioBlob, "processed_audio.wav");
-
-        const res = await fetch("/audio_analysis", { method: "POST", body: fd });
-        const data = await res.json();
-        if (!res.ok) throw new Error(data.error || res.statusText);
-
-        container.innerText = `
-            Sentiment:     ${data.sentiment ?? "–"}
-            Clarity Score: ${data.clarity_score ?? "–"}
-            Noise Level:   ${data.background_noise ?? "–"}
-            Dominant Emo:  ${data.dominant_emotion}
-        `;
-
-        timeline.innerHTML = "";
-        renderSoundSuggestions(data, timeline);
-
-        window.analysisData = {
-            emotion: data.dominant_emotion,
-            audioBlob: activeAudioBlob
-        };
-
-        mixBtn.style.display = "inline-block";
-    } catch (err) {
-        container.innerText = `Analysis failed: ${err.message}`;
-    }
-}
-
-
-/* Hjälper att rendera suggestion-listan */
-function renderSoundSuggestions(data, timeline) {
-    timeline.innerHTML = "<h4>AI-Driven Sound Suggestions</h4>";
-    window.selectedSoundFX = {};
-
-    (data.sound_effect_suggestions || []).forEach((entry, i) => {
-        const sfxList = entry.sfx_options || [];
-        const container = document.createElement("div");
-        container.className = "sound-suggestion";
-        container.innerHTML = `
-            <p><strong>Text:</strong> ${entry.timestamp_text}</p>
-            <p><strong>Emotion:</strong> ${entry.emotion}</p>
-            ${sfxList.length ? `<audio controls src="${sfxList[0]}" class="sfx-preview"></audio>` : "<em>No preview.</em>"}
->>>>>>> 9b2249dd
         `;
     timeline.appendChild(container);
     if (sfxList.length) {
@@ -1352,7 +988,6 @@
 }
 
 async function displayBackgroundAndMix() {
-<<<<<<< HEAD
   const preview = document.getElementById("backgroundPreview");
   const mixBtn = document.getElementById("mixBackgroundBtn");
   const dl = document.getElementById("downloadEnhanced");
@@ -1388,47 +1023,6 @@
       // Update download link
       dl.href = data.merged_audio;
       dl.style.display = "inline-block";
-=======
-    const preview = document.getElementById("backgroundPreview");
-    const mixBtn  = document.getElementById("mixBackgroundBtn");
-    const dl      = document.getElementById("downloadEnhanced");
-    const { emotion, audioBlob } = window.analysisData || {};
-  
-    if (!emotion || !audioBlob) {
-      return alert("Run analysis first!");
-    }
-  
-    // Disable button & show spinner text
-    mixBtn.disabled  = true;
-    mixBtn.innerText = "Generating…";
-    preview.innerHTML = "";
-  
-    const fd = new FormData();
-    fd.append("audio",   audioBlob, "processed_audio.wav");
-    fd.append("emotion", emotion);
-  
-    try {
-      const res  = await fetch("/audio_background_mix", { method: "POST", body: fd });
-      const data = await res.json();
-      if (!res.ok) throw new Error(data.error || res.statusText);
-  
-      // ONLY render the mixed overlay:
-      if (data.merged_audio) {
-        preview.innerHTML = `
-          <h4>Mixed Preview</h4>
-          <audio controls src="${data.merged_audio}" style="width:100%;"></audio>
-        `;
-        // Update download link
-        dl.href          = data.merged_audio;
-        dl.style.display = "inline-block";
-      }
-    } catch (err) {
-      preview.innerText = `Error: ${err.message}`;
-    } finally {
-      // Restore button
-      mixBtn.disabled  = false;
-      mixBtn.innerText = "Mix Background & Preview";
->>>>>>> 9b2249dd
     }
   } catch (err) {
     preview.innerText = `❌ Error: ${err.message}`;
@@ -1461,16 +1055,17 @@
     return;
   }
 
-<<<<<<< HEAD
   const formData = new FormData();
   formData.append(
     "audio",
-    new File([activeAudioBlob], "clip.wav", { type: "audio/wav" })
+    new File([activeAudioBlob], "clip_source.wav", { type: "audio/wav" }) // Use generic name
   );
   formData.append("episode_id", episodeId);
   formData.append("start", start);
   formData.append("end", end);
 
+  showLoading("Cutting audio...");
+
   try {
     const response = await fetch("/cut_from_blob", {
       method: "POST",
@@ -1478,27 +1073,39 @@
     });
 
     const result = await response.json();
-    if (!response.ok || !result.clipped_audio_url) {
-      throw new Error(result.error || "Clipping failed.");
-    }
-
-    const proxyUrl = `/get_clipped_audio?url=${encodeURIComponent(
-      result.clipped_audio_url
-    )}`;
+    if (!response.ok) {
+      throw new Error(result.error || `HTTP error! status: ${response.status}`);
+    }
+
+    const blobUrl = result.blobUrl;
+    currentEditId = result.editId; // Store new edit ID
+
+    // Fetch blob via proxy
+    const proxyUrl = `/get_clipped_audio?url=${encodeURIComponent(blobUrl)}`;
     const audioRes = await fetch(proxyUrl);
-    if (!audioRes.ok) throw new Error("Failed to fetch clipped audio.");
+    if (!audioRes.ok) {
+      throw new Error(
+        `Failed to fetch clipped audio blob: ${audioRes.statusText}`
+      );
+    }
     const blob = await audioRes.blob();
     const url = URL.createObjectURL(blob);
 
-    cutResult.innerHTML = `<audio controls src="${url}" style="width: 100%;"></audio>`;
-    dl.href = url;
-    dl.download = "clipped_audio.wav";
-    dl.style.display = "inline-block";
-
-    activeAudioBlob = blob;
-    activeAudioId = "external";
+    cutResult.innerHTML = `<p>Cut complete (Edit ID: ${currentEditId})</p><audio controls src="${url}" style="width: 100%;"></audio>`;
+    if (dl) {
+      dl.href = url;
+      dl.download = `clipped_${currentEditId}.wav`; // Update download filename
+      dl.style.display = "inline-block";
+    }
+
+    activeAudioBlob = blob; // Update active blob
   } catch (err) {
     alert(`❌ Cut failed: ${err.message}`);
+    if (typeof showNotification === "function") {
+      showNotification("Error", `Audio cut failed: ${err.message}`, "error");
+    }
+  } finally {
+    hideLoading();
   }
 }
 
@@ -1530,7 +1137,6 @@
     let response, data;
 
     if (activeAudioId === "external") {
-      // Använd blob och skicka till /ai_cut_from_blob
       const formData = new FormData();
       formData.append(
         "audio",
@@ -1543,7 +1149,6 @@
         body: formData
       });
     } else {
-      // Använd file_id och skicka till /ai_cut_audio
       response = await fetch("/ai_cut_audio", {
         method: "POST",
         headers: { "Content-Type": "application/json" },
@@ -1557,7 +1162,6 @@
     data = await response.json();
     if (!response.ok) throw new Error(data.error || "AI Cut failed");
 
-    // 🧠 Visa transcript och suggested cuts
     transcriptEl.innerText =
       data.cleaned_transcript || "No transcript available.";
 
@@ -1580,97 +1184,6 @@
           window.selectedAiCuts[index] = cut;
         } else {
           delete window.selectedAiCuts[index];
-=======
-    const episodeId = sessionStorage.getItem("selected_episode_id");
-    if (!episodeId || !activeAudioBlob) return alert("No audio or episode selected.");
-    if (isNaN(start) || isNaN(end) || start >= end) return alert("Invalid timestamps.");
-
-    try {
-        await consumeStoreCredits("audio_cutting");
-    } catch (err) {
-        alert(`Not enough credits: ${err.message}`);
-        return;
-    }
-
-    const formData = new FormData();
-    formData.append("audio", new File([activeAudioBlob], "clip.wav", { type: "audio/wav" }));
-    formData.append("episode_id", episodeId);
-    formData.append("start", start);
-    formData.append("end", end);
-
-    try {
-        const response = await fetch("/cut_from_blob", {
-            method: "POST",
-            body: formData
-        });
-
-        const result = await response.json();
-        if (!response.ok || !result.clipped_audio_url) {
-            throw new Error(result.error || "Clipping failed.");
-        }
-
-        const proxyUrl = `/get_clipped_audio?url=${encodeURIComponent(result.clipped_audio_url)}`;
-        const audioRes = await fetch(proxyUrl);
-        if (!audioRes.ok) throw new Error("Failed to fetch clipped audio.");
-        const blob = await audioRes.blob();
-        const url = URL.createObjectURL(blob);
-
-        cutResult.innerHTML = `<audio controls src="${url}" style="width: 100%;"></audio>`;
-        dl.href = url;
-        dl.download = "clipped_audio.wav";
-        dl.style.display = "inline-block";
-
-        activeAudioBlob = blob;
-        activeAudioId = "external";
-    } catch (err) {
-        alert(`Cut failed: ${err.message}`);
-    }
-}
-
-async function aiCutAudio() {
-    const episodeId = sessionStorage.getItem("selected_episode_id");
-    if (!episodeId) {
-        alert("No episode selected.");
-        return;
-    }
-
-    if (!activeAudioBlob && !activeAudioId) {
-        alert("No audio loaded.");
-        return;
-    }
-
-    const containerIdTranscript = "aiTranscript";
-    const containerTranscript = document.getElementById(containerIdTranscript);
-    const containerIdCuts = "aiSuggestedCuts";
-    const containerCuts = document.getElementById(containerIdCuts);
-
-    showSpinner(containerIdTranscript);
-    containerCuts.innerHTML = "";
-
-    try {
-        await consumeStoreCredits("ai_audio_cutting");
-
-        let response, data;
-
-        if (activeAudioId === "external") {
-            const formData = new FormData();
-            formData.append("audio", new File([activeAudioBlob], "ai_cut.wav", { type: "audio/wav" }));
-            formData.append("episode_id", episodeId);
-
-            response = await fetch("/ai_cut_from_blob", {
-                method: "POST",
-                body: formData
-            });
-        } else {
-            response = await fetch("/ai_cut_audio", {
-                method: "POST",
-                headers: { "Content-Type": "application/json" },
-                body: JSON.stringify({
-                    file_id: activeAudioId,
-                    episode_id: episodeId
-                })
-            });
->>>>>>> 9b2249dd
         }
       };
       window.selectedAiCuts[index] = cut;
@@ -1680,7 +1193,6 @@
         cut.end
       }s) | Confidence: ${cut.certainty_score.toFixed(2)}`;
 
-<<<<<<< HEAD
       const div = document.createElement("div");
       div.appendChild(checkbox);
       div.appendChild(label);
@@ -1697,53 +1209,6 @@
     alert(`❌ AI Cut failed: ${err.message}`);
     transcriptEl.innerText = "❌ Failed to process audio.";
   }
-=======
-        containerTranscript.innerText = data.cleaned_transcript || "No transcript available.";
-
-        const suggestedCuts = data.suggested_cuts || [];
-        if (!suggestedCuts.length) {
-            containerCuts.innerText = "No suggested cuts found.";
-            return;
-        }
-
-        containerCuts.innerHTML = "";
-        window.selectedAiCuts = {};
-
-        suggestedCuts.forEach((cut, index) => {
-            const checkbox = document.createElement("input");
-            checkbox.type = "checkbox";
-            checkbox.checked = true;
-            checkbox.dataset.index = index;
-            checkbox.onchange = () => {
-                if (checkbox.checked) {
-                    window.selectedAiCuts[index] = cut;
-                } else {
-                    delete window.selectedAiCuts[index];
-                }
-            };
-            window.selectedAiCuts[index] = cut;
-
-            const label = document.createElement("label");
-            label.innerText = ` "${cut.sentence}" (${cut.start}s - ${cut.end}s) | Confidence: ${cut.certainty_score.toFixed(2)}`;
-
-            const div = document.createElement("div");
-            div.appendChild(checkbox);
-            div.appendChild(label);
-            containerCuts.appendChild(div);
-        });
-
-        const applyBtn = document.createElement("button");
-        applyBtn.className = "btn ai-edit-button";
-        applyBtn.innerText = "Apply AI Cuts";
-        applyBtn.onclick = applySelectedCuts;
-
-        containerCuts.appendChild(applyBtn);
-
-    } catch (err) {
-        containerTranscript.innerText = "Failed to process audio.";
-        alert(`AI Cut failed: ${err.message}`);
-    }
->>>>>>> 9b2249dd
 }
 
 async function applySelectedCuts() {
@@ -1755,176 +1220,91 @@
 
   const episodeId = sessionStorage.getItem("selected_episode_id");
 
-  try {
-    let blobUrl;
-
-<<<<<<< HEAD
-    // Skicka till rätt backend beroende på var ljudet finns
-    if (activeAudioId === "external") {
-      const formData = new FormData();
-      formData.append(
-        "audio",
-        new File([activeAudioBlob], "cleaned.wav", { type: "audio/wav" })
+  if (!activeAudioBlob) {
+    alert("No source audio blob available to apply cuts to.");
+    return;
+  }
+
+  showLoading("Applying AI cuts...");
+
+  const formData = new FormData();
+  formData.append(
+    "audio",
+    new File([activeAudioBlob], "ai_cut_source.wav", { type: "audio/wav" })
+  );
+  formData.append("episode_id", episodeId);
+  formData.append("cuts", JSON.stringify(cuts)); // Send cuts as JSON string
+
+  try {
+    const response = await fetch("/apply_ai_cuts_from_blob", {
+      method: "POST",
+      body: formData
+    });
+
+    const result = await response.json();
+    if (!response.ok) {
+      throw new Error(result.error || `HTTP error! status: ${response.status}`);
+    }
+
+    const blobUrl = result.blobUrl; // Changed key from cleaned_file_url
+    currentEditId = result.editId; // Store new edit ID
+
+    // Fetch blob via proxy
+    const proxyUrl = `/get_cleaned_audio?url=${encodeURIComponent(blobUrl)}`;
+    const audioRes = await fetch(proxyUrl);
+    if (!audioRes.ok) {
+      throw new Error(
+        `Failed to fetch cleaned audio blob: ${audioRes.statusText}`
       );
-      formData.append("episode_id", episodeId);
-      formData.append("cuts", JSON.stringify(cuts));
-=======
-        // Använd backend-proxy för att undvika CORS
-        const proxyUrl = `/get_clipped_audio?url=${encodeURIComponent(blobUrl)}`;
-        const audioRes = await fetch(proxyUrl);
-        if (!audioRes.ok) throw new Error("Failed to fetch clipped audio.");
-        const blob = await audioRes.blob();
-        const url = URL.createObjectURL(blob);
-
-        //  Visa spelare och ladda ner-knapp
-        const section = document.getElementById("aiCuttingSection");
-        section.appendChild(document.createElement("hr"));
-
-        const player = document.createElement("audio");
-        player.controls = true;
-        player.src = url;
-        section.appendChild(player);
-
-        const dl = document.createElement("a");
-        dl.href = url;
-        dl.download = "ai_cleaned_audio.wav";
-        dl.className = "btn ai-edit-button";
-        dl.innerText = "Download Cleaned Audio";
-        section.appendChild(dl);
-
-        // Uppdatera aktiv blob
-        activeAudioBlob = blob;
-        activeAudioId = "external";
-    } catch (err) {
-        alert(`Apply failed: ${err.message}`);
-    }
-}
->>>>>>> 9b2249dd
-
-      const response = await fetch("/apply_ai_cuts_from_blob", {
-        method: "POST",
-        body: formData
-      });
-
-      const result = await response.json();
-      if (!response.ok) throw new Error(result.error || "Apply failed");
-      blobUrl = result.cleaned_file_url;
-    } else {
-      const response = await fetch("/apply_ai_cuts", {
-        method: "POST",
-        headers: { "Content-Type": "application/json" },
-        body: JSON.stringify({
-          file_id: activeAudioId,
-          cuts: cuts.map((c) => ({ start: c.start, end: c.end })),
-          episode_id: episodeId
-        })
-      });
-
-      const result = await response.json();
-      if (!response.ok) throw new Error(result.error || "Apply failed");
-      blobUrl = result.cleaned_file_url;
-    }
-
-<<<<<<< HEAD
-    // 🛡 Använd backend-proxy för att undvika CORS
-    const proxyUrl = `/get_clipped_audio?url=${encodeURIComponent(blobUrl)}`;
-    const audioRes = await fetch(proxyUrl);
-    if (!audioRes.ok) throw new Error("Failed to fetch clipped audio.");
+    }
     const blob = await audioRes.blob();
     const url = URL.createObjectURL(blob);
 
-    // 🎧 Visa spelare och ladda ner-knapp
+    // Display player and download link
     const section = document.getElementById("aiCuttingSection");
+    // Clear previous results if any
+    const existingPlayer = section.querySelector("audio");
+    const existingLink = section.querySelector("a.ai-edit-button");
+    if (existingPlayer) existingPlayer.remove();
+    if (existingLink) existingLink.remove();
+    // Remove hr if needed
+    const existingHr = section.querySelector("hr:last-of-type");
+    if (existingHr) existingHr.remove();
+
     section.appendChild(document.createElement("hr"));
+
+    const resultText = document.createElement("p");
+    resultText.innerText = `AI Cuts applied (Edit ID: ${currentEditId})`;
+    section.appendChild(resultText);
 
     const player = document.createElement("audio");
     player.controls = true;
     player.src = url;
+    player.style.width = "100%";
     section.appendChild(player);
 
     const dl = document.createElement("a");
     dl.href = url;
-    dl.download = "ai_cleaned_audio.wav";
+    dl.download = `ai_cleaned_${currentEditId}.wav`; // Update download filename
     dl.className = "btn ai-edit-button";
     dl.innerText = "📥 Download Cleaned Audio";
+    dl.style.marginTop = "0.5rem";
+    dl.style.display = "inline-block";
     section.appendChild(dl);
 
-    // Uppdatera aktiv blob
+    // Update active blob
     activeAudioBlob = blob;
-    activeAudioId = "external";
   } catch (err) {
     alert(`❌ Apply failed: ${err.message}`);
-  }
-}
-
-async function cutAudioFromBlob() {
-  const startInput = document.getElementById("startTime");
-  const endInput = document.getElementById("endTime");
-  const cutResult = document.getElementById("cutResult");
-  const dl = document.getElementById("downloadCut");
-
-  const start = parseFloat(startInput.value);
-  const end = parseFloat(endInput.value);
-
-  const episodeId = sessionStorage.getItem("selected_episode_id");
-  if (!episodeId || !activeAudioBlob)
-    return alert("⚠️ No audio or episode selected.");
-  if (isNaN(start) || isNaN(end) || start >= end)
-    return alert("⚠️ Invalid timestamps.");
-
-  try {
-    await consumeStoreCredits("audio_cutting");
-  } catch (err) {
-    alert(`❌ Not enough credits: ${err.message}`);
-    return;
-  }
-=======
-    const episodeId = sessionStorage.getItem("selected_episode_id");
-    if (!episodeId || !activeAudioBlob) return alert("No audio or episode selected.");
-    if (isNaN(start) || isNaN(end) || start >= end) return alert("Invalid timestamps.");
-
-    try {
-        await consumeStoreCredits("audio_cutting");
-    } catch (err) {
-        alert(`Not enough credits: ${err.message}`);
-        return;
-    }
->>>>>>> 9b2249dd
-
-  const formData = new FormData();
-  formData.append(
-    "audio",
-    new File([activeAudioBlob], "clip.wav", { type: "audio/wav" })
-  );
-  formData.append("episode_id", episodeId);
-  formData.append("start", start);
-  formData.append("end", end);
-
-  try {
-    const response = await fetch("/cut_from_blob", {
-      method: "POST",
-      body: formData
-    });
-
-    const result = await response.json();
-    if (!response.ok || !result.clipped_audio_url) {
-      throw new Error(result.error || "Clipping failed.");
-    }
-
-    const { blob, objectUrl: url } = await fetchAudioFromBlobUrl(
-      result.clipped_audio_url
-    );
-
-    cutResult.innerHTML = `<audio controls src="${url}" style="width: 100%;"></audio>`;
-    dl.href = url;
-    dl.download = "clipped_audio.wav";
-    dl.style.display = "inline-block";
-
-<<<<<<< HEAD
-    activeAudioBlob = blob;
-    activeAudioId = "external";
-  } catch (err) {
-    alert(`❌ Cut failed: ${err.message}`);
+    if (typeof showNotification === "function") {
+      showNotification(
+        "Error",
+        `Applying AI cuts failed: ${err.message}`,
+        "error"
+      );
+    }
+  } finally {
+    hideLoading();
   }
 }
 
@@ -1947,42 +1327,6 @@
 
   const formData = new FormData();
   formData.append("video", file);
-=======
-        activeAudioBlob = blob;
-        activeAudioId = "external";
-    } catch (err) {
-        alert(`Cut failed: ${err.message}`);
-    }
-}
-
-async function enhanceVideo() {
-    const fileInput = document.getElementById("videoUploader");
-    const file = fileInput.files[0];
-    if (!file) {
-        alert("Please upload a video file.");
-        return;
-    }
-
-    const containerId = "videoResult";
-    const container = document.getElementById(containerId);
-    showSpinner(containerId);
-
-    try {
-        await consumeStoreCredits("video_enhancement");
-    } catch (err) {
-        container.innerText = `Not enough credits: ${err.message}`;
-        return;
-    }
-
-    const formData = new FormData();
-    formData.append("video", file);
-
-    try {
-        const uploadResponse = await fetch("/ai_videoedit", {
-            method: "POST",
-            body: formData,
-        });
->>>>>>> 9b2249dd
 
   try {
     const uploadResponse = await fetch("/ai_videoedit", {
@@ -1990,7 +1334,6 @@
       body: formData
     });
 
-<<<<<<< HEAD
     if (!uploadResponse.ok) {
       throw new Error(`Video upload failed: ${uploadResponse.statusText}`);
     }
@@ -2000,17 +1343,6 @@
     if (!video_id) throw new Error("No video_id returned from upload.");
 
     videoResult.innerText = "🔄 Enhancing video... Please wait.";
-=======
-        const uploadResult = await uploadResponse.json();
-        const video_id = uploadResult.video_id;
-        if (!video_id) throw new Error("No video_id returned from upload.");
-
-        const enhanceResponse = await fetch("/ai_videoenhance", {
-            method: "POST",
-            headers: { "Content-Type": "application/json" },
-            body: JSON.stringify({ video_id }),
-        });
->>>>>>> 9b2249dd
 
     const enhanceResponse = await fetch("/ai_videoenhance", {
       method: "POST",
@@ -2018,7 +1350,6 @@
       body: JSON.stringify({ video_id })
     });
 
-<<<<<<< HEAD
     if (!enhanceResponse.ok) {
       throw new Error(`Enhancement failed: ${enhanceResponse.statusText}`);
     }
@@ -2038,24 +1369,6 @@
   } catch (err) {
     videoResult.innerText = `❌ ${err.message}`;
   }
-=======
-        const enhanceResult = await enhanceResponse.json();
-        const processed_id = enhanceResult.processed_video_id;
-        if (!processed_id) throw new Error("No processed_video_id returned from enhancement.");
-
-        const videoURL = `/get_video/${processed_id}`;
-        container.innerHTML = `
-            <video controls src="${videoURL}" style="width: 100%; margin-top: 1rem;"></video>
-        `;
-
-        const dl = document.getElementById("downloadVideo");
-        dl.href = videoURL;
-        dl.style.display = "inline-block";
-
-    } catch (err) {
-        container.innerText = `Error: ${err.message}`;
-    }
->>>>>>> 9b2249dd
 }
 
 function previewOriginalAudio() {
@@ -2178,13 +1491,8 @@
     throw new Error(result.error || "Failed to consume credits");
   }
 
-<<<<<<< HEAD
   // ✅ Update the UI to reflect new credit balance
   await fetchStoreCredits(CURRENT_USER_ID);
-=======
-    // Update the UI to reflect new credit balance
-    await fetchStoreCredits(CURRENT_USER_ID);
->>>>>>> 9b2249dd
 
   return result.data;
 }
@@ -2198,27 +1506,75 @@
 }
 
 function replaceSfx(index, url) {
-<<<<<<< HEAD
   if (selectedSoundFX[index]) {
     selectedSoundFX[index].sfxUrl = url;
   }
-=======
-    if (selectedSoundFX[index]) {
-        selectedSoundFX[index].sfxUrl = url;
-    }
-}
-
-function showSpinner(containerId) {
-    const container = document.getElementById(containerId);
-    if (container) {
-        container.innerHTML = '<div class="spinner"></div>';
-    }
-}
-
-function hideSpinner(containerId) {
-    const container = document.getElementById(containerId);
-    if (container) {
-        container.innerHTML = '';
-    }
->>>>>>> 9b2249dd
-}+}
+
+// --- NEW: Finalize Editing Function ---
+async function finalizeEditing() {
+  const episodeId = sessionStorage.getItem("selected_episode_id");
+  if (!episodeId) {
+    alert("❌ No episode selected.");
+    return;
+  }
+
+  if (!currentEditId) {
+    alert(
+      "⚠️ No edits have been saved yet. Perform an edit (Enhance, Isolate, Cut) first."
+    );
+    return;
+  }
+
+  if (
+    !confirm(
+      `This will keep the current edit (ID: ${currentEditId}) and permanently delete all other previous edit versions for this episode. Are you sure?`
+    )
+  ) {
+    return;
+  }
+
+  showLoading("Finalizing edits and cleaning up...");
+
+  try {
+    const response = await fetch(`/episodes/${episodeId}/edits/finalize`, {
+      method: "POST",
+      headers: {
+        "Content-Type": "application/json"
+      },
+      body: JSON.stringify({ final_edit_id: currentEditId })
+    });
+
+    const result = await response.json();
+
+    if (!response.ok) {
+      throw new Error(result.error || `HTTP error! status: ${response.status}`);
+    }
+
+    // Success
+    const message = result.message || "Finalization complete.";
+    const details = `Deleted ${
+      result.deleted_count || 0
+    } previous edits. Errors: ${result.error_count || 0}.`;
+    alert(`${message}\n${details}`);
+    if (typeof showNotification === "function") {
+      showNotification("Success", `${message} ${details}`, "success");
+    }
+
+    // Optional: Redirect back to episode detail page
+    // window.location.href = `/podcastmanagement`; // Or specific episode view if possible
+  } catch (error) {
+    console.error("Finalization failed:", error);
+    alert(`❌ Finalization failed: ${error.message}`);
+    if (typeof showNotification === "function") {
+      showNotification(
+        "Error",
+        `Finalization failed: ${error.message}`,
+        "error"
+      );
+    }
+  } finally {
+    hideLoading();
+  }
+}
+// --- END Finalize Editing Function ---