src/__pycache__/
src/venv/
readme.md
venv/

# Ignore Python bytecode files
__pycache__/
*.pyc
*.pyo
*.pyd

<<<<<<< HEAD
build/
dist/
*.egg-info/
 
=======


# Ignore build artifacts
build/
dist/
*.egg-info/
>>>>>>> 45f02519
<|MERGE_RESOLUTION|>--- conflicted
+++ resolved
@@ -9,16 +9,14 @@
 *.pyo
 *.pyd
 
-<<<<<<< HEAD
-build/
-dist/
-*.egg-info/
- 
-=======
 
 
 # Ignore build artifacts
 build/
 dist/
 *.egg-info/
->>>>>>> 45f02519
+
+build/
+dist/
+*.egg-info/
+ 