src/__pycache__/
src/venv/
readme.md
venv/

# Ignore Python bytecode files
__pycache__/
*.pyc
*.pyo
*.pyd

<<<<<<< HEAD
build/
dist/
*.egg-info/
 
=======


# Ignore build artifacts
build/
dist/
*.egg-info/
>>>>>>> 924cda5c
<|MERGE_RESOLUTION|>--- conflicted
+++ resolved
@@ -9,16 +9,14 @@
 *.pyo
 *.pyd
 
-<<<<<<< HEAD
-build/
-dist/
-*.egg-info/
- 
-=======
 
 
 # Ignore build artifacts
 build/
 dist/
 *.egg-info/
->>>>>>> 924cda5c
+
+build/
+dist/
+*.egg-info/
+ 